--- conflicted
+++ resolved
@@ -207,22 +207,6 @@
     return new_fn
 
 
-@contextmanager
-def _disable_jit_autocast():
-    old_jit_autocast_flag = torch._C._jit_set_autocast_mode(False)
-    try:
-        yield
-    finally:
-        torch._C._jit_set_autocast_mode(old_jit_autocast_flag)
-
-<<<<<<< HEAD
-=======
-    if isinstance(out, (list, tuple)):
-        _num_outs = len(out)
-    else:
-        _num_outs = 1
->>>>>>> 42d5f309d0a (Delayed compilation of backwards pass to when backwards runs)
-
 def aot_dispatch_autograd(flat_fn, flat_args: List[Tensor], aot_config: AOTConfig):
     joint_forward_backward = create_joint_forward_backward(flat_fn)
     # Set input tensors that require grad to leaves
@@ -234,9 +218,9 @@
     )
 
     if isinstance(out, (list, tuple)):
-        num_outs = len(out)
+        _num_outs = len(out)
     else:
-        num_outs = 1
+        _num_outs = 1
 
     joint_inputs = (flat_args, out)
     with torch.set_grad_enabled(True):
