--- conflicted
+++ resolved
@@ -1144,11 +1144,7 @@
 std::string getSchemaInputTypesString(const FunctionSchema& schema) {
   std::stringstream input_types;
   const std::vector<Argument>& forward_args = schema.arguments();
-<<<<<<< HEAD
-  for (size_t i = 1; i < forward_args.size(); ++i) {
-=======
   for (const auto i : c10::irange(1, forward_args.size())) {
->>>>>>> 30c96c94
     input_types << forward_args[i].type()->annotation_str();
     if (forward_args.size() - 1 != i) {
       input_types << ", ";
@@ -1261,11 +1257,7 @@
         hook_err_msg
     );
 
-<<<<<<< HEAD
-    for (size_t i = 1; i < forward_args.size(); ++i) {
-=======
     for (const auto i : c10::irange(1, forward_args.size())) {
->>>>>>> 30c96c94
       if (*forward_args[i].type() != *input_tuple_types[i - 1]) {
         TORCH_CHECK(
             false,
@@ -1365,11 +1357,7 @@
       pre_hook_err_msg
   );
   // check that contained types match forward types
-<<<<<<< HEAD
-  for (size_t i = 1; i < forward_args.size(); ++i) {
-=======
   for (const auto i : c10::irange(1, forward_args.size())) {
->>>>>>> 30c96c94
     if (*forward_args[i].type() != *return_tuple_types[i - 1]) {
       TORCH_CHECK(
           false,
