--- conflicted
+++ resolved
@@ -81,11 +81,7 @@
   return [this,
           tag_it = tags_.begin(),
           tensor_metadata_it = tensor_metadata_.begin(),
-<<<<<<< HEAD
           tensor_size_strides_it = tensor_sizes_strides_.begin(),
-=======
-          tensor_size_it = tensor_sizes_.begin(),
->>>>>>> fb833aab
           ivals_it = ivalues_.begin()]() mutable {
     struct Inputs out;
     bool terminate = false;
@@ -149,11 +145,7 @@
 void InputOutputEncoder::clear() {
   tags_.clear();
   tensor_metadata_.clear();
-<<<<<<< HEAD
   tensor_sizes_strides_.clear();
-=======
-  tensor_sizes_.clear();
->>>>>>> fb833aab
   ivalues_.clear();
 }
 
