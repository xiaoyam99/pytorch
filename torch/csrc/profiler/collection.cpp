--- conflicted
+++ resolved
@@ -35,14 +35,10 @@
       push(value.toTensor());
     } else if (value.isScalar()) {
       tags_.emplace_back(Tag::Scalar);
-<<<<<<< HEAD
-      // Scalars are small enough to store as IValues
-=======
       // Scalars are small enough that they are stored in ivalues without an
       // extra memory alloc
       // TODO: further optimize this by maybe giving Profiler access to the
       // guts of IValue.
->>>>>>> 930f9fc3
       ivalues_.emplace_back(value);
     } else if (value.isTensorList()) {
       tags_.emplace_back(Tag::TensorListBegin);
@@ -58,20 +54,14 @@
 void InputOutputEncoder::push(const at::Tensor& t) {
   if (t.defined()) {
     tags_.emplace_back(Tag::Tensor);
-    const auto dim = t.dim();
+    const auto& sizes = t.sizes();
+    const auto dim = sizes.size();
     TORCH_CHECK(
         dim <= std::numeric_limits<uint32_t>::max(),
         "Cannot profile Tensors of size > uint32 max. Got dim: ",
         dim);
 
     tensor_metadata_.emplace_back(
-<<<<<<< HEAD
-        /*ptr_*/ t.unsafeGetTensorImpl(),
-        /*dtype_=*/t.scalar_type(),
-        /*dim_=*/(uint32_t)dim,
-        /*sizes_and_strides_*/ t.unsafeGetTensorImpl()->sizes_and_strides(),
-        /*layout_=*/t.layout());
-=======
         /*ptr_=*/(void*)t.unsafeGetTensorImpl(),
         /*device_type_*/ t.device().type(),
         /*device_index_*/ t.device().index(),
@@ -79,45 +69,38 @@
         /*dim_=*/(uint32_t)dim,
         /*layout_=*/t.layout());
 
-    for (const auto i : sizes) {
-      tensor_sizes_.emplace_back(i);
-    }
->>>>>>> 930f9fc3
+    tensor_sizes_strides_.copy(sizes);
+    tensor_sizes_strides_.copy(t.strides());
   } else {
     tags_.emplace_back(Tag::UndefinedTensor);
   }
 }
-
-// /*UNSAFE_tensor_impl_ptr_*/ t.unsafeGetTensorImpl(),
-// /*UNSAFE_storage_impl_ptr_*/ t.storage().unsafeGetStorageImpl(),
 
 // This is a custom-iterator-like getter to obtain input shapes and dtypes.
 auto InputOutputEncoder::getNextShapesAndDtypes() {
   return [this,
           tag_it = tags_.begin(),
           tensor_metadata_it = tensor_metadata_.begin(),
-<<<<<<< HEAD
-=======
-          tensor_size_it = tensor_sizes_.begin(),
->>>>>>> 930f9fc3
+          tensor_size_strides_it = tensor_sizes_strides_.begin(),
           ivals_it = ivalues_.begin()]() mutable {
     struct Inputs out;
     bool terminate = false;
     while (!terminate && tag_it != tags_.end()) {
+      out.shapes_.emplace_back();
+      out.strides_.emplace_back();
       switch (*tag_it) {
         case Tag::Tensor: {
-          out.ivalues_.emplace_back();
           const auto& md = *tensor_metadata_it++;
-<<<<<<< HEAD
-          out.tensor_metadata_.emplace_back(md);
-=======
           for (const auto _ : c10::irange(md.dim_)) {
             (void)_; // Suppress unused variable warning
-            out.shapes_.back().push_back(*tensor_size_it++);
+            out.shapes_.back().push_back(*tensor_size_strides_it++);
+          }
+          for (const auto _ : c10::irange(md.dim_)) {
+            (void)_; // Suppress unused variable warning
+            out.strides_.back().push_back(*tensor_size_strides_it++);
           }
           out.tensor_metadata_.emplace_back(md);
           out.ivalues_.emplace_back();
->>>>>>> 930f9fc3
           out.dtypes_.emplace_back(scalarTypeToTypeMeta(md.dtype_).name());
         } break;
 
@@ -138,17 +121,15 @@
 
         case Tag::UndefinedTensor:
         case Tag::Other:
+          out.dtypes_.emplace_back();
           out.ivalues_.emplace_back();
-          out.dtypes_.emplace_back();
-<<<<<<< HEAD
-=======
-          out.ivalues_.emplace_back();
->>>>>>> 930f9fc3
           out.tensor_metadata_.emplace_back();
           break;
 
         case Tag::TERMINATOR:
           // This marks the end of this op.
+          out.shapes_.pop_back();
+          out.strides_.pop_back();
           terminate = true;
           break;
 
@@ -164,10 +145,7 @@
 void InputOutputEncoder::clear() {
   tags_.clear();
   tensor_metadata_.clear();
-<<<<<<< HEAD
-=======
-  tensor_sizes_.clear();
->>>>>>> 930f9fc3
+  tensor_sizes_strides_.clear();
   ivalues_.clear();
 }
 
@@ -799,76 +777,12 @@
   }
 };
 
-/*
-void calculate_unique_tensor_ids(std::vector<result_ptr_t>& sorted_results) {
-  // Go through the result vectors
-  // For Torch Ops, check if (TensorImpl*, StorageImpl*) is already in the map
-  // For allocator events with negative allocation sizes,
-
-  // Do I need to track both TensorImpl and StorageImpl?
-
-  struct UniqueTensorInfo {
-    c10::StorageImpl* storage_impl_;
-    size_t unique_tensor_id_;
-  };
-
-  size_t cur_unique_tensor_id = 1;
-
-  std::unordered_set<void*> valid_storage_impls;
-  std::unordered_map<void*, UniqueTensorInfo> unique_tensor_map;
-
-  for (auto& res : sorted_results) {
-    if (auto torch_op =
-            c10::get_if<ExtraFields<EventType::TorchOp>>(&res->extra_fields_)) {
-      auto& metadata_vec = torch_op->inputs_.tensor_metadata_;
-      for (auto& metadata : metadata_vec) {
-        if (!metadata) {
-          continue;
-        }
-        auto tensor_impl = metadata->UNSAFE_tensor_impl_ptr_;
-        auto storage_impl = metadata->UNSAFE_storage_impl_ptr_;
-        if (!tensor_impl || !storage_impl) {
-          continue;
-        }
-        if (valid_storage_impls.find(storage_impl) ==
-            valid_storage_impls.end()) {
-          valid_storage_impls.insert(storage_impl);
-          cur_unique_tensor_id++;
-          unique_tensor_map[tensor_impl] = {storage_impl, cur_unique_tensor_id};
-          metadata->unique_tensor_id_ = cur_unique_tensor_id;
-          continue;
-        }
-        auto it = unique_tensor_map.find(tensor_impl);
-        if (it == unique_tensor_map.end()) {
-          cur_unique_tensor_id++;
-          unique_tensor_map[tensor_impl] = {storage_impl, cur_unique_tensor_id};
-          metadata->unique_tensor_id_ = cur_unique_tensor_id;
-        } else {
-          metadata->unique_tensor_id_ = it->second.unique_tensor_id_;
-        }
-      }
-    } else if (
-        auto alloc_op = c10::get_if<ExtraFields<EventType::Allocation>>(
-            &res->extra_fields_)) {
-      if (alloc_op->alloc_size_ < 0) {
-        // For deallocations, clear relevant pointers
-        valid_storage_impls.erase(alloc_op->ptr_);
-        unique_tensor_map.erase(alloc_op->ptr_);
-      }
-    }
-  }
-}
-*/
-
 void build_tree(std::vector<std::shared_ptr<Result>>& events) {
   set_autograd_evaluate(events);
   std::stable_sort(
       events.begin(), events.end(), [](const auto& a, const auto& b) {
         return a->start_time_ns_ < b->start_time_ns_;
       });
-
-  // Needs both TorchOp and Allocation events in order.
-  //calculate_unique_tensor_ids(events);
 
   using op_fields = ExtraFields<EventType::TorchOp>;
   ska::flat_hash_map<uint64_t, std::shared_ptr<Result>> stacks;
