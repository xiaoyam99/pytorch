#pragma once

#include <cstdint>
#include <memory>
#include <mutex>
#include <type_traits>
#include <utility>

#include <ATen/Context.h>
#include <c10/core/DeviceType.h>
#include <c10/macros/Macros.h>
#include <c10/util/flat_hash_map.h>
#include <c10/util/strong_type.h>
#include <c10/util/variant.h>
#include <torch/csrc/profiler/containers.h>
#include <torch/csrc/profiler/kineto_shim.h>
#include <torch/csrc/profiler/util.h>
#include <torch/csrc/utils/python_stub.h>

namespace torch {
namespace profiler {
namespace impl {

enum class EventType : uint8_t {
  TorchOp = 0,
  Backend,
  Allocation,
  OutOfMemory,
  PyCall,
  PyCCall,
  Kineto
};

template <EventType>
struct ExtraFields;

struct Result;

struct TorchOpBasicFields {
  int64_t sequence_number_;
  uint64_t forward_tid_;
  at::RecordScope scope_;
  bool is_async_;
  int64_t debug_handle_;
  std::string name_;

  // Set in the exit callback.
  uint64_t end_tid_{0};
};
//c10::TensorImpl* UNSAFE_tensor_impl_ptr_;
//c10::StorageImpl* UNSAFE_storage_impl_ptr_;


struct TensorMetadata {
  void* ptr_;
  c10::ScalarType dtype_;
  uint32_t dim_;
  c10::impl::SizesAndStrides sizes_and_strides_;
  c10::Layout layout_;
  size_t unique_tensor_id_;
};

struct TensorMetadata {
  void* ptr_;
  // Device is separated into DeviceType and DeviceIndex as Device
  // doesn't have a default initializer (which the std::array initializer needs)
  c10::DeviceType device_type_;
  c10::DeviceIndex device_index_;
  c10::ScalarType dtype_;
  uint32_t dim_;
  c10::Layout layout_;
};

struct Inputs {
  std::vector<c10::optional<TensorMetadata>> tensor_metadata_;
  std::vector<c10::IValue> ivalues_;
  std::vector<std::string> dtypes_;
  std::vector<c10::optional<TensorMetadata>> tensor_metadata_;
  std::vector<c10::IValue> ivalues_;
};

using jit_stack_t = std::vector<std::string>;
using jit_modules_t = std::vector<std::string>;
using extra_args_t = std::unordered_map<std::string, c10::IValue>;

struct FallbackPair {
  ProfilerEventStub cuda_event_start_ = nullptr;
  ProfilerEventStub cuda_event_end_ = nullptr;
};

template <>
struct ExtraFields<EventType::TorchOp> : TorchOpBasicFields {
  ExtraFields(
      TorchOpBasicFields&& f,
      uint64_t correlation_id,
      time_t end_time_ns,
      Inputs&& inputs,
      jit_stack_t&& jit_stack,
      jit_modules_t&& jit_modules,
      extra_args_t&& extra_args,
      FallbackPair&& gpu_fallback,
      bool allow_tf32_cublas)
      : TorchOpBasicFields(std::move(f)),
        correlation_id_{correlation_id},
        end_time_ns_{end_time_ns},
        inputs_{std::move(inputs)},
        jit_stack_{std::move(jit_stack)},
        jit_modules_{std::move(jit_modules)},
        extra_args_{std::move(extra_args)},
        gpu_fallback_{std::move(gpu_fallback)},
        allow_tf32_cublas_{allow_tf32_cublas} {}
  uint64_t correlation_id_;
  time_t end_time_ns_;
  Inputs inputs_;
  jit_stack_t jit_stack_;
  jit_modules_t jit_modules_;
  extra_args_t extra_args_;
  FallbackPair gpu_fallback_;
  bool allow_tf32_cublas_;
};

template <>
struct ExtraFields<EventType::Backend> {
  int64_t start_time_us_;
  int64_t end_time_us_;
  int64_t debug_handle_;
  at::RecordScope scope_;
  std::string name_;
  std::string backend_;
  jit_stack_t jit_stack_;
  jit_modules_t jit_modules_;
};

template <>
struct ExtraFields<EventType::Allocation> {
  torch::profiler::impl::approx_time_t start_time_;
  void* ptr_;
  int64_t alloc_size_;
  int64_t total_allocated_;
  int64_t total_reserved_;
  c10::DeviceType device_type_;
  c10::DeviceIndex device_index_;
};

// For performance.
static_assert(
    std::is_pod<ExtraFields<EventType::Allocation>>::value,
    "Non-POD member of ExtraFields<EventType::Allocation>.");

template <>
struct ExtraFields<EventType::OutOfMemory> {
  torch::profiler::impl::approx_time_t start_time_;
  int64_t alloc_size_;
  int64_t total_allocated_;
  int64_t total_reserved_;
  c10::DeviceType device_type_;
  c10::DeviceIndex device_index_;
};

// For performance.
static_assert(
    std::is_pod<ExtraFields<EventType::OutOfMemory>>::value,
    "Non-POD member of ExtraFields<EventType::OutOfMemory>.");

struct PyFrameState {
  int line_no_;
  at::StringView filename_;
  at::StringView funcname_;
};

template <typename T, typename Tag>
using strong_t = strong::
    type<T, Tag, strong::regular, strong::convertible_to<T>, strong::hashable>;

using PyModuleSelf = strong_t<PyObject*, struct PyModuleSelf_>;
using PyModuleCls = strong_t<PyObject*, struct PyModuleCls_>;
using PyMethod = strong_t</*PyMethodDef*/ void*, struct PyMethod_>;

struct NNModuleInfo {
  PyModuleSelf self_;
  PyModuleCls cls_;
  at::StringView cls_name_;

  // Indicates that `self_` is the kth instance of `cls_` observed.
  size_t id_{std::numeric_limits<size_t>::max()};
};

struct PyExtraFieldsBase {
  PyExtraFieldsBase(time_t end_time_ns, size_t python_tid, PyFrameState caller)
      : end_time_ns_{end_time_ns}, python_tid_{python_tid}, caller_{caller} {}

  time_t end_time_ns_;
  size_t python_tid_;
  PyFrameState caller_;

  // kth python event observed. (Used by TensorBoard)
  size_t id_{std::numeric_limits<size_t>::max()};
};

template <>
struct ExtraFields<EventType::PyCall> : public PyExtraFieldsBase {
  using args_t = std::pair<PyFrameState, c10::optional<NNModuleInfo>>;

  ExtraFields(
      time_t end_time_ns,
      size_t python_tid,
      PyFrameState caller,
      args_t args)
      : PyExtraFieldsBase(end_time_ns, python_tid, caller),
        callsite_{args.first},
        module_{args.second} {}

  PyFrameState callsite_;
  c10::optional<NNModuleInfo> module_;
};

template <>
struct ExtraFields<EventType::PyCCall> : public PyExtraFieldsBase {
  using args_t = at::StringView;

  ExtraFields(
      time_t end_time_ns,
      size_t python_tid,
      PyFrameState caller,
      args_t args)
      : PyExtraFieldsBase(end_time_ns, python_tid, caller),
        function_name_{args} {}

  at::StringView function_name_;
};

template <>
struct ExtraFields<EventType::Kineto> {
  // Mirrors `libkineto::GenericTraceActivity::Flow`. This information is used
  // during post processing to properly embed Kineto events into the broader
  // profiler tree structure. End users are not generally expected to use these
  // fields directly, but they are available for debugging.
  struct Flow {
    uint32_t id{0};
    uint32_t type{0};
    uint32_t start{0};
  };

  std::string name_;
  int64_t duration_us_;
  uint64_t correlation_id_;
  libkineto::ActivityType activity_type_;
  Flow flow;
  std::weak_ptr<Result> linked_activity_{};
};

struct TORCH_API Result : public std::enable_shared_from_this<Result> {
  template <typename... Args>
  [[nodiscard]] static std::shared_ptr<Result> create(Args... args) {
    return std::shared_ptr<Result>(new Result(std::forward<Args>(args)...));
  }

  template <typename T>
  decltype(auto) visit(T&& visitor) {
    return c10::visit(std::forward<T>(visitor), extra_fields_);
  }

  template <typename T>
  decltype(auto) visit(T&& visitor) const {
    return c10::visit(std::forward<T>(visitor), extra_fields_);
  }

  EventType tag() const {
    return visit([](const auto& i) { return deduceTag(i); });
  }

  std::string name() const;
  libkineto::ActivityType kinetoType() const;
  uint64_t correlationID() const;
  int64_t endTimeNS() const;
  uint64_t endTID() const;
  c10::DeviceType deviceType() const;

  int64_t start_time_ns_;
  uint64_t start_tid_;
  kineto::DeviceAndResource kineto_info_;
  c10::variant<
      ExtraFields<EventType::TorchOp>,
      ExtraFields<EventType::Backend>,
      ExtraFields<EventType::Allocation>,
      ExtraFields<EventType::OutOfMemory>,
      ExtraFields<EventType::PyCall>,
      ExtraFields<EventType::PyCCall>,
      ExtraFields<EventType::Kineto>>
      extra_fields_;

  std::weak_ptr<Result> parent_;
  std::vector<std::shared_ptr<Result>> children_;
  bool finished_{false};

  const torch::profiler::impl::kineto::activity_t* kineto_activity_{nullptr};

 private:
  template <EventType E>
  Result(
      int64_t start_time_ns,
      uint64_t start_tid,
      kineto::DeviceAndResource kineto_info,
      ExtraFields<E>&& extra_fields)
      : start_time_ns_{start_time_ns},
        start_tid_{start_tid},
        kineto_info_{kineto_info},
        extra_fields_{std::move(extra_fields)} {}

  template <EventType E>
  static EventType deduceTag(const ExtraFields<E>&) {
    return E;
  }
};

struct KinetoObserverContext : public at::ObserverContext {
  struct Event {
    TorchOpBasicFields basic_fields_;
    approx_time_t start_time_;

    // Set in the exit callback.
    approx_time_t end_time_{std::numeric_limits<approx_time_t>::min()};

    bool allow_tf32_cublas_;
  };

  explicit KinetoObserverContext(Event* event) : event_{event} {}

  Event* event_;
  FallbackPair* fallback_{nullptr};
};

constexpr int IO_ENCODER_DEFAULT_BLOCK_SIZE = 1024;

// InputOutputEncoder
// Stores each op_events' shapes and dtypes into a contiguous AppendOnlyList
// so that we no longer create vectors for shapes and dtypes on every op.
// Those vectors can be created during post-processing.
class InputOutputEncoder final {
 public:
  void push(c10::ArrayRef<const c10::IValue> values);

  // Used during post-processing to create vectors for shapes and dtype.
  auto getNextShapesAndDtypes();

  void clear();

 private:
  enum class Tag {
    Tensor = 0,
    UndefinedTensor,
    TensorListBegin, // TODO: generalize to other lists.
    Scalar,
    Other,
    TERMINATOR
  };

<<<<<<< HEAD

=======
>>>>>>> 930f9fc3
  void push(const at::Tensor& t);

  AppendOnlyList<Tag, IO_ENCODER_DEFAULT_BLOCK_SIZE> tags_;
  AppendOnlyList<TensorMetadata, IO_ENCODER_DEFAULT_BLOCK_SIZE>
      tensor_metadata_;
  AppendOnlyList<int64_t, IO_ENCODER_DEFAULT_BLOCK_SIZE> tensor_sizes_;
<<<<<<< HEAD
  AppendOnlyList<int64_t, IO_ENCODER_DEFAULT_BLOCK_SIZE> tensor_strides_;
=======
>>>>>>> 930f9fc3
  AppendOnlyList<c10::IValue, IO_ENCODER_DEFAULT_BLOCK_SIZE> ivalues_;
};

class RecordQueue;
namespace python_tracer {
/*
Libtorch does not depend on Python (e.g. cannot #include <Python.h>); however
when we call the profiler from libtorch_python we need the profiler to be able
to ingest the data that we collect from the Python tracer. (`PyEval_SetProfile`)

In order to solve this dependency issue we define a virtual base and a function
to register a getter. The python tracer then implements these functions and
exposes itself by calling `registerTracer` from `torch/csrc/autograd/init.cpp`.
This pattern of registration for faux python dependencies in libtorch is common
in the PyTorch codebase.
*/

using TraceKey = strong::type<
    uint64_t,
    struct TraceKey_,
    strong::regular,
    strong::hashable,
    strong::ostreamable>;

struct CompressedEvent {
  TraceKey key_;
  uint64_t system_tid_;
  kineto::DeviceAndResource kineto_info_;
  time_t enter_t_;
};

struct TORCH_API PythonTracerBase {
  static PythonTracerBase& get();
  virtual ~PythonTracerBase() = default;

  virtual void start(RecordQueue* queue) = 0;
  virtual void stop() = 0;
  virtual std::vector<std::shared_ptr<Result>> getEvents(
      std::function<time_t(approx_time_t)> time_converter,
      std::vector<CompressedEvent>& enters) = 0;
  virtual void clear() = 0;
};

using GetFn = PythonTracerBase& (*)();
TORCH_API void registerTracer(GetFn get_tracer);
} // namespace python_tracer

class TORCH_API ThreadLocalSubqueue {
 public:
  ThreadLocalSubqueue(const uint64_t tid, const ProfilerConfig& config);

  std::unique_ptr<KinetoObserverContext> begin_op(const at::RecordFunction& fn);

  template <class... Args>
  void emplace_backend_event(Args&&... args) {
    backend_events_.emplace_back(std::forward<Args>(args)...);
  }

  template <class... Args>
  void emplace_allocation_event(Args&&... args) {
    allocations_.emplace_back(std::forward<Args>(args)...);
  }

  template <class... Args>
  void emplace_ooms_event(Args&&... args) {
    ooms_.emplace_back(std::forward<Args>(args)...);
  }

  template <class... Args>
  void emplace_py_call(Args&&... args) {
    py_calls_.emplace_back(std::forward<Args>(args)...);
  }

  uint64_t tid() const {
    return tid_;
  }

  const kineto::DeviceAndResource& kineto_info() const {
    return kineto_info_;
  }

 private:
  uint64_t tid_;
  ProfilerConfig config_;
  kineto::DeviceAndResource kineto_info_;

  friend class RecordQueue;
  // See `containers.h` for block size benchmarks.
  static constexpr size_t BlockSize = 512;

  template <typename T, size_t ChunkSize>
  class EventBlock : public std::array<T, ChunkSize> {
   public:
    EventBlock();
    uint64_t correlation_id(const T* ptr) const {
      TORCH_INTERNAL_ASSERT_DEBUG_ONLY(
          ptr >= this->data() && ptr < this->data() + ChunkSize);
      return id_start_ + (ptr - this->data());
    }

   private:
    uint64_t id_start_;
  };

  class OpList : public AppendOnlyList<
                     KinetoObserverContext::Event,
                     BlockSize,
                     EventBlock> {
   public:
    template <class... Args>
    std::pair<KinetoObserverContext::Event*, uint64_t> emplace_back(
        Args&&... args);
    static uint64_t correlationID(const OpList::Iterator& e);
  };

  OpList op_events_;

  // report_input_shapes
  InputOutputEncoder inputs_outputs_;

  // with_stack
  AppendOnlyList<jit_stack_t, BlockSize> jit_stack_;
  AppendOnlyList<std::pair<python_tracer::TraceKey, approx_time_t>, BlockSize>
      py_calls_;

  // with_modules
  AppendOnlyList<jit_modules_t, BlockSize> jit_modules_;

  // with_flops
  AppendOnlyList<extra_args_t, BlockSize> extra_args_;

  // ProfilerState::KINETO_GPU_FALLBACK
  AppendOnlyList<FallbackPair, BlockSize> gpu_fallback_;

  // reportBackendEventToActiveKinetoProfiler
  AppendOnlyList<ExtraFields<EventType::Backend>, BlockSize> backend_events_;

  // reportMemoryUsage
  AppendOnlyList<ExtraFields<EventType::Allocation>, BlockSize> allocations_;

  // reportOOMs
  AppendOnlyList<ExtraFields<EventType::OutOfMemory>, BlockSize> ooms_;
};

class TORCH_API RecordQueue {
 public:
  RecordQueue(const ProfilerConfig& config, std::set<ActivityType> activities);

  bool tracePython() const;
  ThreadLocalSubqueue* getSubqueue();
  void stop();

  // NB: This is a destructive operation.
  std::pair<
      std::vector<std::shared_ptr<Result>>,
      std::unique_ptr<torch::profiler::impl::kineto::ActivityTraceWrapper>>
  getRecords(
      std::function<time_t(approx_time_t)> time_converter,
      uint64_t start_time_us,
      uint64_t end_time_us);

 private:
  uint32_t id_;
  ProfilerConfig config_;
  std::set<ActivityType> activities_;
  ska::flat_hash_map<uint64_t, std::unique_ptr<ThreadLocalSubqueue>>
      sub_queues_;
  std::mutex sub_queue_mutex_;
};

} // namespace impl
} // namespace profiler
} // namespace torch<|MERGE_RESOLUTION|>--- conflicted
+++ resolved
@@ -47,18 +47,6 @@
   // Set in the exit callback.
   uint64_t end_tid_{0};
 };
-//c10::TensorImpl* UNSAFE_tensor_impl_ptr_;
-//c10::StorageImpl* UNSAFE_storage_impl_ptr_;
-
-
-struct TensorMetadata {
-  void* ptr_;
-  c10::ScalarType dtype_;
-  uint32_t dim_;
-  c10::impl::SizesAndStrides sizes_and_strides_;
-  c10::Layout layout_;
-  size_t unique_tensor_id_;
-};
 
 struct TensorMetadata {
   void* ptr_;
@@ -72,11 +60,11 @@
 };
 
 struct Inputs {
-  std::vector<c10::optional<TensorMetadata>> tensor_metadata_;
+  std::vector<std::vector<int64_t>> shapes_;
+  std::vector<std::vector<int64_t>> strides_;
   std::vector<c10::IValue> ivalues_;
   std::vector<std::string> dtypes_;
   std::vector<c10::optional<TensorMetadata>> tensor_metadata_;
-  std::vector<c10::IValue> ivalues_;
 };
 
 using jit_stack_t = std::vector<std::string>;
@@ -355,20 +343,12 @@
     TERMINATOR
   };
 
-<<<<<<< HEAD
-
-=======
->>>>>>> 930f9fc3
   void push(const at::Tensor& t);
 
   AppendOnlyList<Tag, IO_ENCODER_DEFAULT_BLOCK_SIZE> tags_;
   AppendOnlyList<TensorMetadata, IO_ENCODER_DEFAULT_BLOCK_SIZE>
       tensor_metadata_;
-  AppendOnlyList<int64_t, IO_ENCODER_DEFAULT_BLOCK_SIZE> tensor_sizes_;
-<<<<<<< HEAD
-  AppendOnlyList<int64_t, IO_ENCODER_DEFAULT_BLOCK_SIZE> tensor_strides_;
-=======
->>>>>>> 930f9fc3
+  AppendOnlyList<int64_t, IO_ENCODER_DEFAULT_BLOCK_SIZE> tensor_sizes_strides_;
   AppendOnlyList<c10::IValue, IO_ENCODER_DEFAULT_BLOCK_SIZE> ivalues_;
 };
 
