--- conflicted
+++ resolved
@@ -1,11 +1,8 @@
+#include <ATen/FunctionalTensorWrapper.h>
 #include <ATen/Functions.h>
-#include <ATen/FunctionalTensorWrapper.h>
 #include <ATen/MetaFunctions.h>
-<<<<<<< HEAD
 #include <ATen/NativeFunctions.h>
-=======
 #include <ATen/Operators.h>
->>>>>>> a87e1dcf
 #include <ATen/native/BinaryOps.h>
 #include <ATen/native/CPUFallback.h>
 #include <torch/csrc/lazy/core/helpers.h>
@@ -51,57 +48,11 @@
 
 } // namespace
 
-<<<<<<< HEAD
 // clone is special in LT because we make it a no-op.
 // This should be safe to do, because every operator in the LT is functional.
-at::Tensor LazyNativeFunctions::clone(const at::Tensor & self, c10::optional<at::MemoryFormat> memory_format) {
-=======
-at::Tensor LazyNativeFunctions::alias(const at::Tensor& self) {
-  TORCH_LAZY_FN_COUNTER("lazy::");
-  return self;
-}
-
-at::Tensor LazyNativeFunctions::as_strided(
-    const at::Tensor& self,
-    at::IntArrayRef size,
-    at::IntArrayRef stride,
-    c10::optional<int64_t> storage_offset) {
-  TORCH_LAZY_FN_COUNTER("lazy::");
-  torch::lazy::LazyTensorPtr self_tensor = torch::lazy::TryGetLtcTensor(self);
-  auto xsize = torch::lazy::ToI64Vector(size);
-  auto xstride = torch::lazy::ToI64Vector(stride);
-  if (!torch::lazy::StrideIsSupported(xstride)) {
-    return at::native::
-        call_fallback_fn<&ltc_eager_fallback, ATEN_OP(as_strided)>::call(
-            self, size, stride, storage_offset);
-  }
-  return torch::lazy::CreateAtenFromLtcTensor(torch::lazy::as_strided(
-      self_tensor, std::move(xsize), std::move(xstride), storage_offset));
-}
-
-const at::Tensor& LazyNativeFunctions::as_strided_(
-    const at::Tensor& self,
-    at::IntArrayRef size,
-    at::IntArrayRef stride,
-    c10::optional<int64_t> storage_offset) {
-  TORCH_LAZY_FN_COUNTER("lazy::");
-  auto self_tensor = torch::lazy::TryGetLtcTensor(self);
-  auto xsize = torch::lazy::ToI64Vector(size);
-  auto xstride = torch::lazy::ToI64Vector(stride);
-  if (!torch::lazy::StrideIsSupported(xstride)) {
-    return at::native::
-        call_fallback_fn<&ltc_eager_fallback, ATEN_OP(as_strided_)>::call(
-            self, size, stride, storage_offset);
-  }
-  torch::lazy::as_strided_(
-      self_tensor, std::move(xsize), std::move(xstride), storage_offset);
-  return self;
-}
-
 at::Tensor LazyNativeFunctions::clone(
     const at::Tensor& self,
     c10::optional<at::MemoryFormat> memory_format) {
->>>>>>> a87e1dcf
   auto self_lt = torch::lazy::TryGetLtcTensor(self);
   return torch::lazy::CreateAtenFromLtcTensor(
       self_lt->Create(self_lt->GetIrValue(), self_lt->GetDevice()));
@@ -198,48 +149,6 @@
         "Fallback is currently impossible for _to_copy since the fallback helper itself reinvokes _to_copy");
   }
 
-<<<<<<< HEAD
-    TORCH_LAZY_FN_COUNTER("lazy::");
-    auto lazy_self = torch::lazy::TryGetLtcTensor(self);
-    if (!lazy_self && device && device->type() == c10::kLazy) {
-      // Case 1: eager->lazy (we create a new lazy tensor)
-      // See Note [Lazy Tensor Functionalization]
-      // Invariant: if the functionalization key is in the exclude set, then we're expected
-      // to return an ordinary tensor, which will be "lifted" into a functional wrapper later.
-      bool functionalize_output = !c10::impl::tls_local_dispatch_key_set().excluded_.has(c10::DispatchKey::Functionalize);
-      return torch::lazy::to_lazy_tensor(self, options, *device, /*non_blocking=*/non_blocking, /*functionalize_output=*/functionalize_output);
-    } else if(device && device->type() != c10::kLazy) {
-      // Case 2: lazy->eager (forces a graph break since we are materializing a tensor)
-
-      TORCH_INTERNAL_ASSERT(lazy_self);
-      auto eager_tensor = lazy_self->ToTensor(/*detached=*/true);
-      options = options.device(device);
-      auto moved_eager_tensor = eager_tensor.to(options, /*non_blocking=*/non_blocking, /*copy=*/true);
-      return moved_eager_tensor;
-    } else if (device &&
-               device->type() == c10::kLazy &&
-               device->has_index() &&
-               device->index() != self.device().index()) {
-      // Case 3: lazy:0 -> lazy:1
-
-      // TODO(whc) what do we actually want to do here?
-      //   option 1: materialize, move eager tensor, create new lazy tensor
-      //     - this should be our default, as it is what would happen before we implemented _to_copy
-      //     - actually combines case 1 + case 2
-      //   option 2: support multiple devices inside one lazy/TS executor (case 4)
-      //     - but: we may have other assumptions that there is just one device per executor? so don't take this lightly
-
-      TORCH_INTERNAL_ASSERT(lazy_self);
-      auto eager_tensor = lazy_self->ToTensor(/*detached=*/true);
-      // we move the eager tensor to the 'eager' equivalent of our lazy device
-      // e.g. if our device is lazy:1, the backend maps that to cuda:1, which is what we use
-      auto eager_device = c10::Device(torch::lazy::getBackend()->EagerFallbackDeviceType(), device->index());
-      options = options.device(eager_device);
-      auto moved_eager_tensor = eager_tensor.to(options, /*non_blocking=*/false, /*copy=*/true);
-      lazy_self = torch::lazy::GetOrCreateLtcTensor(moved_eager_tensor,
-                                                    torch::lazy::atenDeviceToBackendDevice(eager_device));
-      return torch::lazy::CreateAtenFromLtcTensor(lazy_self);
-=======
   auto options = self.options();
   if (dtype) {
     // I put each of these setters in a conditional instead of doing
@@ -259,18 +168,24 @@
     TORCH_WARN_ONCE(
         "Pinned memory used in lazy _to_copy, check if the behavior is as intended");
   }
->>>>>>> a87e1dcf
 
   TORCH_LAZY_FN_COUNTER("lazy::");
   auto lazy_self = torch::lazy::TryGetLtcTensor(self);
   if (!lazy_self && device && device->type() == c10::kLazy) {
     // Case 1: eager->lazy (we create a new lazy tensor)
-
-    auto eager_tensor =
-        self.to(options, /*non_blocking=*/non_blocking, /*copy=*/true);
-    lazy_self = torch::lazy::GetOrCreateLtcTensor(
-        eager_tensor, torch::lazy::atenDeviceToBackendDevice(*device));
-    return torch::lazy::CreateAtenFromLtcTensor(lazy_self);
+    // See Note [Lazy Tensor Functionalization]
+    // Invariant: if the functionalization key is in the exclude set, then we're
+    // expected to return an ordinary tensor, which will be "lifted" into a
+    // functional wrapper later.
+    bool functionalize_output =
+        !c10::impl::tls_local_dispatch_key_set().excluded_.has(
+            c10::DispatchKey::Functionalize);
+    return torch::lazy::to_lazy_tensor(
+        self,
+        options,
+        *device,
+        /*non_blocking=*/non_blocking,
+        /*functionalize_output=*/functionalize_output);
   } else if (device && device->type() != c10::kLazy) {
     // Case 2: lazy->eager (forces a graph break since we are materializing a
     // tensor)
@@ -352,27 +267,6 @@
   }
 };
 
-<<<<<<< HEAD
-=======
-at::Tensor LazyNativeFunctions::diagonal(
-    const at::Tensor& self,
-    int64_t offset,
-    int64_t dim1,
-    int64_t dim2) {
-  TORCH_LAZY_FN_COUNTER("lazy::");
-
-  auto input = GetLtcTensor(self);
-  auto input_shape = input->shape();
-  dim1 = at::maybe_wrap_dim(dim1, self);
-  dim2 = at::maybe_wrap_dim(dim2, self);
-  auto diagonal_info = DiagonalInfo{offset, dim1, dim2};
-  auto view_info =
-      ViewInfo(ViewInfo::Type::kDiagonal, input_shape, diagonal_info);
-
-  return CreateAtenFromLtcTensor(input->CreateViewTensor(std::move(view_info)));
-}
-
->>>>>>> a87e1dcf
 at::Tensor LazyNativeFunctions::empty(
     at::IntArrayRef size,
     c10::optional<at::ScalarType> dtype,
@@ -389,9 +283,11 @@
   auto x_result = at::empty(size, options, memory_format);
   auto tensor = CreateLtcTensor(x_result, GetLtcDevice(device));
   // See Note [Lazy Tensor Functionalization]
-  if (c10::impl::tls_local_dispatch_key_set().excluded_.has(c10::DispatchKey::Functionalize)) {
-    // Invariant: if the functionalization key is in the exclude set, then we're expected
-    // to return an ordinary tensor, which will be "lifted" into a functional wrapper later.
+  if (c10::impl::tls_local_dispatch_key_set().excluded_.has(
+          c10::DispatchKey::Functionalize)) {
+    // Invariant: if the functionalization key is in the exclude set, then we're
+    // expected to return an ordinary tensor, which will be "lifted" into a
+    // functional wrapper later.
     return tensor;
   } else {
     auto wrapped = at::functionalization::impl::to_functional_tensor(tensor);
@@ -408,20 +304,7 @@
     c10::optional<bool> pin_memory) {
   TORCH_LAZY_FN_COUNTER("lazy::");
   at::Tensor t = empty(size, dtype, layout, device, pin_memory, c10::nullopt);
-<<<<<<< HEAD
   return t.as_strided(size, stride, /*storage_offset=*/0);
-=======
-  return LazyNativeFunctions::as_strided(t, size, stride, /*storage_offset=*/0);
-}
-
-at::Tensor LazyNativeFunctions::expand(
-    const at::Tensor& self,
-    at::IntArrayRef size,
-    bool implicit) {
-  TORCH_LAZY_FN_COUNTER("lazy::");
-  return torch::lazy::CreateAtenFromLtcTensor(
-      torch::lazy::expand(torch::lazy::TryGetLtcTensor(self), size.vec()));
->>>>>>> a87e1dcf
 }
 
 at::Tensor& LazyNativeFunctions::fill_(
@@ -542,49 +425,6 @@
     const at::Tensor& indices) {
   return at::native::call_fallback_fn<
       &ltc_eager_fallback,
-<<<<<<< HEAD
-      ATEN_OP(max_pool3d_with_indices_backward)>::call(grad_output, self,
-                                                       kernel_size, stride,
-                                                       padding, dilation,
-                                                       ceil_mode, indices);
-}
-
-at::Tensor & LazyNativeFunctions::normal_(at::Tensor & self, double mean, double std, c10::optional<at::Generator> generator) {
-    // Unconditionally fall back.
-    // implementing normal_ via lazy tensor caused differences in results compared to eager.
-    return at::native::call_fallback_fn<&ltc_eager_fallback, ATEN_OP(normal_)>::call(self, mean, std, generator);
-
-    // if (force_eager_fallback(c10::Symbol::fromQualString("aten::normal_"))) {
-    //   return at::native::call_fallback_fn<&ltc_eager_fallback, ATEN_OP(normal_)>::call(self, mean, std, generator);
-    // }
-
-    // if (generator.has_value()) {
-    //   return at::native::call_fallback_fn<&ltc_eager_fallback, ATEN_OP(normal_)>::call(self, mean, std, generator);
-    // }
-
-    // TORCH_LAZY_FN_COUNTER("lazy::");
-    // auto device = bridge::GetBackendDevice(self);
-    // LazyTensor lazy_self = GetLtcTensorOrCreateForWrappedNumber(self, *device);
-    // std::vector<torch::lazy::Shape> shapes = {torch::lazy::Shape(self.scalar_type(), self.sizes().vec())};
-    // auto node = torch::lazy::MakeNode<Normal>(lazy_self.GetIrValue(), mean, std, std::move(shapes));
-    // lazy_self.SetInPlaceIrValue(node);
-    // return self;
-};
-
-at::Tensor LazyNativeFunctions::_unsafe_view(const at::Tensor& self,
-                                     at::IntArrayRef size) {
-  TORCH_LAZY_FN_COUNTER("lazy::");
-  return LazyNativeFunctions::view_copy(self, size);
-}
-
-
-// This is needed by the torch.tensor constructor.
-// LazyTensor always opts into functionalization.
-// "lifting" a tensor for functionalization means wrapping it in a FunctionalTensorWrapper object.
-at::Tensor LazyNativeFunctions::lift(const at::Tensor& tensor) {
-  TORCH_INTERNAL_ASSERT(!at::functionalization::impl::isFunctionalTensor(tensor));
-  return at::functionalization::impl::to_functional_tensor(tensor);
-=======
       ATEN_OP(max_pool3d_with_indices_backward)>::
       call(
           grad_output,
@@ -597,17 +437,6 @@
           indices);
 }
 
-at::Tensor LazyNativeFunctions::narrow(
-    const at::Tensor& self,
-    int64_t dim,
-    int64_t start,
-    int64_t length) {
-  TORCH_LAZY_FN_COUNTER("lazy::");
-  auto self_tensor = torch::lazy::TryGetLtcTensor(self);
-  return torch::lazy::CreateAtenFromLtcTensor(
-      torch::lazy::narrow(self_tensor, dim, start, length));
-}
-
 at::Tensor& LazyNativeFunctions::normal_(
     at::Tensor& self,
     double mean,
@@ -638,103 +467,115 @@
   // std::move(shapes)); lazy_self.SetInPlaceIrValue(node); return self;
 };
 
-at::Tensor LazyNativeFunctions::permute(
-    const at::Tensor& self,
-    at::IntArrayRef dims) {
-  TORCH_LAZY_FN_COUNTER("lazy::");
-  auto self_tensor = torch::lazy::TryGetLtcTensor(self);
-  return torch::lazy::CreateAtenFromLtcTensor(
-      torch::lazy::permute(self_tensor, torch::lazy::ToI64Vector(dims)));
-}
-
-at::Tensor LazyNativeFunctions::select(
-    const at::Tensor& self,
+at::Tensor LazyNativeFunctions::_unsafe_view(
+    const at::Tensor& self,
+    at::IntArrayRef size) {
+  TORCH_LAZY_FN_COUNTER("lazy::");
+  return LazyNativeFunctions::view_copy(self, size);
+}
+
+// This is needed by the torch.tensor constructor.
+// LazyTensor always opts into functionalization.
+// "lifting" a tensor for functionalization means wrapping it in a
+// FunctionalTensorWrapper object.
+at::Tensor LazyNativeFunctions::lift(const at::Tensor& tensor) {
+  TORCH_INTERNAL_ASSERT(
+      !at::functionalization::impl::isFunctionalTensor(tensor));
+  return at::functionalization::impl::to_functional_tensor(tensor);
+}
+
+// All of the below ops correspond to CompositeExplicitAutograd kernels from
+// core that call into view operators internally. These are all composite ops
+// that LTC can technically re-use / get for free, but we need to
+// "functionalize" them to remove the view ops before we can use them.
+at::Tensor LazyNativeFunctions::block_diag(at::TensorList tensors) {
+  return at::functionalization::functionalize_aten_op<ATEN_OP(
+      block_diag)>::call(tensors);
+}
+at::Tensor LazyNativeFunctions::new_empty_strided(
+    const at::Tensor& self,
+    at::IntArrayRef size,
+    at::IntArrayRef stride,
+    c10::optional<at::ScalarType> dtype,
+    c10::optional<at::Layout> layout,
+    c10::optional<at::Device> device,
+    c10::optional<bool> pin_memory) {
+  return at::functionalization::
+      functionalize_aten_op<ATEN_OP(new_empty_strided)>::call(
+          self, size, stride, dtype, layout, device, pin_memory);
+}
+
+at::Tensor LazyNativeFunctions::narrow_copy(
+    const at::Tensor& self,
+    int64_t dim,
+    int64_t start,
+    int64_t length) {
+  return at::functionalization::functionalize_aten_op<ATEN_OP(
+      narrow_copy)>::call(self, dim, start, length);
+}
+at::Tensor LazyNativeFunctions::pixel_shuffle(
+    const at::Tensor& self,
+    int64_t upscale_factor) {
+  return at::functionalization::functionalize_aten_op<ATEN_OP(
+      pixel_shuffle)>::call(self, upscale_factor);
+}
+at::Tensor LazyNativeFunctions::pixel_unshuffle(
+    const at::Tensor& self,
+    int64_t downscale_factor) {
+  return at::functionalization::functionalize_aten_op<ATEN_OP(
+      pixel_unshuffle)>::call(self, downscale_factor);
+}
+at::Tensor LazyNativeFunctions::select_backward(
+    const at::Tensor& grad_output,
+    at::IntArrayRef input_sizes,
     int64_t dim,
     int64_t index) {
-  TORCH_LAZY_FN_COUNTER("lazy::");
-  return torch::lazy::CreateAtenFromLtcTensor(
-      torch::lazy::select(torch::lazy::TryGetLtcTensor(self), dim, index));
-}
-
-at::Tensor LazyNativeFunctions::slice(
-    const at::Tensor& self,
-    int64_t dim,
-    c10::optional<int64_t> start,
-    c10::optional<int64_t> end,
-    int64_t step) {
-  int64_t start_val = start.has_value() ? start.value() : 0;
-  int64_t end_val = end.has_value() ? end.value() : INT64_MAX;
-  TORCH_LAZY_FN_COUNTER("lazy::");
-  return torch::lazy::CreateAtenFromLtcTensor(torch::lazy::slice(
-      torch::lazy::TryGetLtcTensor(self), dim, start_val, end_val, step));
->>>>>>> a87e1dcf
-}
-
-// All of the below ops correspond to CompositeExplicitAutograd kernels from core
-// that call into view operators internally.
-// These are all composite ops that LTC can technically re-use / get for free,
-// but we need to "functionalize" them to remove the view ops before we can use them.
-at::Tensor LazyNativeFunctions::block_diag(at::TensorList tensors) {
-  return at::functionalization::functionalize_aten_op<ATEN_OP(block_diag)>::call(tensors);
-}
-at::Tensor LazyNativeFunctions::new_empty_strided(const at::Tensor& self, at::IntArrayRef size, at::IntArrayRef stride, c10::optional<at::ScalarType> dtype, c10::optional<at::Layout> layout, c10::optional<at::Device> device, c10::optional<bool> pin_memory) {
-  return at::functionalization::functionalize_aten_op<ATEN_OP(new_empty_strided)>::call(self, size, stride, dtype, layout, device, pin_memory);
-}
-
-at::Tensor LazyNativeFunctions::narrow_copy(const at::Tensor& self, int64_t dim, int64_t start, int64_t length) {
-  return at::functionalization::functionalize_aten_op<ATEN_OP(narrow_copy)>::call(self, dim, start, length);
-}
-at::Tensor LazyNativeFunctions::pixel_shuffle(const at::Tensor & self, int64_t upscale_factor) {
-  return at::functionalization::functionalize_aten_op<ATEN_OP(pixel_shuffle)>::call(self, upscale_factor);
-}
-at::Tensor LazyNativeFunctions::pixel_unshuffle(const at::Tensor & self, int64_t downscale_factor) {
-  return at::functionalization::functionalize_aten_op<ATEN_OP(pixel_unshuffle)>::call(self, downscale_factor);
-}
-<<<<<<< HEAD
-at::Tensor LazyNativeFunctions::select_backward(const at::Tensor & grad_output, at::IntArrayRef input_sizes, int64_t dim, int64_t index) {
-  return at::functionalization::functionalize_aten_op<ATEN_OP(select_backward)>::call(grad_output, input_sizes, dim, index);
-}
-at::Tensor LazyNativeFunctions::_trilinear(const at::Tensor & i1, const at::Tensor & i2, const at::Tensor & i3, at::IntArrayRef expand1, at::IntArrayRef expand2, at::IntArrayRef expand3, at::IntArrayRef sumdim, int64_t unroll_dim) {
-  return at::functionalization::functionalize_aten_op<ATEN_OP(_trilinear)>::call(i1, i2, i3, expand1, expand2, expand3, sumdim, unroll_dim);
-=======
-
-at::Tensor LazyNativeFunctions::transpose(
-    const at::Tensor& self,
-    int64_t dim0,
-    int64_t dim1) {
-  TORCH_LAZY_FN_COUNTER("lazy::");
-  return torch::lazy::CreateAtenFromLtcTensor(
-      torch::lazy::transpose(torch::lazy::TryGetLtcTensor(self), dim0, dim1));
-}
-
-at::Tensor& LazyNativeFunctions::transpose_(
-    at::Tensor& self,
-    int64_t dim0,
-    int64_t dim1) {
-  TORCH_LAZY_FN_COUNTER("lazy::");
-  auto self_tensor = torch::lazy::TryGetLtcTensor(self);
-  torch::lazy::transpose_(self_tensor, dim0, dim1);
-  return self;
->>>>>>> a87e1dcf
-}
-::std::tuple<at::Tensor,at::Tensor> LazyNativeFunctions::linalg_inv_ex(const at::Tensor & self, bool check_errors) {
-  return at::functionalization::functionalize_aten_op<ATEN_OP(linalg_inv_ex)>::call(self, check_errors);
-}
-at::Tensor LazyNativeFunctions::linalg_pinv(const at::Tensor & self, const c10::optional<at::Tensor> & atol, const c10::optional<at::Tensor> & rtol, bool hermitian) {
-  return at::functionalization::functionalize_aten_op<ATEN_OP2(linalg_pinv, atol_rtol_tensor)>::call(self, atol, rtol, hermitian);
-}
-
-<<<<<<< HEAD
+  return at::functionalization::functionalize_aten_op<ATEN_OP(
+      select_backward)>::call(grad_output, input_sizes, dim, index);
+}
+at::Tensor LazyNativeFunctions::_trilinear(
+    const at::Tensor& i1,
+    const at::Tensor& i2,
+    const at::Tensor& i3,
+    at::IntArrayRef expand1,
+    at::IntArrayRef expand2,
+    at::IntArrayRef expand3,
+    at::IntArrayRef sumdim,
+    int64_t unroll_dim) {
+  return at::functionalization::functionalize_aten_op<ATEN_OP(_trilinear)>::
+      call(i1, i2, i3, expand1, expand2, expand3, sumdim, unroll_dim);
+}
+::std::tuple<at::Tensor, at::Tensor> LazyNativeFunctions::linalg_inv_ex(
+    const at::Tensor& self,
+    bool check_errors) {
+  return at::functionalization::functionalize_aten_op<ATEN_OP(
+      linalg_inv_ex)>::call(self, check_errors);
+}
+at::Tensor LazyNativeFunctions::linalg_pinv(
+    const at::Tensor& self,
+    const c10::optional<at::Tensor>& atol,
+    const c10::optional<at::Tensor>& rtol,
+    bool hermitian) {
+  return at::functionalization::functionalize_aten_op<ATEN_OP2(
+      linalg_pinv, atol_rtol_tensor)>::call(self, atol, rtol, hermitian);
+}
+
 // functionalize_aten_op can't handle out= ops directly.
-// Instead, we can call the composite kernel from core, and copy and mutations back to the inputs.
-at::Tensor & LazyNativeFunctions::logsumexp_out(const at::Tensor & self, at::IntArrayRef dim, bool keepdim, at::Tensor& out) {
+// Instead, we can call the composite kernel from core, and copy and mutations
+// back to the inputs.
+at::Tensor& LazyNativeFunctions::logsumexp_out(
+    const at::Tensor& self,
+    at::IntArrayRef dim,
+    bool keepdim,
+    at::Tensor& out) {
   auto self_wrapped = at::functionalization::impl::to_functional_tensor(self);
   auto out_wrapped = at::functionalization::impl::to_functional_tensor(out);
   // directly call the composite kernel from core.
   // Make sure to re-enable functionalization first.
   at::functionalization::ReenableFunctionalize guard;
   at::native::logsumexp_out(self_wrapped, dim, keepdim, out_wrapped);
-  auto out_unwrapped = at::functionalization::impl::from_functional_tensor(out_wrapped);
+  auto out_unwrapped =
+      at::functionalization::impl::from_functional_tensor(out_wrapped);
   // propagate mutations back to the inputs (including resizing)
   out.resize_(out_unwrapped.sizes());
   out.copy_(out_unwrapped);
@@ -743,32 +584,18 @@
 
 // re-use the composite kernel from core, that way we don't need to provide a
 // backwards formula for native_group_norm
-std::tuple<at::Tensor, at::Tensor, at::Tensor>
-LazyNativeFunctions::native_group_norm(const at::Tensor& input,
-                                      const c10::optional<at::Tensor>& weight,
-                                      const c10::optional<at::Tensor>& bias,
-                                      int64_t N, int64_t C, int64_t HxW,
-                                      int64_t group, double eps) {
-  return at::native::math_group_norm(input, weight, bias, N, C, HxW, group,
-                                     eps);
-=======
-at::Tensor LazyNativeFunctions::view(
-    const at::Tensor& self,
-    at::IntArrayRef size) {
-  TORCH_LAZY_FN_COUNTER("lazy::");
-  auto self_tensor = torch::lazy::TryGetLtcTensor(self);
-  return torch::lazy::CreateAtenFromLtcTensor(
-      torch::lazy::view(self_tensor, torch::lazy::ToI64Vector(size)));
-}
-
-at::Tensor LazyNativeFunctions::_unsafe_view(
-    const at::Tensor& self,
-    at::IntArrayRef size) {
-  TORCH_LAZY_FN_COUNTER("lazy::");
-  auto self_tensor = torch::lazy::TryGetLtcTensor(self);
-  return torch::lazy::CreateAtenFromLtcTensor(
-      torch::lazy::view(self_tensor, torch::lazy::ToI64Vector(size)));
->>>>>>> a87e1dcf
+std::tuple<at::Tensor, at::Tensor, at::Tensor> LazyNativeFunctions::
+    native_group_norm(
+        const at::Tensor& input,
+        const c10::optional<at::Tensor>& weight,
+        const c10::optional<at::Tensor>& bias,
+        int64_t N,
+        int64_t C,
+        int64_t HxW,
+        int64_t group,
+        double eps) {
+  return at::native::math_group_norm(
+      input, weight, bias, N, C, HxW, group, eps);
 }
 
 void InitializeAtenBindings() {}
