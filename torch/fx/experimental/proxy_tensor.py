--- conflicted
+++ resolved
@@ -34,61 +34,6 @@
     return eval(f"lambda {argnames}: fn({argnames})", {"fn": fn})
 
 
-<<<<<<< HEAD
-=======
-class ProxySymInt(object):
-    def __init__(self, sym_int, proxy):
-        assert isinstance(sym_int, torch._C.SymIntNode) or isinstance(sym_int, int)
-        self.sym_int = sym_int
-        # Note, this doesn't have to be a proxy, it can also be an int
-        self.proxy = proxy
-
-    def wrap(self, num):
-        return ProxySymInt(num, num)
-
-    def __str__(self):
-        return f"ProxySymInt({self.sym_int})"
-
-    def __int__(self):
-        # Not sure how to make mypy support this lol
-        return int(self.sym_int)  # type: ignore[arg-type]
-
-    def __bool__(self):
-        return bool(self.sym_int)
-
-    def to_fx_node(self):
-        if isinstance(self.proxy, fx.Proxy):
-            return self.proxy.node
-        return self.proxy
-
-import operator
-
-def create_magic_impl(op):
-    def magic_impl(self, other):
-        def unwrap_proxy(x):
-            return x.proxy if isinstance(x, ProxySymInt) else x
-        out_proxy = op(unwrap_proxy(self), unwrap_proxy(other))
-
-        def unwrap_proxyint(x):
-            return x.sym_int if isinstance(x, ProxySymInt) else x
-        out_sym_int = op(unwrap_proxyint(self), unwrap_proxyint(other))
-        return ProxySymInt(out_sym_int, out_proxy)
-    return magic_impl
-
-for method in reflectable_magic_methods:
-    method_name = f'{method}'
-
-    op = getattr(operator, method_name)
-    setattr(ProxySymInt, f'r{method_name}', create_magic_impl(op))
-
-for method in magic_methods:
-    method_name = f'{method}'
-
-    op = getattr(operator, method_name)
-    setattr(ProxySymInt, method_name, create_magic_impl(op))
-
-
->>>>>>> 9e1f797d
 @contextmanager
 def decompose(decomposition_table):
     global CURRENT_DECOMPOSITION_TABLE
@@ -329,16 +274,9 @@
                 setattr(self.root, qualname, a)
 
             return self.create_node('get_attr', qualname, (), {})
-<<<<<<< HEAD
         elif isinstance(a, SymInt):
             assert a.get_pyobj().constant is not None
             return a.get_pyobj().constant
-=======
-        elif isinstance(a, torch._C.SymIntNode):
-            py_symint = a.get_pyobj()
-            assert isinstance(py_symint, ProxySymInt)
-            return py_symint.to_fx_node()
->>>>>>> 9e1f797d
         return super().create_arg(a)
 
 
@@ -402,11 +340,7 @@
     def __init__(self, tracer):
         self.tracer = tracer
         self.enable_tracing = True
-<<<<<<< HEAD
-        self.trace_factory_functions = trace_factory_functions
         self.sym_mode = ProxySymDispatchMode(tracer)
-=======
->>>>>>> 9e1f797d
 
     def __torch_dispatch__(self, func_overload, types, args=(), kwargs=None):
         g = DisableTracingGuard(self.sym_mode)
