--- conflicted
+++ resolved
@@ -1375,40 +1375,6 @@
         self.generate_args_kwargs = generate_args_kwargs
 
 
-<<<<<<< HEAD
-class ReductionPythonRefInfo(ReductionOpInfo):
-    '''
-    An OpInfo for a Python reference of an elementwise unary operation.
-    '''
-    def __init__(
-            self,
-            name,  # the stringname of the callable Python reference
-            *,
-            op=None,  # the function variant of the operation, populated as torch.<name> if None
-            op_db=None,  # The database of opinfos to search for the parent opinfo
-            torch_opinfo_name,  # the string name of the corresponding torch opinfo
-            torch_opinfo_variant_name='',  # the variant name for corresponding torch opinfo
-            supports_nvfuser=True,
-            **kwargs):  # additional kwargs override kwargs inherited from the torch opinfo
-
-        self.torch_opinfo_name = torch_opinfo_name
-        self.torch_opinfo_variant_name = torch_opinfo_variant_name
-        self.torch_opinfo = _find_referenced_opinfo(
-            torch_opinfo_name, torch_opinfo_variant_name, op_db=op_db)
-        self.supports_nvfuser = supports_nvfuser
-        assert isinstance(self.torch_opinfo, ReductionOpInfo)
-
-        inherited = self.torch_opinfo._original_reduction_args
-        ukwargs = _inherit_constructor_args(name, op, inherited, kwargs)
-
-        # See https://github.com/pytorch/pytorch/issues/77216
-        self.validate_view_consistency = False
-
-        super().__init__(**ukwargs)
-
-
-=======
->>>>>>> bd2503e9
 # The base reference input generation for elementwise binary operations
 def _reference_inputs_elementwise_binary(
     op, device, dtype, requires_grad, exclude_zero, **kwargs
@@ -2607,19 +2573,12 @@
     `idx` is used to specific which `args[idx]` is to be triangularized.
     """
     triangular_arg = args[idx].triu() if upper else args[idx].tril()
-<<<<<<< HEAD
-    return op(*args[:idx], triangular_arg, *args[idx + 1:], upper, **kwargs)
-
-
-def gradcheck_wrapper_triangular_input_real_positive_diagonal(op, *args, upper=False, idx=0, **kwargs):
-=======
     return op(*args[:idx], triangular_arg, *args[idx + 1 :], upper, **kwargs)
 
 
 def gradcheck_wrapper_triangular_input_real_positive_diagonal(
     op, *args, upper=False, idx=0, **kwargs
 ):
->>>>>>> bd2503e9
     """Gradcheck wrapper for functions that take lower/upper triangular matrices
     with real and positive diagonals, for example, cholesky-like operations.
     """
@@ -2631,12 +2590,7 @@
     # new_arg = arg - diag(arg) + I
     new_arg = arg - arg_diag_embed + id_tensor
     return gradcheck_wrapper_triangular_input(
-<<<<<<< HEAD
-        op, *args[:idx], new_arg, *args[idx + 1:],
-        upper=upper, idx=idx, **kwargs
-=======
         op, *args[:idx], new_arg, *args[idx + 1 :], upper=upper, idx=idx, **kwargs
->>>>>>> bd2503e9
     )
 
 
@@ -2649,11 +2603,7 @@
     for instance, for minimum and maximum reductions.
     """
     output = op(input, *args, **kwargs)
-<<<<<<< HEAD
-    mask = kwargs.get('mask')
-=======
     mask = kwargs.get("mask")
->>>>>>> bd2503e9
     if mask is not None:
         output_mask = torch._masked._output_mask(op, input, *args, **kwargs)
         output = torch.where(output_mask, output, output.new_zeros([]))
@@ -2670,13 +2620,8 @@
     for instance, for minimum and maximum reductions.
     """
     output = op(input, *args, **kwargs)
-<<<<<<< HEAD
-    input_mask = kwargs.get('input_mask')
-    other_mask = kwargs.get('other_mask')
-=======
     input_mask = kwargs.get("input_mask")
     other_mask = kwargs.get("other_mask")
->>>>>>> bd2503e9
     if input_mask is not None and other_mask is not None:
         combined_mask = torch.logical_and(input_mask, other_mask)
         new_kwargs = dict(mask=combined_mask, **kwargs)
@@ -2703,9 +2648,5 @@
     return SampleInput(
         clone_tensor(sample.input),
         args=tuple(map(clone_tensor, sample.args)),
-<<<<<<< HEAD
-        kwargs=dict(((k, clone_tensor(v)) for k, v in sample_kwargs.items()))
-=======
         kwargs=dict(((k, clone_tensor(v)) for k, v in sample_kwargs.items())),
->>>>>>> bd2503e9
     )