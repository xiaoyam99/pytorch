import collections.abc
import math
import operator
import unittest
from dataclasses import asdict, dataclass
from enum import Enum
from functools import partial
from itertools import product
from typing import Any, Callable, Iterable, List, Optional, Tuple

from torchgen.utils import dataclass_repr

import torch
from torch.testing import make_tensor
<<<<<<< HEAD
from torch.testing._internal.common_device_type import (
    skipCPUIfNoFFT,
    tol,
    toleranceOverride,
=======
from torch.testing._internal.opinfo import utils
from torchgen.utils import dataclass_repr
from torch.testing._internal.common_utils import (
    is_iterable_of_tensors,
    noncontiguous_like,
    TEST_WITH_ROCM,
    torch_to_numpy_dtype_dict
>>>>>>> 61b2cde5
)
from torch.testing._internal.common_dtype import (
    _dispatch_dtypes,
    floating_and_complex_types,
    floating_and_complex_types_and,
    floating_types,
)
from torch.testing._internal.common_utils import (
    is_iterable_of_tensors,
    noncontiguous_like,
    TEST_WITH_ROCM,
)
from torch.testing._internal.opinfo import utils

# Reasonable testing sizes for dimensions
L = 20
M = 10
S = 5
XS = 3

# Unique value to distinguish default from anything else
_NOTHING = object()


# Extension of getattr to support qualified names
# e.g. _getattr_qual(torch, 'linalg.norm') -> torch.linalg.norm
def _getattr_qual(obj, name, default=_NOTHING):
    try:
        for path in name.split("."):
            obj = getattr(obj, path)
        return obj
    except AttributeError:
        if default is not _NOTHING:
            return default
        else:
            raise


class DecorateInfo(object):
    """Describes which test, or type of tests, should be wrapped in the given
    decorators when testing an operator. Any test that matches all provided
    arguments will be decorated. The decorators will only be applied if the
    active_if argument is True."""

    __slots__ = [
        "decorators",
        "cls_name",
        "test_name",
        "device_type",
        "dtypes",
        "active_if",
    ]

    def __init__(
        self,
        decorators,
        cls_name=None,
        test_name=None,
        *,
        device_type=None,
        dtypes=None,
        active_if=True,
    ):
        self.decorators = (
            list(decorators)
            if isinstance(decorators, collections.abc.Sequence)
            else [decorators]
        )
        self.cls_name = cls_name
        self.test_name = test_name
        self.device_type = device_type
        self.dtypes = dtypes
        self.active_if = active_if

        # Validate dtypes
        if self.dtypes is not None:
            for dtype in self.dtypes:
                assert isinstance(dtype, torch.dtype)

    def is_active(self, cls_name, test_name, device_type, dtype):
        return (
            self.active_if
            and (self.cls_name is None or self.cls_name == cls_name)
            and (self.test_name is None or self.test_name == test_name)
            and (self.device_type is None or self.device_type == device_type)
            and (self.dtypes is None or dtype in self.dtypes)
        )


# FIXME
# Note: historically the 'input' kwarg had to be a Tensor or TensorList, but we are trying
#   to support scalar inputs, too. Some tests still depend on 'input' being a Tensor
#   or TensorList, however.
class SampleInput(object):
    """Represents sample inputs to a function."""

    __slots__ = [
        "input",
        "args",
        "kwargs",
        "output_process_fn_grad",
        "broadcasts_input",
        "name",
    ]

    def __init__(
        self,
        input,
        *,
        args=tuple(),
        kwargs=None,
        output_process_fn_grad=lambda x: x,
        broadcasts_input=False,
        name="",
    ):
        # input is the first input to the op and is typically either a Tensor or TensorList (Sequence[Tensor]).
        # This follows the typical pattern where for Tensor inputs op(t, ...) = t.op(...).
        self.input = input
        self.args = args
        assert isinstance(self.args, tuple)
        self.kwargs = kwargs if kwargs is not None else {}
        assert isinstance(self.kwargs, dict)
        self.output_process_fn_grad = output_process_fn_grad
        self.name = name

        # Specifies if `self.input` is broadcasted or not,
        # given that the operator supports broadcasting.
        # This field is used to verify the behavior for inplace variant.
        #
        # If a SampleInput is marked with `broadcasts_input=True`,
        # it is verified that we get a `RuntimerError` with this sample,
        # and inplace variant. Also inplace grad{grad} tests are skipped,
        # for such inputs (as they will error out otherwise).
        self.broadcasts_input = broadcasts_input

    def _repr_helper(self, formatter):
        # Helper function to return the details of the SampleInput as `str`
        # It consolidates all the fields of SampleInput and allows,
        # formatting the fields like `input`, `args`, etc with `formatter`
        # callable to customize the representation.
        # Look at `summary` method for example.
        arguments = [
            f"input={formatter(self.input)}",
            f"args={formatter(self.args)}",
            f"kwargs={formatter(self.kwargs)}",
            f"output_process_fn_grad={self.output_process_fn_grad}",
            f"broadcasts_input={self.broadcasts_input}",
            f"name={repr(self.name)}",
        ]

        return f'SampleInput({", ".join(a for a in arguments if a is not None)})'

    def __repr__(self):
        return self._repr_helper(lambda x: x)

    def summary(self):
        # Returns the SampleInput details in a more
        # friendly format.
        # It formats `Tensor` and `TensorList`
        # in a more condensed representation.
        def formatter(arg):
            # Format any instance of `Tensor` (standalone, in list, or in dict)
            # by Tensor[TensorShape]
            # Eg. Tensor with shape (3, 4) is formatted as Tensor[3, 4]
            if isinstance(arg, torch.Tensor):
                shape = str(tuple(arg.shape)).replace("(", "").replace(")", "")
                return f"Tensor[{shape}]"
            elif isinstance(arg, dict):
                return {k: formatter(v) for k, v in arg.items()}
            elif is_iterable_of_tensors(arg):
                return "TensorList[" + ", ".join(map(formatter, arg)) + "]"
            elif isinstance(arg, (list, tuple)):  # Handle list, tuple
                return "(" + ",".join(map(formatter, arg)) + ")"

            return repr(arg)

        return self._repr_helper(formatter)

    # Applies the transform f(t) -> t to each tensor and dtype in the SampleInput
    def transform(self, f):
        def tt(t):
            def _tt(t):
                with torch.no_grad():
                    return f(t)

            if isinstance(t, torch.Tensor):
                return _tt(t)
            elif isinstance(t, torch.dtype):
                return _tt(t)
            elif isinstance(t, list):
                return list(map(tt, t))
            elif isinstance(t, tuple):
                return tuple(map(tt, t))
            elif isinstance(t, dict):
                return {k: tt(v) for k, v in t.items()}
            else:
                return t

        sample_tt_input, tt_args, tt_kwargs = (
            tt(self.input),
            tt(self.args),
            tt(self.kwargs),
        )

        # Note the transformed SampleInput assumes metadata like output_process_fn_grad is still valid!
        return SampleInput(
            sample_tt_input,
            args=tt_args,
            kwargs=tt_kwargs,
            output_process_fn_grad=self.output_process_fn_grad,
            broadcasts_input=self.broadcasts_input,
            name=self.name + "_transformed",
        )

    # Returns the NumPy version of the sample input object in the form of a tuple: (input, args, kwargs)
    # Converts tensors to ndarrays by calling .detach().cpu().numpy() on them
    # Converts dtypes by remapping them using torch_to_numpy_dtype_dict
    def numpy(self):
        def to_numpy(t):
            if isinstance(t, torch.Tensor):
                if t.dtype is torch.bfloat16:
                    return t.detach().cpu().to(torch.float32).numpy()
                if t.dtype is torch.chalf:
                    return t.detach().cpu().to(torch.cfloat).numpy()
                return t.detach().cpu().numpy()
            elif isinstance(t, torch.dtype):
                return torch_to_numpy_dtype_dict[t]

            return t

        return self.transform(to_numpy)

    def noncontiguous(self):
        def to_noncontiguous(t):
            if isinstance(t, torch.Tensor):
                return noncontiguous_like(t)
            elif isinstance(t, torch.dtype):
                return t

            return t

        return self.transform(to_noncontiguous)


class ErrorInput(object):
    """
    A SampleInput that will cause the operation to throw an error plus information
    about the resulting error.
    """

    __slots__ = ["sample_input", "error_type", "error_regex"]

    def __init__(self, sample_input, *, error_type=RuntimeError, error_regex):
        self.sample_input = sample_input
        self.error_type = error_type
        self.error_regex = error_regex


class AliasInfo(object):
    """Class holds alias information. For example, torch.abs ->
    torch.absolute, torch.Tensor.absolute, torch.Tensor.absolute_
    """

    def __init__(self, alias_name):
        self.name = alias_name
        self.op = _getattr_qual(torch, alias_name)
        self.method_variant = getattr(torch.Tensor, alias_name, None)
        self.inplace_variant = getattr(torch.Tensor, alias_name + "_", None)

    def __call__(self, *args, **kwargs):
        return self.op(*args, **kwargs)


# Note [OpInfos]
# ~~~~~~~~~~~~~~
#
# The majority of this note was written shortly after the PyTorch 1.9 release.
# If you notice it's out-of-date or think it could be improved then please
# file an issue.
#
# See also: the OpInfo tracker (https://github.com/pytorch/pytorch/issues/54261)
# See also: "Writing Test Templates" in common_device_type.py to learn how to
#   parametrize a test template using OpInfos.
# See also: PyTorch's GitHub wiki on running and writing tests
#   https://github.com/pytorch/pytorch/wiki/Running-and-writing-tests
# See also: ModuleInfos, OpInfo's sister class, defined in common_modules.py
#
# An OpInfo is a collection of metadata related to a PyTorch operator. This
#   metadata is used to generate tests that validate properties of the operator,
#   like if it implements the correct gradient formula.
#
# WHY OPINFOS?
# ~~~~~~~~~~~~
#
# OpInfos are principally intended to do three things:
#
#   1) to allow systematic testing over all PyTorch's operators
#   2) to simplify operating testing by autogenerating many tests
#   3) to allow systems (like autograd, torchscript, fx, nnc...) to test
#        against every PyTorch operator
#
# All these goals are still a work in progress. Not every operator has an
#   OpInfo, and some operator tests that could be automatically generated
#   still have to be written manually.
#
# It's helpful to understand that OpInfos are both about test simplification and
#   modularity. PyTorch is a complicated framework with many interrelated systems,
#   too many for any one person to keep track of. An OpInfo can be thought of as the
#   interface between an operator implementer and those other systems. Instead of
#   requiring the implementer of torch.foo understand how to test its forward
#   mode AD or NNC support that's typically handled automatically just by
#   defining an OpInfo.
#
# It's often surprising to OpInfo writers that just implementing an OpInfo
#   typically can't verify an operator is actually implemented correctly:
#
# "If an OpInfo doesn't validate my op works as expected, what's the point
#     of it?"
#
# But the point of is the above. OpInfos are intended to let you focus on testing
#   the operator logic you're familiar with instead of having to write tests for
#   how the operator interacts with each of PyTorch's many systems.
#
# And, OK, it turns out that SOMETIMES just writing an OpInfo DOES
#   validate your op works as expected, but that's only in special
#   cases. See below for details.
#
# WHAT'S AN OPINFO?
# ~~~~~~~~~~~~~~~~~
#
# So what is an OpInfo? It's a Python class that describes an operator's properties,
#   like which dtypes it supports on the CPU and whether it has any aliases.
#   These properties can be divided into three categories:
#
#   1) Metadata describing the operator, like the operator's name and if it
#     "supports" the out kwarg.
#   2) Test directives, like "skips" that tell the test suite to skip some
#     tests.
#   3) A "sample inputs" function that generates valid inputs for the operator.
#
# OpInfo attributes are described in more detail below.
#
# THE SAMPLE INPUTS FUNCTION
# ~~~~~~~~~~~~~~~~~~~~~~~~~~
#
# The "sample inputs" function merits special elaboration. This function is
#   crucial to testing with OpInfos. A typical OpInfo test has to treat the operator
#   as a black box. There's no structure for the test to understand or exploit.
#   Without "sample inputs" it wouldn't even know how to call the OpInfo's
#   operator. The sample input function saves the day by providing different
#   "SampleInputs" that can be used to call the operator. A sample input
#   function should have the following signature:
#
#   def sample_inputs_foo(op_info, device, dtype, requires_grad, **kwargs):
#
#   And should return an iterable of SampleInputs (see the class description
#   above). Each SampleInput defines an "input", "args", "kwargs", an
#   "output_process_fn_grad" function, the "broadcasts_input" bool and a
#   "name".
#
#   All the "sample_inputs" functions are invoked within a `torch.no_grad()`
#   environment for efficiency and correctness. As such remember to set the
#   "requires_grad" flag on the inputs **after** performing any transformations
#   on them.
#
# The "input" is the first argument to the operator, or the tensor that
#   the method or inplace variants of the operator should be called on, and
#   should be on the requested device, of the requested dtype, and its
#   requires_grad attribute should be set to the requires_grad argument.
#
# "args" should contain positional arguments, and "kwargs" keyword arguments.
#
# "output_process_fn_grad" has an interesting name. It's a function that maps
#   the operator's output (when given the input, args, and kwargs) to the
#   portion of the output to gradcheck. For example, consider an operator
#   like torch.linalg.slogdet
#   (https://pytorch.org/docs/master/generated/torch.linalg.slogdet.html).
#   This operator returns a tuple of two tensors, but the first tensor
#   cannot be backwarded through. Its "output_process_fn_grad" filters
#   this output tuple to just the second argument, which we can call backward
#   on. Functions that produce a single tensor can ignore this argument.
#
# "broadcasts_input" is a bool indicated if the SampleInput causes the operator
#   to broadcast the "input" argument. This is important for tests to understand
#   because inplace variants of operations throw a runtime error if they
#   would broadcast their input arguments, so tests that work with inplace
#   variants filter SampleInputs that broadcast their input.
#
# "name" is a string that's just used for debugging. It appears when printing
#   the SampleInput.
#
# Sample inputs are designed to be used with many tests, some
#   that are very time consuming, so they should be a small
#   set with small tensors. An elaborated set of sample inputs
#   can be specified using the "reference_inputs_func" attribute.
#   The "reference inputs" for an operation are an extended
#   set of sample inputs that can more exhausively test an
#   operator. They are used by only a few tests that are careful
#   not to take too long to run. Adding reference inputs
#   is highly encouraged!
#
# THE (OPTIONAL) ERROR INPUTS FUNCTION
# ~~~~~~~~~~~~~~~~~~~~~~~~~~~~~~~~~~~~
#
# OpInfos may optionally specify "error inputs" through an error function. If
#   specified test_errors in test_ops.py will call the op with these inputs
#   and validate that the desired error is thrown.
#
# Error inputs automate a common testing pattern where multiple inputs are
#   passed to an operation and the errors they thrown are reviewed. Tests
#   written in this style should be ported to the new OpInfo pattern.
#
# Error inputs are specified using the ErrorInputs class, which contains
#   a SampleInput (see above) and data about the expected error.
#
# OPINFO FILE ORGANIZATION
# ~~~~~~~~~~~~~~~~~~~~~~~~
#
# All OpInfos are currently defined in this file. Most OpInfo tests are defined
#   in test_ops.py, but some system-specific tests are defined in those
#   systems' test files, and subclass-specific tests are defined in the test
#   file that corresponds to that subclass (see the below).
#   Expect a reorganization in the future.
#
# WHAT'S TESTED?
# ~~~~~~~~~~~~~~
#
# Every OpInfo in the op_db sequence has the following properties validated in
# test_ops.py:
#
#   - that its supported dtypes are specified correctly
#   - that the operation produces the same results when called with noncontiguous inputs
#   - that it supports the out= argument properly (if it allows out=),
#       see https://github.com/pytorch/pytorch/wiki/Developer-FAQ#how-does-out-work-in-pytorch
#   - that it works with the conjugate view bit properly
#   - that its function, method, and inplace variants perform the same operation
#       (that is, that torch.add, torch.Tensor.add, and torch.Tensor.add_ all
#       do the same thing).
#   - that its inplace variant preserves the input's storage
#   - that its gradient formula is implemented correctly, and that it supports
#       gradgrad and complex grad and gradgrad and forward mode AD properly for
#       the op's function and inplace variants (method variants are skipped
#       to reduce test time).
#   - that the operation performs the same operation when traced or scripted
#       using the jit
#   - that the operation is autodifferentiated by the jit as expected
#   - that the operator's aliases, if any, perform the same operation and that
#       the jit understands the alias
#   - that the operator throws the correct errors (if error_inputs is defined)
#   - that the operator produces the same results as a NumPy reference (if ref is defined)
#   - that the operator produces the same results as a NumPy reference on an extended
#       set of "reference inputs" (if both ref and reference_inputs_func are defined)
#       (NOTE: elementwise unary and elementwise binary OpInfos do this even if only
#         ref is defined, because they effectively autogenerate reference inputs)
#   - that the operator works on different CUDA devices
#
# Additional OpInfo tests are in test_jit_fuser_te.py, test_fx_experimental.py,
#   and test_fx.py. These tests validate that operators work with NNC and FX
#   as expected.
#
# For performance, some of the above tests may only run on the first
#   SampleInput returned by an OpInfo's sample input function.
#
# In addition to these tests, some subclasses (discussed in the next section)
#   define additional tests.
#
# Critically, as mentioned above, what's not necessarily tested is that the operator
#   works as expected. When implementing an OpInfo an engineer must still
#   typically write one or more tests validating the operator's behavior.
#   The exception to this is if reference testing is sufficient, or if
#   the operation belongs to an OpInfo subclass that has more exhaustive
#   operator testing. Elementwise unary and elementwise binary operators,
#   in particular, usually don't require additional testing beyond
#   writing an Opinfo.
#
#
# OPINFO (SUB)CLASSES
# ~~~~~~~~~~~~~~~~~~~
#
# In addition to the OpInfo base class there are several specialized OpInfo
#   subclasses. For example, the UnaryUfuncInfo subclass is used for
#   unary elementwise operations. These operations have a common structure
#   that test_unary_ufuncs.py exploits with additional automated testing.
#   The automated testing in test_unary_ufuncs.py is so thorough, comparing
#   the operator to a NumPy reference function on a plethora of values, that
#   just implementing an OpInfo for a unary elementwise operation is often
#   sufficient testing.
#
# The ForeachFuncInfo is another OpInfo subclass that is hyper-specialized to a
#   very unique class of operations. These OpInfos aren't included in the
#   op_db sequence and have their own tests.
#
# Other OpInfo subclasses, like SpectralFuncInfo, are just for convenience
# when writing OpInfos.
#
# TESTING A NEW OPERATOR
# ~~~~~~~~~~~~~~~~~~~~~~
#
# If you're adding a new operator to any of the following namespaces:
#   - torch
#   - torch.fft
#   - torch.linalg,
#   - torch.special
#   - torch.nn.functional
# then you should typically add an OpInfo for it.
#
# As mentioned a couple times above, implementing an OpInfo is not
#   usually sufficient testing (unless the operator is a unary or binary elementwise
#   operator). The OpInfo will only test the properties described in the
#   "WHAT'S TESTED" section. It DOES NOT necessarily verify that the operator is
#   implemented correctly.
#
# TIPS FOR WRITING AN OPINFO AND OPINFO TESTS
# ~~~~~~~~~~~~~~~~~~~~~~~~~~~~~~~~~~~~~~~~~~~
#
# Writing an OpInfo can be a little daunting. Since the point of an OpInfo is to
#   be consumed by a variety of systems it can be hard to understand how to
#   deal with test failures or how to set the OpInfo metadata properly.
#
# Before adding an OpInfo it helps to look at other OpInfos. A sample inputs
#   function must be defined, and the operator's dtypes must be specified.
#   Once that's done you should run the operator's tests in test_ops.py
#   (these can be filtered using the "-k" argument in pytest). Tests that
#   fail should provide an error message that describes what to change about
#   your OpInfo. You don't need to worry about changing an OpInfo's default
#   values unless a test yells at you.
#
# Similarly, if you're writing a test that consumes OpInfos then it's critical
#   your test provides a clear error message describing what to do when it
#   fails. You should not assume the OpInfo implementer is familiar with your
#   system.
#
# If you see a confusing error message while developing an OpInfo then please
#   file an issue describing what happened.
#
# This trial-and-error approach to writing an OpInfo can be frustrating,
#   but it's probably necessary as long as OpInfos don't require
#   learning about all the systems that consume them. One thing that can help
#   is the get_supported_dtypes() function defined in utils.py. This
#   function can be used to programmatically specify the dtypes an operator
#   supports, and is especially useful if writing an OpInfo on a machine
#   without a CUDA device. See its documentation for more details.
#
# THE FUTURE OF OPINFOS AND OPINFO TESTING
# ~~~~~~~~~~~~~~~~~~~~~~~~~~~~~~~~~~~~~~~~
#
# In the future we expect OpInfo coverage to improve and cover
#   the great majority of PyTorch's (public) operators.
#

# Classes and methods for the operator database
@dataclass
class OpInfo(object):
    """Operator information and helper functions for acquiring it."""

    # the string name of the function
    name: str

    # An optional reference function that accepts ndarrays (AKA "NumPy arrays").
    # If given, the op will be compared with its reference on each of its sample inputs.
    ref: Optional[Callable] = None

    # the following metadata describes the operator, its variants, and its aliases, if any

    # iterable of aliases, e.g. ("absolute",) for torch.abs
    aliases: Iterable = None

    # additional string to include in the test name
    # this is useful when an op needs multiple OpInfos,
    # like divide does, often because it's really several
    # different ops behind the scenes
    variant_test_name: str = ""

    # the function variant of the operation, populated as torch.<name> if None
    op: Callable = None

    # allows the method variant of this operation to be specified as follows:
    # - if _NOTHING (default), then the OpInfo attempts to discover the variant using its name
    # - if None, then the OpInfo explicitly specifies is has no associated method
    # - if a Callable, then that callable should be the method associated with this operation
    method_variant: Callable = _NOTHING

    # allows the inplace variant of this operation to be specified as follows:
    # - if _NOTHING (default), then the OpInfo attempts to discover the variant using its name
    # - if None, then the OpInfo explicitly specifies is has no associated inplace variant
    # - if a Callable, then that callable should be the inplace variant associated with this operation
    inplace_variant: Callable = _NOTHING

    # allows the operator variant of this operation to be specified as follows:
    # - if _NOTHING (default), then the OpInfo attempts to discover the variant using its name
    # - if None, then the OpInfo explicitly specifies is has no associated operator
    # - if a Callable, then that callable should be the operator associated with this operation
    operator_variant: Callable = _NOTHING

    # allows the inplace operator variant of this operation to be specified as follows:
    # - if _NOTHING (default), then the OpInfo attempts to discover the variant using its name
    # - if None, then the OpInfo explicitly specifies is has no associated inplace operator
    # - if a Callable, then that callable should be the inplace operator associated with this operation
    inplace_operator_variant: Callable = _NOTHING

    # the following metadata are test directives for skipping or modifying tests

    # information about which tests to skip
    skips: Tuple = tuple()

    # decorators to apply to generated tests
    decorators: Tuple = tuple()

    # the following are pointers to functions to generate certain classes of inputs

    # function to generate sample inputs with strided layouts
    sample_inputs_func: Callable = None

    # function to generate a more thorough set of samples inputs with strided layouts
    reference_inputs_func: Callable = None

    # function to generate inputs that will throw errors
    error_inputs_func: Callable = None

    # function to generate sample inputs with sparse coo layouts
    sample_inputs_sparse_coo_func: Callable = None

    # function to generate sample inputs with sparse csr layouts
    sample_inputs_sparse_csr_func: Callable = None

    # function to generate sample inputs with sparse csc layouts
    sample_inputs_sparse_csc_func: Callable = None

    # function to generate sample inputs with sparse bsr layouts
    sample_inputs_sparse_bsr_func: Callable = None

    # function to generate sample inputs with sparse bsc layouts
    sample_inputs_sparse_bsc_func: Callable = None

    # the following metadata relates to dtype support and is tested for correctness in test_ops.py

    # dtypes this function works with on the CPU,
    # inherited by other device types that don't specify their own dtypes
    dtypes: _dispatch_dtypes = None

    # the following dtypesIf... options override the dtypes value on their respective device types

    # dtypes this function is expected to work with on CUDA
    dtypesIfCUDA: _dispatch_dtypes = None

    # dtypes this function is expected to work with on ROCM
    dtypesIfROCM: _dispatch_dtypes = None

    # backward dtypes this function is expected to work with
    backward_dtypes: _dispatch_dtypes = None

    # backward dtypes this function is expected to work with on CUDA
    backward_dtypesIfCUDA: _dispatch_dtypes = None

    # backward dtypes this function is expected to work with on ROCM
    backward_dtypesIfROCM: _dispatch_dtypes = None

    # the following metadata describes the operators out= support

    # whether the op supports the out kwarg
    # defaults to True, if the op does not allow the out kwarg or
    # supports it incorrectly then test_out in test_ops.py should fail
    supports_out: bool = True

    # the following metadata relates to autograd support
    # whether the operation supports backward mode AD
    # if true, gradient correctness is tested in test_ops.py
    # using the op's sample inputs
    supports_autograd: bool = True

    # whether the op supports second order gradients
    # if true, gradgrad correctness is tested in test_ops.py
    # defaults to support_autograd's value
    # TODO: rename this to supports_bwgrad_bwgrad to be consistent with below
    supports_gradgrad: bool = None

    # whether the ops supports second order gradients via
    # forward-over-reverse. If True, forward-over-reverse gradgrad correctness
    # is tested. If False, test that forward grad is not implemented.
    # Defaults to False.
    supports_fwgrad_bwgrad: bool = False

    # whether the operation supports inplace autograd
    # if true, tested in test_ops.py
    # defaults to supports_autograd's value
    supports_inplace_autograd: bool = None

    # Whether the operation support forward mode AD
    # If the value is True, we check that the gradients are correct
    # If the value is False, we test that forward grad is not implemented
    supports_forward_ad: bool = False

    # wrapper function for gradcheck
    gradcheck_wrapper: Callable = lambda op, *args, **kwargs: op(*args, **kwargs)

    # whether to check batched grad when doing gradcheck
    # defaults to support_autograd's value
    check_batched_grad: bool = None

    # whether to check batched grad grad when doing gradgradcheck
    # default's to support_gradgrad's value
    check_batched_gradgrad: bool = None

    # whether to check batched forward grad when doing gradcheck
    # defaults to the value of `supports_forward_ad`
    check_batched_forward_grad: bool = None

    # whether to check batched forward grad when doing gradcheck
    # defaults to the value of `check_batched_forward_grad`
    check_inplace_batched_forward_grad: bool = None

    # tolerance for nondeterminism while performing gradcheck
    gradcheck_nondet_tol: float = 0.0

    # Whether to use the fast implmentation for gradcheck/gradgradcheck.
    # When set to None, defers to the default value provided by the wrapper
    # function around gradcheck (testing._internal.common_utils.gradcheck)
    gradcheck_fast_mode: bool = None

    # the following metadata relates to JIT support and is tested for correctness in test_ops.py

    # name of the corresponding aten:: operator
    aten_name: str = None

    # if this is a composite implicit autograd op, the decomposed op
    decomp_aten_name: Optional[str] = None

    # name of the corresponding aten:: operator for backwards
    aten_backward_name: Optional[str] = None

    # if a op's aten::node is expected to be symbolically autodiffed
    assert_autodiffed: bool = False

    # a list of strings with node names that are expected to be in a
    # DifferentiableGraph when autodiffed. Ex: ['aten::add', 'aten::mm'],
    # default is populated to be ['aten::(name of Python operator)']
    autodiff_nonfusible_nodes: List[str] = None

    # a list of strings with node names that are expected to be in FusionGroups
    # inside of DifferentiableGraphs when this operation is autodiffed.
    # Ex: ['aten::add', 'aten::mm'], defaults to an empty list
    # Note: currently no ops use fusible nodes
    autodiff_fusible_nodes: List[str] = None

    # the following metadata relates to sparse support and is used in test_sparse.py

    # whether the op supports sparse inputs
    supports_sparse: bool = False

    # only run tracing tests
    supports_scripting: bool = True

    # if the operator can be traced
    supports_tracing: bool = True

    # the following metadata relates to sparse csr support and is used in test_sparse_csr.py

    # whether the op supports sparse csr inputs
    supports_sparse_csr: bool = False
    # whether the op supports sparse csc inputs
    supports_sparse_csc: bool = False
    # whether the op supports sparse bsr inputs
    supports_sparse_bsr: bool = False
    # whether the op supports sparse bsc inputs
    supports_sparse_bsc: bool = False

    # the following metadata relates to complex support and is checked in test_ops.py

    test_conjugated_samples: bool = True

    test_neg_view: bool = True

    # assert that jit shape analysis fully propagates shape
    assert_jit_shape_analysis: bool = False

    # the following metadata relates to ExpandedWeights support and is checked in test_expanded_weights.py

    supports_expanded_weight: bool = False

    is_factory_function: bool = False

    def __post_init__(self):
        self._original_opinfo_args = asdict(self).copy()

        assert self.dtypes is not None, "OpInfo for {0} has no dtypes!".format(
            self.name
        )

        dtypes_args = (self.dtypes, self.dtypesIfCUDA, self.dtypesIfROCM)

        # Validates the dtypes are generated from the dispatch-related functions
        for dtype_list in dtypes_args:
            assert isinstance(dtype_list, (_dispatch_dtypes, type(None)))

        if self.aten_name is None:
            self.aten_name = self.name

        # Attribute to verify dynamic_dtypes are used.
        self.dynamic_dtypes = any(
            map(
                lambda dtypes: isinstance(dtypes, utils._dynamic_dispatch_dtypes),
                dtypes_args,
            )
        )

        if self.dynamic_dtypes:
            # Make sure `dtyesIfCUDA` is dynamic, if dynamic dispatch is used for CPU
            # This is because, below we set dtypesIfCUDA to dtypes if they are None.
            assert isinstance(self.dtypesIfCUDA, utils._dynamic_dispatch_dtypes), (
                f"To use dynamic dypes for operator {self.name}, "
                "acquire the dtypes dynamically for argument `dtypesIfCUDA`."
                "This is to ensure that CUDA dtypes are acquired correctly as they"
                "differ from CPU dtypes occasionally"
            )

        self.dtypes = set(self.dtypes)

        # NOTE: backward dtypes must be acquired before forward dtypes
        #   since they fallback to explicit (not implicit!) specifications of
        #   forward dtypes
        self.backward_dtypesIfROCM = (
            set(self.backward_dtypesIfROCM)
            if self.backward_dtypesIfROCM is not None
            else (
                self.backward_dtypesIfCUDA
                if self.backward_dtypesIfCUDA is not None
                else self.backward_dtypes
                if self.backward_dtypes is not None
                else self.dtypesIfROCM
                if self.dtypesIfROCM is not None
                else self.dtypesIfCUDA
                if self.dtypesIfCUDA is not None
                else self.dtypes
            )
        )
        self.backward_dtypesIfCUDA = (
            set(self.backward_dtypesIfCUDA)
            if self.backward_dtypesIfCUDA is not None
            else (
                self.backward_dtypes
                if self.backward_dtypes is not None
                else self.dtypesIfCUDA
                if self.dtypesIfCUDA is not None
                else self.dtypes
            )
        )
        self.backward_dtypes = (
            set(self.backward_dtypes)
            if self.backward_dtypes is not None
            else self.dtypes
        )

        self.dtypesIfCUDA = (
            set(self.dtypesIfCUDA) if self.dtypesIfCUDA is not None else self.dtypes
        )
        self.dtypesIfROCM = (
            set(self.dtypesIfROCM)
            if self.dtypesIfROCM is not None
            else self.dtypesIfCUDA
        )

        # NOTE: if the op is unspecified it is assumed to be under the torch namespace
        if not self.op:
            self.op = _getattr_qual(torch, self.name)

        if self.method_variant is _NOTHING:
            self.method_variant = getattr(torch.Tensor, self.name, None)

        # attributes like real, imag are not callable
        if not callable(self.method_variant):
            self.method_variant = None

        if self.inplace_variant is _NOTHING:
            inplace_name = self.name + "_"
            self.inplace_variant = getattr(torch.Tensor, inplace_name, None)

        if self.operator_variant is _NOTHING:
            self.operator_variant = getattr(operator, self.name, None)

        if self.inplace_operator_variant is _NOTHING:
            # Note: operator.i<op> will use operator.<op> and assign the result to the lhs when no
            # __i<op>__ method is found. This results in the appearance of an inplace operator variant which
            # does not have the correct inplace behavior. To avoid this, we guard automatic detection of the inplace
            # operator with a check that an inplace variant exists.
            if self.inplace_variant is not None:
                inplace_operator_name = "i" + self.name
                self.inplace_operator_variant = getattr(
                    operator, inplace_operator_name, None
                )
            else:
                self.inplace_operator_variant = None

        self.decorators = (*self.decorators, *self.skips)

        # We run the sampling functions without tracking the gradiends of the creation of inputs
        self.sample_inputs_func = torch.no_grad()(self.sample_inputs_func)
        self.sample_inputs_sparse_coo_func = torch.no_grad()(
            self.sample_inputs_sparse_coo_func
        )
        self.sample_inputs_sparse_csr_func = torch.no_grad()(
            self.sample_inputs_sparse_csr_func
        )
        self.sample_inputs_sparse_csc_func = torch.no_grad()(
            self.sample_inputs_sparse_csc_func
        )
        self.sample_inputs_sparse_bsr_func = torch.no_grad()(
            self.sample_inputs_sparse_bsr_func
        )
        self.sample_inputs_sparse_bsc_func = torch.no_grad()(
            self.sample_inputs_sparse_bsc_func
        )
        if self.reference_inputs_func is not None:
            self.reference_inputs_func = torch.no_grad()(self.reference_inputs_func)

        if not self.autodiff_fusible_nodes:
            self.autodiff_fusible_nodes = []

        if self.autodiff_nonfusible_nodes is None:
            self.autodiff_nonfusible_nodes = ["aten::" + self.name]

        # Autograd support

        # Autograd flags that depend on backward AD only
        # - If setting has been explicitly set, raise error if inconsistent
        if self.supports_gradgrad is None:
            self.supports_gradgrad = self.supports_autograd
        else:
            assert not (self.supports_gradgrad and not self.supports_autograd), (
                "supports_gradgrad refines the part of autograd is supported, so it should "
                "not be set if supports_autograd is False"
            )
        if self.check_batched_grad is None:
            self.check_batched_grad = self.supports_autograd or self.supports_forward_ad
        else:
            assert not (
                self.check_batched_grad
                and not (self.supports_autograd or self.supports_forward_ad)
            ), (
                "check_batched_grad refines the part of autograd that will be checked (by gradcheck), so "
                "it should not be set if supports_autograd is False"
            )
        if self.check_batched_gradgrad is None:
            self.check_batched_gradgrad = self.supports_gradgrad
        else:
            assert not (self.check_batched_gradgrad and not self.supports_gradgrad), (
                "check_batched_gradgrad refines the part of autograd that will be checked (by "
                "gradgradcheck), so it should not be set if either supports_gradgrad or supports_autograd "
                "is False."
            )
        if self.check_batched_forward_grad is None:
            self.check_batched_forward_grad = self.supports_forward_ad
        else:
            assert not (
                self.check_batched_forward_grad and not self.supports_forward_ad
            ), (
                "check_batched_forward_grad should only be used when supports_forward_ad "
                "is True. It is used to disable the test in the specific cases "
                "where the op supports forward ad but fails to compute "
                "batched forward grad."
            )

        if self.check_inplace_batched_forward_grad is None:
            self.check_inplace_batched_forward_grad = self.check_batched_forward_grad
        else:
            assert not (
                self.check_inplace_batched_forward_grad
                and not self.check_batched_forward_grad
            ), (
                "check_batched_forward_grad should only be used when check_batched_forward_grad "
                "is True. It is used to disable the test in the specific cases "
                "where the op supports batched forward grad but fails to compute batched forward "
                "grad for the inplace variant of the op."
            )

        assert not (self.supports_fwgrad_bwgrad and not self.supports_autograd), (
            "supports_fwgrad_bwgrad enables forward-over-backward gradgrad checks and should only be "
            "True if backward ad is also checked, i.e., supports_forward_ad should be True.",
            self.name,
        )

        # Autograd flags that depend on both forward AD and backward AD
        if self.supports_inplace_autograd is None:
            self.supports_inplace_autograd = (
                self.supports_autograd or self.supports_forward_ad
            )
        else:
            assert not (
                self.supports_inplace_autograd
                and not self.supports_autograd
                and not self.supports_forward_ad
            ), (
                "supports_inplace_autograd refines the part of autograd that is supported, so "
                "it should not be set if both supports_autograd and supports_forward_ad are False"
            )

        if self.aliases is not None:
            self.aliases = tuple(AliasInfo(a) for a in self.aliases)  # type: ignore[assignment]
        else:
            self.aliases = ()

    def __call__(self, *args, **kwargs):
        """Calls the function variant of the operator."""
        return self.op(*args, **kwargs)

    def __str__(self):
        return dataclass_repr(self)

    def get_op(self):
        """Returns the function variant of the operator, torch.<op_name>."""
        return self.op

    def get_method(self):
        """Returns the method variant of the operator, torch.Tensor.<op_name>.
        Returns None if the operator has no method variant.
        """
        return self.method_variant

    def get_inplace(self):
        """Returns the inplace variant of the operator, torch.Tensor.<op_name>_.
        Returns None if the operator has no inplace variant.
        """
        return self.inplace_variant

    def get_operator(self):
        """Returns operator variant of the operator, e.g. operator.neg
        Returns None if the operator has no operator variant.
        """
        return self.operator_variant

    def get_inplace_operator(self):
        """Returns the inplace operator variant of the operator, e.g operator.iadd
        Returns None if the operator has no inplace operator variant"""
        return self.inplace_operator_variant

    def conjugate_sample_inputs(self, device, dtype, requires_grad=False, **kwargs):
        """Returns an iterable of SampleInputs but with the tensor input or first
        tensor in a sequence input conjugated.
        """

        samples = self.sample_inputs_func(self, device, dtype, requires_grad, **kwargs)
        conj_samples = list(samples)

        def conjugate(tensor):
            _requires_grad = tensor.requires_grad
            tensor = tensor.conj()
            return tensor.requires_grad_(_requires_grad)

        for i, sample in enumerate(samples):
            sample = conj_samples[i]
            # Note: it is assumed that the input here is either a tensor or tensorlist
            if isinstance(sample.input, torch.Tensor):
                sample.input = conjugate(sample.input)
            else:
                sample.input[0] = conjugate(sample.input[0])

        return tuple(conj_samples)

    def sample_inputs(self, device, dtype, requires_grad=False, **kwargs):
        """
        Returns an iterable of SampleInputs.

        These samples should be sufficient to test the function works correctly
        with autograd, TorchScript, etc.
        """
        samples = self.sample_inputs_func(self, device, dtype, requires_grad, **kwargs)

        if kwargs.get("include_conjugated_inputs", False):
            conj_samples = self.conjugate_sample_inputs(
                device, dtype, requires_grad, **kwargs
            )
            samples_list = list(samples)
            samples_list.extend(conj_samples)
            samples = tuple(samples_list)

        return samples

    def reference_inputs(self, device, dtype, requires_grad=False, **kwargs):
        """
        Returns an iterable of SampleInputs.

        Distinct from sample_inputs() above because this returns an expanded set
        of inputs when reference_inputs_func is defined. If undefined this returns
        the sample inputs.
        """
        if self.reference_inputs_func is None:
            return self.sample_inputs_func(self, device, dtype, requires_grad, **kwargs)

        if kwargs.get("include_conjugated_inputs", False):
            raise NotImplementedError

        return self.reference_inputs_func(self, device, dtype, requires_grad, **kwargs)

    def error_inputs(self, device, **kwargs):
        """
        Returns an iterable of ErrorInputs.
        """
        return self.error_inputs_func(self, device, **kwargs)

    def sample_inputs_sparse_coo(self, device, dtype, requires_grad=False, **kwargs):
        """Returns an iterable of SampleInputs that contain inputs with sparse
        coo layout.
        """
        return self.sample_inputs_sparse_coo_func(
            self, device, dtype, requires_grad, **kwargs
        )

    def sample_inputs_sparse_csr(self, device, dtype, requires_grad=False, **kwargs):
        """Returns an iterable of SampleInputs that contain inputs with sparse
        csr layout.
        """
        return self.sample_inputs_sparse_csr_func(
            self, device, dtype, requires_grad, **kwargs
        )

    def sample_inputs_sparse_csc(self, device, dtype, requires_grad=False, **kwargs):
        """Returns an iterable of SampleInputs that contain inputs with sparse
        csc layout.
        """
        return self.sample_inputs_sparse_csc_func(
            self, device, dtype, requires_grad, **kwargs
        )

    def sample_inputs_sparse_bsr(self, device, dtype, requires_grad=False, **kwargs):
        """Returns an iterable of SampleInputs that contain inputs with sparse
        bsr layout.
        """
        return self.sample_inputs_sparse_bsr_func(
            self, device, dtype, requires_grad, **kwargs
        )

    def sample_inputs_sparse_bsc(self, device, dtype, requires_grad=False, **kwargs):
        """Returns an iterable of SampleInputs that contain inputs with sparse
        bsc layout.
        """
        return self.sample_inputs_sparse_bsc_func(
            self, device, dtype, requires_grad, **kwargs
        )

    def get_decorators(self, test_class, test_name, device, dtype):
        """Returns the decorators targeting the given test."""
        result = []
        for decorator in self.decorators:
            if isinstance(decorator, DecorateInfo):
                if decorator.is_active(test_class, test_name, device, dtype):
                    result.extend(decorator.decorators)
            else:
                result.append(decorator)
        return result

    def supported_dtypes(self, device_type):
        if device_type == "cpu":
            return self.dtypes
        if device_type == "cuda":
            return self.dtypesIfROCM if TEST_WITH_ROCM else self.dtypesIfCUDA
        else:
            return self.dtypes

    def supported_backward_dtypes(self, device_type):
        if not self.supports_autograd:
            return set()

        backward_dtypes = None
        if device_type == "cpu":
            backward_dtypes = self.backward_dtypes
        elif device_type == "cuda":
            backward_dtypes = (
                self.backward_dtypesIfROCM
                if TEST_WITH_ROCM
                else self.backward_dtypesIfCUDA
            )
        else:
            backward_dtypes = self.backward_dtypes

        allowed_backward_dtypes = floating_and_complex_types_and(
            torch.bfloat16, torch.float16, torch.complex32
        )
        return set(allowed_backward_dtypes).intersection(backward_dtypes)

    def supports_dtype(self, dtype, device_type):
        return dtype in self.supported_dtypes(device_type)

    @property
    def formatted_name(self):
        """Returns a formatted full name for this OpInfo that can be used in test names."""
        variant = (
            "_" + self.variant_test_name.replace(".", "_")
            if self.variant_test_name
            else ""
        )
        return "{}{}".format(self.name.replace(".", "_"), variant)


def _generate_reduction_inputs(device, dtype, requires_grad, **kwargs):
    """Generates input tensors for testing reduction operators"""
    yield make_tensor([], dtype=dtype, device=device, requires_grad=requires_grad)
    yield make_tensor([2], dtype=dtype, device=device, requires_grad=requires_grad)
    yield make_tensor([3, 5], dtype=dtype, device=device, requires_grad=requires_grad)
    yield make_tensor(
        [3, 2, 1, 2], dtype=dtype, device=device, requires_grad=requires_grad
    )


def _generate_reduction_kwargs(ndim, supports_multiple_dims=True):
    """Generates a subset of all valid dim and keepdim kwargs given ndim that
    is appropriate for testing reduction operators.
    """

    # Test default dim and keepdim
    yield {}

    # Test reducing inner and outer most dimensions
    yield {"dim": 0, "keepdim": True}
    yield {"dim": -1, "keepdim": False}

    # Test reducing middle dimension
    if ndim > 2:
        yield {"dim": ndim // 2, "keepdim": True}

    if supports_multiple_dims:
        # Test reducing all dimensions
        yield {"dim": tuple(range(ndim)), "keepdim": False}

        # Test reducing both first and last dimensions
        if ndim > 1:
            yield {"dim": (0, -1), "keepdim": True}

        # Test reducing every other dimension starting with the second
        if ndim > 3:
            yield {"dim": tuple(range(1, ndim, 2)), "keepdim": False}


def sample_inputs_reduction(op_info, device, dtype, requires_grad, **kwargs):
    """Sample inputs for reduction operators."""

    # TODO(@heitorschueroff) Once all reduction operators are using
    # ReductionOpInfo use op_info.supports_multiple_dims directly.
    supports_multiple_dims: bool = kwargs.get("supports_multiple_dims", True)

    # TODO(@heitorschueroff) Once all reduction operators are using ReductionOpInfo
    # use op_info.generate_args_kwargs directly.
    generate_args_kwargs = kwargs.get(
        "generate_args_kwargs", lambda *args, **kwargs: (yield tuple(), {})
    )

    for t in _generate_reduction_inputs(device, dtype, requires_grad):
        for reduction_kwargs in _generate_reduction_kwargs(
            t.ndim, supports_multiple_dims
        ):
            for args, kwargs in generate_args_kwargs(t, **reduction_kwargs):
                kwargs.update(reduction_kwargs)
                yield SampleInput(
                    t.detach().requires_grad_(requires_grad), args=args, kwargs=kwargs
                )


# NOTE [Reductions]:
#
# For testing purposes, we relax the definition of a reduction operator
# as defined in the docstring below. We do this to capture operators with
# a similar API so they can be tested automatically. However...
#
# Strictly speaking a reduction operator is an operator that can reduce an
# array to a single scalar value and that can be computed from the partial
# result of reducing subarrays. This usually means that the reduction operation
# should be commutative and associative. This definition is important when it
# comes to implementation as it determines how a reduction can be parallelized.
#
# For example, many summary statistics such as median, mode and quantile cannot
# be computed from partial results because these are sorting and counting based
# algorithms that need information that would be lost in the reduced value.
class ReductionOpInfo(OpInfo):
    """Reduction operator information.

    An operator is a reduction operator if it reduces one or more dimensions of
    the input tensor to a single value. Reduction operators must implement the
    following signature:

    - `op(input, *args, *, dim=None, keepdim=False, **kwargs) -> Tensor`

    ReductionOpInfo tests that reduction operators implement a consistent API.
    Optional features such as reducing over multiple dimensions are captured in
    the optional keyword parameters of the ReductionOpInfo constructor.

    If a reduction operator does not yet implement the full required API of
    reduction operators, this should be documented by xfailing the failing
    tests rather than adding optional parameters to ReductionOpInfo.

    NOTE
    The API for reduction operators has not yet been finalized and some
    requirements may change.

    See tests in test/test_reductions.py
    """

    def __init__(
        self,
        name,
        *,
        # The identity value for the operator if it has one.
        identity: Optional[Any] = None,
        # The nan policy for the operator if it implements one.
        # - propagate: NaN values are propagated to the output
        # - omit: NaN values are discarded during the reduction
        nan_policy: Optional[str] = None,
        # Whether the operator supports reducing multiple dimensions.
        supports_multiple_dims: bool = True,
        # Whether the operator promotes integral to floating point dtypes.
        promotes_int_to_float: bool = False,
        # Whether the operator promotes all integral dtypes to int64.
        promotes_int_to_int64: bool = False,
        # If a specific dtype is given, then the operator always returns that
        # dtype irrespective of the input dtype. If None, the operator returns
        # the dtype according to the type promotion rules above.
        result_dtype: Optional[torch.dtype] = None,
        # Casts complex results to real (e.g. linalg.norm or torch.var)
        complex_to_real: bool = False,
        # ReductionOpInfo tests generate their own input, dim and keepdim
        # arguments and call this function to generate tuples of extra args and
        # kwargs to use when calling the op. This is required for operators that
        # have other required parameters besides the input tensor.
        generate_args_kwargs: Callable = lambda t, dim=None, keepdim=False: (
            yield tuple(),
            {},
        ),
        # Options from the OpInfo base class
        **kwargs,
    ):
        self._original_reduction_args = locals().copy()
        assert nan_policy in (None, "propagate", "omit")

        # These are mutually exclusive options
        assert not (result_dtype and promotes_int_to_float)
        assert not (result_dtype and promotes_int_to_int64)
        assert not (result_dtype and complex_to_real)
        assert not (promotes_int_to_float and promotes_int_to_int64)

        # Default sample_inputs_func for ReductionOpInfo which augments sample
        # inputs from sample_inputs_reduction with the args and kwargs from
        # generate_args_kwargs. This is only used if sample_inputs_func is None.
        def sample_inputs_func(*args, **kwargs):
            kwargs["supports_multiple_dims"] = supports_multiple_dims
            kwargs["generate_args_kwargs"] = generate_args_kwargs
            yield from sample_inputs_reduction(*args, **kwargs)

        # Override OpInfo defaults and call base class __init__
        kwargs.setdefault("inplace_variant", None)
        kwargs.setdefault("sample_inputs_func", sample_inputs_func)
        super().__init__(name, **kwargs)

        self.identity = identity
        self.nan_policy = nan_policy
        self.supports_multiple_dims = supports_multiple_dims
        self.promotes_int_to_float = promotes_int_to_float
        self.promotes_int_to_int64 = promotes_int_to_int64
        self.complex_to_real = complex_to_real
        self.result_dtype = result_dtype
        self.generate_args_kwargs = generate_args_kwargs


# The base reference input generation for elementwise binary operations
def _reference_inputs_elementwise_binary(
    op, device, dtype, requires_grad, exclude_zero, **kwargs
):
    yield from op.sample_inputs_func(op, device, dtype, requires_grad, **kwargs)
    yield from generate_elementwise_binary_tensors(
        op,
        device=device,
        dtype=dtype,
        requires_grad=requires_grad,
        exclude_zero=exclude_zero,
    )
    if dtype is not torch.bool:
        yield from generate_elementwise_binary_small_value_tensors(
            op, device=device, dtype=dtype, requires_grad=requires_grad
        )
    if dtype not in (torch.bool, torch.uint8, torch.int8):
        yield from generate_elementwise_binary_large_value_tensors(
            op, device=device, dtype=dtype, requires_grad=requires_grad
        )
    yield from generate_elementwise_binary_broadcasting_tensors(
        op,
        device=device,
        dtype=dtype,
        requires_grad=requires_grad,
        exclude_zero=exclude_zero,
    )
    yield from generate_elementwise_binary_with_scalar_samples(
        op, device=device, dtype=dtype, requires_grad=requires_grad
    )

    yield from generate_elementwise_binary_with_scalar_and_type_promotion_samples(
        op, device=device, dtype=dtype, requires_grad=requires_grad
    )

    if dtype.is_floating_point or dtype.is_complex:
        yield from generate_elementwise_binary_extremal_value_tensors(
            op, device=device, dtype=dtype, requires_grad=requires_grad
        )


# Note that these references inputs use scalars for the SampleInput.input value,
#   and many tests require SampleInput.input be a tensor or a list of tensors
def reference_inputs_elementwise_binary(op, device, dtype, requires_grad, **kwargs):
    if hasattr(op, "rhs_make_tensor_kwargs"):
        exclude_zero = op.rhs_make_tensor_kwargs.get("exclude_zero", False)

    gen = partial(
        _reference_inputs_elementwise_binary,
        op,
        device,
        dtype,
        requires_grad,
        exclude_zero,
        **kwargs,
    )

    # yields "normal" samples
    yield from gen()

    # yields noncontiguous samples
    for sample in gen():
        yield sample.noncontiguous()

    yield from generate_elementwise_binary_noncontiguous_tensors(
        op,
        device=device,
        dtype=dtype,
        requires_grad=requires_grad,
        exclude_zero=exclude_zero,
    )

    yield from generate_elementwise_binary_arbitrarily_strided_tensors(
        op,
        device=device,
        dtype=dtype,
        requires_grad=requires_grad,
        exclude_zero=exclude_zero,
    )


# A functional that extends an elementwise binary operator's bespoke error inputs
#   with generic error inputs for the class of elementwise binary operations
def make_error_inputs_elementwise_binary(error_inputs_func):
    def error_inputs_func_wrapper(op, device, **kwargs):
        if error_inputs_func is not None:
            yield from error_inputs_func(op, device, **kwargs)

        if not op.supports_rhs_python_scalar:
            si = SampleInput(torch.tensor((1, 2, 3), device=device), args=(2,))
            yield ErrorInput(si, error_type=Exception, error_regex="")

        if not op.supports_one_python_scalar:
            si = SampleInput(2, args=(torch.tensor((1, 2, 3), device=device),))
            yield ErrorInput(si, error_type=Exception, error_regex="")

        if (
            not kwargs.get("skip_two_python_scalars", False)
            and not op.supports_two_python_scalars
        ):
            si = SampleInput(2, args=(3,))
            yield ErrorInput(si, error_type=Exception, error_regex="")

    return error_inputs_func_wrapper


# The following functions and classes are for testing elementwise binary operators.

# Returns a generator of pairs of contiguous tensors on the requested device
#   and with the requested dtype.
#
# This function is intended to test the non-vectorized and vectorized code
#   paths of elementwise binary functions, as well as their handling of odd tensor
#   sizes (like zero-dim tensors and tensors with zero elements).
#
# Each iterable will include an a tensor with no elements,
#   zero dim (scalar) tensors, small 1D tensors, a medium 1D tensor, and
#   a large 2D tensor.
def generate_elementwise_binary_tensors(
    op, *, device, dtype, requires_grad=False, exclude_zero=False
):
    shapes = (
        # tensors with no elements
        (0,),
        (1, 0, 3),
        # zero dim (scalar) tensor
        (),
        # small 1D tensor
        (20,),
        # medium 1D tensor
        (812,),
        # large 2D tensor
        (1029, 917),
    )

    make_arg = partial(
        make_tensor,
        device=device,
        dtype=dtype,
        requires_grad=requires_grad,
        exclude_zero=exclude_zero,
    )
    for shape in shapes:
        lhs = make_arg(shape, **op.lhs_make_tensor_kwargs)
        rhs = make_arg(shape, **op.rhs_make_tensor_kwargs)
        yield SampleInput(lhs, args=(rhs,))


def generate_elementwise_binary_arbitrarily_strided_tensors(
    op, *, device, dtype, requires_grad=False, exclude_zero=False
):
    # shape, strides, offset
    strided_cases = (
        ((5, 6, 2), (1, 1, 7), 2),
        ((5, 5, 4), (1, 1, 7), 2),
        ((5, 5, 2), (4, 5, 7), 3),
        ((5, 5, 2), (5, 5, 7), 3),
        ((5, 5, 2), (5, 5, 5), 3),
        ((9, 5, 2), (0, 1, 7), 3),
    )

    make_arg = partial(
        make_tensor,
        device=device,
        dtype=dtype,
        requires_grad=requires_grad,
        exclude_zero=exclude_zero,
    )
    for shape, strides, offset in strided_cases:
        a = make_arg(
            500,
        ).as_strided(shape, strides, offset)
        b = make_arg(shape)
        yield SampleInput(a, args=(b,))


# Returns a generator of pairs of contiguous tensors on the requested device and with
#   the requested dtype.
#
# Unlike the previous function, the values in these tensors are specified manually.
def generate_elementwise_binary_small_value_tensors(
    op, *, device, dtype, requires_grad=False, exclude_zero=None
):
    if exclude_zero is None:
        if hasattr(op, "rhs_make_tensor_kwargs"):
            exclude_zero = op.rhs_make_tensor_kwargs.get("exclude_zero", False)

    # defines interesting values
    _unsigned_int_vals = (0, 1, 55, 127, 128, 190, 210, 220, 254)
    _int_vals = (0, -1, 1, -55, 55, -127, 127, -128)
    _float_vals = (
        0.0,
        -0.0,
        -0.001,
        0.001,
        -0.25,
        0.25,
        -1.0,
        1.0,
        -math.pi / 2,
        math.pi / 2,
        -math.pi + 0.00001,
        math.pi - 0.00001,
        -math.pi,
        math.pi,
        -math.pi - 0.00001,
        math.pi + 0.00001,
    )

    l_vals = []
    r_vals = []

    if dtype.is_floating_point:
        prod = product(_float_vals, _float_vals)
    elif dtype.is_complex:
        complex_vals = product(_float_vals, _float_vals)
        # Note the use of list is required here or the map generator will be
        #  emptied by the following product and it won't produce the desired cross-product
        complex_vals = list(map(lambda x: complex(*x), complex_vals))
        prod = product(complex_vals, complex_vals)
    elif dtype in (torch.int8, torch.int16, torch.int32, torch.int64):
        prod = product(_int_vals, _int_vals)
    elif dtype is torch.uint8:
        prod = product(_unsigned_int_vals, _unsigned_int_vals)
    else:
        raise ValueError("Unsupported dtype!")

    for l, r in prod:
        l_vals.append(l)
        if r == 0 and exclude_zero:
            r_vals.append(1)
        else:
            r_vals.append(r)

    lhs = torch.tensor(l_vals, device=device, dtype=dtype, requires_grad=requires_grad)
    rhs = torch.tensor(r_vals, device=device, dtype=dtype, requires_grad=requires_grad)

    yield SampleInput(lhs, args=(rhs,))


def generate_elementwise_binary_large_value_tensors(
    op, *, device, dtype, requires_grad=False
):
    _large_int_vals = (-1113, 1113, -10701, 10701)
    _large_float16_vals = (-501, 501, -1001.2, 1001.2, -13437.7, 13437.7)
    _large_float_vals = _large_float16_vals + (-4988429.2, 4988429.2, -1e20, 1e20)

    l_vals = []
    r_vals = []

    if dtype == torch.float16:
        prod = product(_large_float16_vals, _large_float16_vals)
    elif dtype.is_floating_point:
        prod = product(_large_float_vals, _large_float_vals)
    elif dtype.is_complex:
        complex_vals = product(_large_float_vals, _large_float_vals)
        # Note the use of list is required here or the map generator will be
        #  emptied by the following product and it won't produce the desired cross-product
        complex_vals = list(map(lambda x: complex(*x), complex_vals))
        prod = product(complex_vals, complex_vals)
    elif dtype in (torch.int16, torch.int32, torch.int64):
        prod = product(_large_int_vals, _large_int_vals)
    else:
        raise ValueError("Unsupported dtype!")

    for l, r in prod:
        l_vals.append(l)
        r_vals.append(r)

    lhs = torch.tensor(l_vals, device=device, dtype=dtype, requires_grad=requires_grad)
    rhs = torch.tensor(r_vals, device=device, dtype=dtype, requires_grad=requires_grad)

    yield SampleInput(lhs, args=(rhs,))


def generate_elementwise_binary_extremal_value_tensors(
    op, *, device, dtype, requires_grad=False
):
    _float_extremals = (float("inf"), float("-inf"), float("nan"))

    l_vals = []
    r_vals = []

    if dtype.is_floating_point:
        prod = product(_float_extremals, _float_extremals)
    elif dtype.is_complex:
        complex_vals = product(_float_extremals, _float_extremals)
        # Note the use of list is required here or the map generator will be
        #  emptied by the following product and it won't produce the desired cross-product
        complex_vals = list(map(lambda x: complex(*x), complex_vals))
        prod = product(complex_vals, complex_vals)
    else:
        raise ValueError("Unsupported dtype!")

    for l, r in prod:
        l_vals.append(l)
        r_vals.append(r)

    lhs = torch.tensor(l_vals, device=device, dtype=dtype, requires_grad=requires_grad)
    rhs = torch.tensor(r_vals, device=device, dtype=dtype, requires_grad=requires_grad)

    yield SampleInput(lhs, args=(rhs,))

    # Test case for NaN propagation
    nan = (
        float("nan") if dtype.is_floating_point else complex(float("nan"), float("nan"))
    )
    lhs = make_tensor(
        (128, 128), device=device, dtype=dtype, requires_grad=requires_grad
    )
    lhs.flatten()[::3] = nan
    rhs = make_tensor(
        (128, 128), device=device, dtype=dtype, requires_grad=requires_grad
    )
    rhs.flatten()[::3] = nan

    yield SampleInput(lhs, args=(rhs,))


# Returns a generator of pairs of contiguous and noncontiguous tensors that
#   require broadcasting
def generate_elementwise_binary_broadcasting_tensors(
    op, *, device, dtype, requires_grad=False, exclude_zero=False
):
    shapes = (
        ((1,), ()),
        ((2,), ()),
        ((1,), (2,)),
        ((2, 1), (2,)),
        ((1, 2), (2,)),
        ((3, 2), (2,)),
        ((1, 3, 2), (2,)),
        ((1, 3, 2), (3, 2)),
        ((3, 1, 2), (3, 2)),
        ((2, 3, 2), ()),
        ((3, 1, 2), (1, 3, 2)),
    )

    make_arg = partial(
        make_tensor,
        device=device,
        dtype=dtype,
        requires_grad=requires_grad,
        exclude_zero=exclude_zero,
    )
    for shape, noncontiguous in product(shapes, [True, False]):
        shape_lhs, shape_rhs = shape
        lhs = make_arg(
            shape_lhs, noncontiguous=noncontiguous, **op.lhs_make_tensor_kwargs
        )
        rhs = make_arg(
            shape_rhs, noncontiguous=noncontiguous, **op.rhs_make_tensor_kwargs
        )

        yield SampleInput(lhs, args=(rhs,), broadcasts_input=True)


# Returns a generator of pairs of contiguous tensors and scalars
def generate_elementwise_binary_with_scalar_samples(
    op, *, device, dtype, requires_grad=False
):
    make_arg = partial(
        make_tensor, device=device, dtype=dtype, requires_grad=requires_grad
    )

    shapes = ((), (3,), (5, 3), (0, 1, 3), (1, 5))
    if op.supports_rhs_python_scalar:
        for shape in shapes:
            lhs = make_arg(shape, **op.lhs_make_tensor_kwargs)
            rhs = make_arg(shape, **op.rhs_make_tensor_kwargs)
            lhs_scalar = make_arg((), **op.lhs_make_tensor_kwargs).item()
            rhs_scalar = make_arg((), **op.rhs_make_tensor_kwargs).item()

            yield SampleInput(lhs, args=(rhs_scalar,))

        # Extends with scalar lhs
        if op.supports_one_python_scalar:
            yield SampleInput(lhs_scalar, args=(rhs,))

    if op.supports_two_python_scalars:
        lhs_scalar = make_arg((), **op.lhs_make_tensor_kwargs).item()
        rhs_scalar = make_arg((), **op.rhs_make_tensor_kwargs).item()

        yield SampleInput(lhs_scalar, args=(rhs_scalar,))


# Returns a generator of pairs of contiguous tensors and 0d tensos and scalars and type promotion
def generate_elementwise_binary_with_scalar_and_type_promotion_samples(
    op, *, device, dtype, requires_grad=False
):
    # add these samples only for logical and comparison ops, arithmetic ops are not happy about extremal scalars
    if op.name in (
        "eq",
        "ne",
        "gt",
        "ge",
        "lt",
        "le",
        "logical_and",
        "logical_or",
        "logical_xor",
    ):
        make_arg = partial(
            make_tensor, device=device, dtype=dtype, requires_grad=requires_grad
        )
        shape = (
            23,
        )  # this shape is big enough to trigger vectorization, and has non-vectorized tail
        values = (float("nan"), float("inf"), -float("inf"))
        scalar_tensors = tuple(torch.tensor(val) for val in values)
        if op.supports_rhs_python_scalar:
            lhs = make_arg(shape, **op.lhs_make_tensor_kwargs)
            rhs = make_arg(shape, **op.rhs_make_tensor_kwargs)
            for scalar in values + scalar_tensors:
                yield SampleInput(lhs, args=(scalar,))
                # Extends with scalar lhs
                if op.supports_one_python_scalar:
                    yield SampleInput(scalar, args=(rhs,))


# Returns a generator of pairs of noncontiguous tensors
def generate_elementwise_binary_noncontiguous_tensors(
    op, *, device, dtype, requires_grad=False, exclude_zero=False
):
    make_arg = partial(
        make_tensor,
        device=device,
        dtype=dtype,
        requires_grad=requires_grad,
        exclude_zero=exclude_zero,
    )

    # Generic noncontiguity
    lhs = make_arg((1026,), noncontiguous=True, **op.lhs_make_tensor_kwargs)
    rhs = make_arg((1026,), noncontiguous=True, **op.rhs_make_tensor_kwargs)

    yield SampleInput(lhs.clone(), args=(rhs.clone(),))
    yield SampleInput(lhs.contiguous(), args=(rhs,))

    # Transposed
    lhs = make_arg((789, 357), **op.lhs_make_tensor_kwargs)
    rhs = make_arg((789, 357), **op.rhs_make_tensor_kwargs)

    yield SampleInput(lhs.T, args=(rhs.T,))

    # More noncontiguity
    shapes = ((5, 7), (1024,))

    for shape in shapes:
        lhs = make_arg(shape, **op.lhs_make_tensor_kwargs)
        rhs = make_arg(shape, **op.rhs_make_tensor_kwargs)

        lhs_non_contig = torch.empty(shape + (2,), device=device, dtype=dtype)[..., 0]
        lhs_non_contig.copy_(lhs)

        rhs_non_contig = torch.empty(shape + (2,), device=device, dtype=dtype)[..., 0]
        rhs_non_contig.copy_(rhs)

        yield SampleInput(lhs_non_contig.clone(), args=(rhs_non_contig.clone(),))
        yield SampleInput(lhs_non_contig.contiguous(), args=(rhs_non_contig,))

    # Noncontiguous indices
    shape = (2, 2, 1, 2)
    lhs = make_arg(shape, **op.lhs_make_tensor_kwargs)
    rhs = make_arg(shape, **op.rhs_make_tensor_kwargs)

    lhs_non_contig = lhs[:, 1, ...]
    rhs_non_contig = rhs[:, 1, ...]

    yield SampleInput(lhs_non_contig.clone(), args=(rhs_non_contig.clone(),))
    yield SampleInput(lhs_non_contig.contiguous(), args=(rhs_non_contig,))

    # Expanded tensors
    shapes = ((1, 3), (1, 7), (5, 7))

    for shape in shapes:
        lhs = make_arg(shape, **op.lhs_make_tensor_kwargs)
        rhs = make_arg(shape, **op.rhs_make_tensor_kwargs)

        lhs_non_contig = lhs.expand(3, -1, -1)
        rhs_non_contig = rhs.expand(3, -1, -1)

        yield SampleInput(lhs_non_contig, args=(rhs_non_contig,))


# Sample inputs for elementwise binary operators, like add
def sample_inputs_elementwise_binary(op, device, dtype, requires_grad, **kwargs):
    _M = S if kwargs.get("small_inputs_only", False) else M
    _S = XS if kwargs.get("small_inputs_only", False) else S

    if hasattr(op, "rhs_make_tensor_kwargs"):
        exclude_zero = op.rhs_make_tensor_kwargs.get("exclude_zero", False)

    make_arg = partial(
        make_tensor,
        device=device,
        dtype=dtype,
        requires_grad=requires_grad,
        exclude_zero=exclude_zero,
    )

    shapes = (
        ((), ()),
        ((_S,), ()),
        ((_S, 1), (_S,)),
        ((_M, _S), ()),
        ((_S, _M, _S), (_M, _S)),
        ((_S, _M, _S), (_S, _M, _S)),
        ((_M, 1, _S), (_M, _S)),
        ((_M, 1, _S), (1, _M, _S)),
        ((0, 1, XS), (0, _M, XS)),
    )

    sample_kwargs = kwargs.get("sample_kwargs", {})

    for shape_lhs, shape_rhs in shapes:
        lhs = make_arg(shape_lhs, **op.lhs_make_tensor_kwargs)
        rhs = make_arg(shape_rhs, **op.rhs_make_tensor_kwargs)
        broadcasts_input = shape_lhs != torch.broadcast_shapes(shape_lhs, shape_rhs)

        yield SampleInput(
            lhs, args=(rhs,), kwargs=sample_kwargs, broadcasts_input=broadcasts_input
        )


# Metadata class for binary "universal functions (ufuncs)" that accept two
# tensor and have common properties
class BinaryUfuncInfo(OpInfo):
    """Operator information for 'universal binary functions (binary ufuncs).'
    These are functions of two tensors with common properties like:
      - they are elementwise functions
      - the output shape is determined by the input shape
      - they typically have method and inplace variants
      - they typically support the out kwarg
      - they typically have NumPy or SciPy references
    See NumPy's universal function documentation
    (https://numpy.org/doc/stable/reference/ufuncs.html) for more details
    about the concept of ufuncs.
    """

    def __init__(
        self,
        name,
        *,
        sample_inputs_func=sample_inputs_elementwise_binary,
        reference_inputs_func=reference_inputs_elementwise_binary,
        error_inputs_func=None,
        lhs_make_tensor_kwargs=None,
        rhs_make_tensor_kwargs=None,
        promotes_int_to_float=False,  # Set to true if the op promotes integer inputs to float
        always_returns_bool=False,  # Set to true if the op always returns bool tensors
        supports_rhs_python_scalar=True,  # Whether the operator allows Tensor x scalar inputs
        supports_one_python_scalar=False,  # Whether the operator allows scalar x tensor and tensor x scalar inputs
        supports_two_python_scalars=False,  # Whether the operator allows scalar x scalar inputs
        **kwargs,
    ):

        self._original_binary_ufunc_args = locals().copy()

        # Elementwise binary operations perform the equivalent of test_numpy_refs
        #   in test_binary_ufuncs, but with additional test granularity. So the
        #   generic test_ops.py test is skipped because it's redundant.
        common_skips = (
            DecorateInfo(
                unittest.skip("Skipping redundant test."),
                "TestCommon",
                "test_numpy_refs",
            ),
        )
        kwargs["skips"] = kwargs.get("skips", tuple()) + common_skips
        super(BinaryUfuncInfo, self).__init__(
            name,
            sample_inputs_func=sample_inputs_func,
            reference_inputs_func=reference_inputs_func,
            error_inputs_func=make_error_inputs_elementwise_binary(error_inputs_func),
            **kwargs,
        )

        # [lr]hs_make_tensor_kwargs are part of the OpInfo to be able to dynamically generate valid samples later on.
        if lhs_make_tensor_kwargs is None:
            lhs_make_tensor_kwargs = {}
        self.lhs_make_tensor_kwargs = lhs_make_tensor_kwargs

        if rhs_make_tensor_kwargs is None:
            rhs_make_tensor_kwargs = {}
        self.rhs_make_tensor_kwargs = rhs_make_tensor_kwargs

        self.promotes_int_to_float = promotes_int_to_float
        self.always_returns_bool = always_returns_bool
        self.supports_rhs_python_scalar = supports_rhs_python_scalar
        self.supports_one_python_scalar = supports_one_python_scalar
        self.supports_two_python_scalars = supports_two_python_scalars

        if self.supports_two_python_scalars:
            self.supports_one_python_scalar = True

        if self.supports_one_python_scalar:
            assert (
                supports_rhs_python_scalar
            ), "Can't support lhs and rhs Python scalars but not rhs scalars!"


# The following functions and classes are for testing elementwise unary operators.
def sample_inputs_elementwise_unary(
    op_info, device, dtype, requires_grad, op_kwargs=None, **kwargs
):
    if not op_kwargs:
        op_kwargs = {}

    _L = S if kwargs.get("small_inputs_only", False) else L

    low, high = op_info.domain
    low = low if low is None else low + op_info._domain_eps
    high = high if high is None else high - op_info._domain_eps
    if (
        op_info.supports_sparse_csr
        or op_info.supports_sparse_csc
        or op_info.supports_sparse_bsr
        or op_info.supports_sparse_bsc
    ):
        # Tensors with dim=2 for sparse compressed testing
        yield SampleInput(
            make_tensor(
                (_L, _L),
                device=device,
                dtype=dtype,
                low=low,
                high=high,
                requires_grad=requires_grad,
            ),
            kwargs=op_kwargs,
        )
    else:
        # Creates a 1D, empty, and scalar tensor
        for shape in ((_L,), (1, 0, 3), ()):
            yield SampleInput(
                make_tensor(
                    shape,
                    device=device,
                    dtype=dtype,
                    low=low,
                    high=high,
                    requires_grad=requires_grad,
                ),
                kwargs=op_kwargs,
            )


# Replace values satisfying condition with a safe value. This is used to block
# out values the could cause singularity like tan(pi/2)
def _replace_values_in_tensor(tensor, condition, safe_value):
    mask = condition(tensor)
    tensor.masked_fill_(mask, safe_value)


# Helper to create a unary elementwise tensor with valid inputs
def _make_unary_elementwise_tensor(shape, *, op, dtype, **kwargs):
    low, high = op.domain
    low = low if low is None else low + op._domain_eps
    high = high if high is None else high - op._domain_eps

    a = make_tensor(shape, low=low, high=high, dtype=dtype, **kwargs)

    if op.reference_numerics_filter is not None and dtype is not torch.bool:
        condition, safe_value = op.reference_numerics_filter
        _replace_values_in_tensor(a, condition, safe_value)

    return a


# Restricts the values in the tensor to the domain of the
# given elementwise unary operator
def _filter_unary_elementwise_tensor(a, *, op):
    # short-circuits for boolean tensors
    if a.dtype is torch.bool:
        return a

    low, high = op.domain
    low = low if low is None else low + op._domain_eps
    high = high if high is None else high - op._domain_eps

    if a.dtype is torch.uint8 and low is not None:
        low = max(low, 0)

    if not a.dtype.is_floating_point and not a.dtype.is_complex:
        low = math.ceil(low) if low is not None else None
        high = math.floor(high) if high is not None else None

    if op.reference_numerics_filter is not None:
        condition, safe_value = op.reference_numerics_filter
        _replace_values_in_tensor(a, condition, safe_value)

    if low is not None or high is not None:
        if a.dtype.is_complex:
            a.real.clamp_(low, high)
            a.imag.clamp_(low, high)
        else:
            a.clamp_(min=low, max=high)

    return a


def generate_elementwise_unary_tensors(op, *, device, dtype, requires_grad, **kwargs):

    # Special-cases bool
    if dtype is torch.bool:
        tensors = (
            torch.empty(0, device=device, dtype=torch.bool),
            torch.tensor(True, device=device),
            torch.tensor(False, device=device),
            torch.tensor((True, False), device=device),
            make_tensor((812,), device=device, dtype=dtype),
            make_tensor((1029, 917), device=device, dtype=dtype),
        )
        for a in tensors:
            yield SampleInput(a, kwargs=op.sample_kwargs(device, dtype, a)[0])

    shapes = (
        (1029, 917),
        (812,),
        # Empty sizes
        (0,),
        (0, 3, 3),
        (1, 0, 5),
        (6, 0, 0, 0),
        (3, 0, 1, 0),
    )

    make_arg = partial(
        _make_unary_elementwise_tensor,
        op=op,
        device=device,
        dtype=dtype,
        requires_grad=requires_grad,
    )
    for shape in shapes:
        a = make_arg(shape)
        yield SampleInput(a, kwargs=op.sample_kwargs(device, dtype, a)[0])


def generate_elementwise_unary_small_value_tensors(
    op, *, device, dtype, requires_grad=False
):
    for sample in generate_elementwise_binary_small_value_tensors(
        op, device=device, dtype=dtype, requires_grad=requires_grad
    ):
        a = _filter_unary_elementwise_tensor(sample.input, op=op)
        yield SampleInput(a, kwargs=op.sample_kwargs(device, dtype, a)[0])


def generate_elementwise_unary_large_value_tensors(
    op, *, device, dtype, requires_grad=False
):
    for sample in generate_elementwise_binary_large_value_tensors(
        op, device=device, dtype=dtype, requires_grad=requires_grad
    ):
        a = _filter_unary_elementwise_tensor(sample.input, op=op)
        yield SampleInput(sample.input, kwargs=op.sample_kwargs(device, dtype, a)[0])


def generate_elementwise_unary_extremal_value_tensors(
    op, *, device, dtype, requires_grad=False
):
    for sample in generate_elementwise_binary_extremal_value_tensors(
        op, device=device, dtype=dtype, requires_grad=requires_grad
    ):
        yield SampleInput(
            sample.input, kwargs=op.sample_kwargs(device, dtype, sample.input)[0]
        )


def generate_elementwise_unary_noncontiguous_tensors(
    op, *, device, dtype, requires_grad=False
):
    low, high = op.domain
    low = low if low is None else low + op._domain_eps
    high = high if high is None else high - op._domain_eps

    make_arg = partial(
        _make_unary_elementwise_tensor,
        op=op,
        device=device,
        dtype=dtype,
        requires_grad=requires_grad,
    )

    # Generic noncontiguity
    t = make_arg((1026,), noncontiguous=True)
    yield SampleInput(t, kwargs=op.sample_kwargs(device, dtype, t)[0])

    # Transposed
    t = make_arg((1024, 1024)).T
    yield SampleInput(t, kwargs=op.sample_kwargs(device, dtype, t)[0])

    # Expanded tensors
    shapes = ((1, 3), (1, 7), (5, 7))

    for shape in shapes:
        t = make_arg(shape)
        t_non_contig = t.expand(3, -1, -1)
        yield SampleInput(
            t_non_contig, kwargs=op.sample_kwargs(device, dtype, t_non_contig)[0]
        )


def generate_elementwise_unary_arbitrarily_strided_tensors(
    op, *, device, dtype, requires_grad=False
):
    # shape, strides, offset
    strided_cases = (
        ((5, 6, 2), (1, 1, 7), 2),
        ((5, 5, 4), (1, 1, 7), 2),
        ((5, 5, 2), (4, 5, 7), 3),
        ((5, 5, 2), (5, 5, 7), 3),
        ((5, 5, 2), (5, 5, 5), 3),
        ((9, 5, 2), (0, 1, 7), 3),
    )

    make_arg = partial(
        make_tensor, device=device, dtype=dtype, requires_grad=requires_grad
    )
    for shape, strides, offset in strided_cases:
        a = make_arg(
            500,
        ).as_strided(shape, strides, offset)
        yield SampleInput(a, kwargs=op.sample_kwargs(device, dtype, a)[0])


# Reuses the elementwise binary generators for consistency
# TODO: in the future generalize the reference generators to handle n-ary elementwise operations
def _reference_inputs_elementwise_unary(op, device, dtype, requires_grad, **kwargs):
    yield from op.sample_inputs_func(op, device, dtype, requires_grad, **kwargs)

    yield from generate_elementwise_unary_tensors(
        op, device=device, dtype=dtype, requires_grad=requires_grad, **kwargs
    )

    if dtype is not torch.bool:
        yield from generate_elementwise_unary_small_value_tensors(
            op, device=device, dtype=dtype, requires_grad=requires_grad, **kwargs
        )
    if dtype not in (torch.bool, torch.uint8, torch.int8) and (
        op.handles_large_floats
        or (not dtype.is_floating_point and not dtype.is_complex)
    ):
        yield from generate_elementwise_unary_large_value_tensors(
            op, device=device, dtype=dtype, requires_grad=requires_grad, **kwargs
        )

    if dtype.is_floating_point or (
        op.handles_complex_extremal_values and dtype.is_complex
    ):
        yield from generate_elementwise_unary_extremal_value_tensors(
            op, device=device, dtype=dtype, requires_grad=requires_grad, **kwargs
        )


def reference_inputs_elementwise_unary(op, device, dtype, requires_grad, **kwargs):
    gen = partial(
        _reference_inputs_elementwise_unary, op, device, dtype, requires_grad, **kwargs
    )

    # yields "normal" samples
    yield from gen()

    # yields noncontiguous samples
    for sample in gen():
        yield sample.noncontiguous()

    yield from generate_elementwise_unary_noncontiguous_tensors(
        op, device=device, dtype=dtype, requires_grad=requires_grad, **kwargs
    )

    yield from generate_elementwise_unary_arbitrarily_strided_tensors(
        op, device=device, dtype=dtype, requires_grad=requires_grad, **kwargs
    )


# Metadata class for unary "universal functions (ufuncs)" that accept a single
# tensor and have common properties like:
class UnaryUfuncInfo(OpInfo):
    """Operator information for 'universal unary functions (unary ufuncs).'
    These are functions of a single tensor with common properties like:
      - they are elementwise functions
      - the input shape is the output shape
      - they typically have method and inplace variants
      - they typically support the out kwarg
      - they typically have NumPy or SciPy references
    See NumPy's universal function documentation
    (https://numpy.org/doc/1.18/reference/ufuncs.html) for more details
    about the concept of ufuncs.
    """

    def __init__(
        self,
        name,  # the string name of the function
        *,
        dtypes=floating_types(),
        domain=(None, None),  # the [low, high) domain of the function
        handles_complex_extremal_values=True,  # whether the op correctly handles extremal values (like nan/inf)
        handles_large_floats=True,  # whether the op correctly handles large float values (like 1e20)
        supports_complex_to_float=False,  # op supports casting from complex input to real output safely eg. angle
        sample_inputs_func=sample_inputs_elementwise_unary,
        reference_inputs_func=reference_inputs_elementwise_unary,
        sample_kwargs=lambda device, dtype, input: ({}, {}),
        reference_numerics_filter=None,  # Filters values in the range of the domain specified above but that should not be tested
        **kwargs,
    ):
        self._original_unary_ufunc_args = locals().copy()

        super().__init__(
            name,
            dtypes=dtypes,
            sample_inputs_func=sample_inputs_func,
            reference_inputs_func=reference_inputs_func,
            **kwargs,
        )
        self.domain = domain
        self.handles_complex_extremal_values = handles_complex_extremal_values
        self.handles_large_floats = handles_large_floats
        self.supports_complex_to_float = supports_complex_to_float
        self.reference_numerics_filter = reference_numerics_filter

        # test_unary_ufuncs.py generates its own inputs to test the consistency
        # of the operator on sliced tensors, non-contig tensors, etc.
        # `sample_kwargs` is a utility function to provide kwargs
        # along with those inputs if required (eg. clamp).
        # It should return two dictionaries, first holding kwarg for
        # torch operator and second one for reference NumPy operator.
        self.sample_kwargs = sample_kwargs

        # Epsilon to ensure grad and gradgrad checks don't test values
        #   outside a function's domain.
        self._domain_eps = 1e-5


def sample_inputs_spectral_ops(self, device, dtype, requires_grad=False, **kwargs):
    is_fp16_or_chalf = dtype == torch.complex32 or dtype == torch.half
    if not is_fp16_or_chalf:
        nd_tensor = partial(
            make_tensor,
            (S, S + 1, S + 2),
            device=device,
            dtype=dtype,
            requires_grad=requires_grad,
        )
        oned_tensor = partial(
            make_tensor, (31,), device=device, dtype=dtype, requires_grad=requires_grad
        )
    else:
        # cuFFT supports powers of 2 for half and complex half precision
        # NOTE: For hfft, hfft2, hfftn, irfft, irfft2, irfftn with default args
        # where output_size n=2*(input_size - 1), we make sure that logical fft size is a power of two
        low = None
        high = None
        if self.name in ["fft.hfft", "fft.irfft", "_refs.fft.hfft", "_refs.fft.irfft"]:
            shapes = ((2, 9, 9), (33,))
        elif self.name in [
            "fft.hfft2",
            "fft.irfft2",
            "_refs.fft.hfft2",
            "_refs.fft.irfft2",
        ]:
            shapes = ((2, 8, 9), (33,))
        elif self.name in [
            "fft.hfftn",
            "fft.irfftn",
            "_refs.fft.hfftn",
            "_refs.fft.irfftn",
        ]:
            shapes = ((2, 2, 33), (33,))
            # Adjusting the limits because the test would be flaky due to over-saturation of float16
            # See: https://github.com/pytorch/pytorch/pull/81416
            low = -1.0
            high = 1.0
        else:
            shapes = ((2, 8, 16), (32,))
        nd_tensor = partial(
            make_tensor,
            shapes[0],
            device=device,
            low=low,
            high=high,
            dtype=dtype,
            requires_grad=requires_grad,
        )
        oned_tensor = partial(
            make_tensor,
            shapes[1],
            device=device,
            low=low,
            high=high,
            dtype=dtype,
            requires_grad=requires_grad,
        )

    if self.ndimensional == SpectralFuncType.ND:
        return [
            SampleInput(
                nd_tensor(),
                kwargs=dict(
                    s=(3, 10) if not is_fp16_or_chalf else (4, 8),
                    dim=(1, 2),
                    norm="ortho",
                ),
            ),
            SampleInput(nd_tensor(), kwargs=dict(norm="ortho")),
            SampleInput(nd_tensor(), kwargs=dict(s=(8,))),
            SampleInput(oned_tensor()),
            *(
                SampleInput(nd_tensor(), kwargs=dict(dim=dim))
                for dim in [-1, -2, -3, (0, -1)]
            ),
        ]
    elif self.ndimensional == SpectralFuncType.TwoD:
        return [
            SampleInput(
                nd_tensor(),
                kwargs=dict(
                    s=(3, 10) if not is_fp16_or_chalf else (4, 8),
                    dim=(1, 2),
                    norm="ortho",
                ),
            ),
            SampleInput(nd_tensor(), kwargs=dict(norm="ortho")),
            SampleInput(
                nd_tensor(), kwargs=dict(s=(6, 8) if not is_fp16_or_chalf else (4, 8))
            ),
            SampleInput(nd_tensor(), kwargs=dict(dim=0)),
            SampleInput(nd_tensor(), kwargs=dict(dim=(0, -1))),
            SampleInput(nd_tensor(), kwargs=dict(dim=(-3, -2, -1))),
        ]
    else:
        return [
            SampleInput(
                nd_tensor(),
                kwargs=dict(n=10 if not is_fp16_or_chalf else 8, dim=1, norm="ortho"),
            ),
            SampleInput(nd_tensor(), kwargs=dict(norm="ortho")),
            SampleInput(nd_tensor(), kwargs=dict(n=7 if not is_fp16_or_chalf else 8)),
            SampleInput(oned_tensor()),
            *(SampleInput(nd_tensor(), kwargs=dict(dim=dim)) for dim in [-1, -2, -3]),
        ]


SpectralFuncType = Enum("SpectralFuncType", ("OneD", "TwoD", "ND"))


# Metadata class for Fast Fourier Transforms in torch.fft.
class SpectralFuncInfo(OpInfo):
    """Operator information for torch.fft transforms."""

    def __init__(
        self,
        name,  # the string name of the function
        *,
        ref=None,  # Reference implementation (probably in np.fft namespace)
        dtypes=floating_and_complex_types(),
        ndimensional: SpectralFuncType,
        sample_inputs_func=sample_inputs_spectral_ops,
        decorators=None,
        **kwargs,
    ):

        self._original_spectral_func_args = dict(locals()).copy()
        self._original_spectral_func_args.update(kwargs)

        decorators = list(decorators) if decorators is not None else []
        decorators += [
            skipCPUIfNoFFT,
            DecorateInfo(
                toleranceOverride({torch.chalf: tol(4e-2, 4e-2)}),
                "TestCommon",
                "test_complex_half_reference_testing",
            ),
        ]

        super().__init__(
            name=name,
            dtypes=dtypes,
            decorators=decorators,
            sample_inputs_func=sample_inputs_func,
            **kwargs,
        )
        self.ref = ref
        self.ndimensional = ndimensional


class ShapeFuncInfo(OpInfo):
    """Early version of a specialized OpInfo for Shape manipulating operations like tile and roll"""

    def __init__(
        self,
        name,  # the string name of the function
        *,
        ref,  # a reference function
        dtypes=floating_types(),
        dtypesIfCUDA=None,
        dtypesIfROCM=None,
        sample_inputs_func=None,
        **kwargs,
    ):
        super(ShapeFuncInfo, self).__init__(
            name,
            dtypes=dtypes,
            dtypesIfCUDA=dtypesIfCUDA,
            dtypesIfROCM=dtypesIfROCM,
            sample_inputs_func=sample_inputs_func,
            **kwargs,
        )
        self.ref = ref


def sample_inputs_foreach(
    self, device, dtype, N, *, noncontiguous=False, same_size=False, low=None, high=None
):
    if same_size:
        return [
            make_tensor((N, N), dtype=dtype, device=device, noncontiguous=noncontiguous)
            for _ in range(N)
        ]
    else:
        return [
            make_tensor(
                (N - i, N - i), dtype=dtype, device=device, noncontiguous=noncontiguous
            )
            for i in range(N)
        ]


def get_foreach_method_names(name):
    # get torch inplace reference function
    op_name = "_foreach_" + name
    inplace_op_name = op_name + "_"

    op = getattr(torch, op_name, None)
    inplace_op = getattr(torch, inplace_op_name, None)

    ref = getattr(torch, name, None)
    ref_inplace = getattr(torch.Tensor, name + "_", None)
    return op, inplace_op, ref, ref_inplace


class ForeachFuncInfo(OpInfo):
    """Early version of a specialized OpInfo for foreach functions"""

    def __init__(
        self,
        name,
        dtypes=floating_and_complex_types(),
        dtypesIfCUDA=floating_and_complex_types_and(torch.half),
        dtypesIfROCM=None,
        supports_alpha_param=False,
        sample_inputs_func=sample_inputs_foreach,
        **kwargs,
    ):
        super().__init__(
            "_foreach_" + name,
            dtypes=dtypes,
            dtypesIfCUDA=dtypesIfCUDA,
            dtypesIfROCM=dtypesIfROCM,
            sample_inputs_func=sample_inputs_func,
            **kwargs,
        )

        (
            foreach_method,
            foreach_method_inplace,
            torch_ref_method,
            torch_ref_inplace,
        ) = get_foreach_method_names(name)
        self.method_variant = foreach_method
        self.inplace_variant = foreach_method_inplace
        self.ref = torch_ref_method
        self.ref_inplace = torch_ref_inplace
        self.supports_alpha_param = supports_alpha_param

        if name == "norm":
            self.ref = torch.linalg.vector_norm


def gradcheck_wrapper_hermitian_input(op, input, *args, **kwargs):
    """Gradcheck wrapper for functions that take Hermitian matrices as input.

    They require a modified function because the finite-difference algorithm
    for calculating derivatives does not preserve the Hermitian property of the input.
    """
    return op(input + input.mH, *args, **kwargs)


def gradcheck_wrapper_triangular_input(op, *args, upper=False, idx=0, **kwargs):
    """Gradcheck wrapper for functions that take lower or upper triangular matrices as input.

    They require a modified function because the finite-difference algorithm
    for calculating derivatives does not preserve the triangular property of the input.
    `idx` is used to specific which `args[idx]` is to be triangularized.
    """
    triangular_arg = args[idx].triu() if upper else args[idx].tril()
    return op(*args[:idx], triangular_arg, *args[idx + 1 :], upper, **kwargs)


def gradcheck_wrapper_triangular_input_real_positive_diagonal(
    op, *args, upper=False, idx=0, **kwargs
):
    """Gradcheck wrapper for functions that take lower/upper triangular matrices
    with real and positive diagonals, for example, cholesky-like operations.
    """
    arg = args[idx]
    arg_diag = arg.diagonal(0, -2, -1)
    arg_diag_embed = torch.diag_embed(arg_diag)
    id_diag_tensor = torch.ones_like(arg_diag)
    id_tensor = torch.diag_embed(id_diag_tensor)
    # new_arg = arg - diag(arg) + I
    new_arg = arg - arg_diag_embed + id_tensor
    return gradcheck_wrapper_triangular_input(
        op, *args[:idx], new_arg, *args[idx + 1 :], upper=upper, idx=idx, **kwargs
    )


def gradcheck_wrapper_masked_operation(op, input, *args, **kwargs):
    """Gradcheck wrapper for masked operations.

    When mask is specified, replaces masked-out elements with zeros.

    Use for operations that produce non-finite masked-out elements,
    for instance, for minimum and maximum reductions.
    """
    output = op(input, *args, **kwargs)
    mask = kwargs.get("mask")
    if mask is not None:
        output_mask = torch._masked._output_mask(op, input, *args, **kwargs)
        output = torch.where(output_mask, output, output.new_zeros([]))
    return output


def gradcheck_wrapper_masked_pointwise_operation(op, input, *args, **kwargs):
    """Gradcheck wrapper for masked pointwise operations. Assumes that the result
    will be masked iff both tensors are masked at a specific index

    When mask is specified, replaces masked-out elements with zeros.

    Use for operations that produce non-finite masked-out elements,
    for instance, for minimum and maximum reductions.
    """
    output = op(input, *args, **kwargs)
    input_mask = kwargs.get("input_mask")
    other_mask = kwargs.get("other_mask")
    if input_mask is not None and other_mask is not None:
        combined_mask = torch.logical_and(input_mask, other_mask)
        new_kwargs = dict(mask=combined_mask, **kwargs)
        output_mask = torch._masked._input_mask(input, *args, **new_kwargs)
        output = torch.where(output_mask, output, output.new_zeros([]))
    return output


def clone_sample(sample, **kwargs):
    """
    Given a SampleInput, this function analyzes its input, args and kwargs,
    and produces a copy with each non-Tensor entry being copied by reference,
    and with each Tensor entry cloned with `t.clone().requires_grad_(t.requires_grad)`
    """

    def clone_tensor(t):
        if isinstance(t, torch.Tensor):
            return t.detach().clone().requires_grad_(t.requires_grad)
        else:
            return t

    sample_kwargs = kwargs if kwargs else sample.kwargs

    return SampleInput(
        clone_tensor(sample.input),
        args=tuple(map(clone_tensor, sample.args)),
        kwargs=dict(((k, clone_tensor(v)) for k, v in sample_kwargs.items())),
    )<|MERGE_RESOLUTION|>--- conflicted
+++ resolved
@@ -12,20 +12,10 @@
 
 import torch
 from torch.testing import make_tensor
-<<<<<<< HEAD
 from torch.testing._internal.common_device_type import (
     skipCPUIfNoFFT,
     tol,
     toleranceOverride,
-=======
-from torch.testing._internal.opinfo import utils
-from torchgen.utils import dataclass_repr
-from torch.testing._internal.common_utils import (
-    is_iterable_of_tensors,
-    noncontiguous_like,
-    TEST_WITH_ROCM,
-    torch_to_numpy_dtype_dict
->>>>>>> 61b2cde5
 )
 from torch.testing._internal.common_dtype import (
     _dispatch_dtypes,
@@ -37,6 +27,7 @@
     is_iterable_of_tensors,
     noncontiguous_like,
     TEST_WITH_ROCM,
+    torch_to_numpy_dtype_dict,
 )
 from torch.testing._internal.opinfo import utils
 
