--- conflicted
+++ resolved
@@ -198,10 +198,7 @@
     "conj",
     "constant_pad_nd",
     "contiguous",
-<<<<<<< HEAD
     "diag_embed",
-=======
->>>>>>> d52d2bd5
     "diagonal",
     "dsplit",
     "dstack",
@@ -3034,7 +3031,6 @@
     return result
 
 
-<<<<<<< HEAD
 @register_decomposition(torch.ops.aten.diag_embed)
 def diag_embed(
     t: TensorLikeType,
@@ -3086,14 +3082,11 @@
     cond = a_range == b_range.unsqueeze(-1)
     cond_shape = [last_dim if i in (dim1, dim2) else 1 for i in range(len(t.shape))]
     cond = cond.reshape(cond_shape)
-    zero = torch.zeros(1, dtype=t.dtype, device=t.device, requires_grad=False)
-    result = torch.where(cond, t, zero)
+    result = torch.where(cond, t, False)
 
     return result
 
 
-=======
->>>>>>> d52d2bd5
 # CompositeImplicitAutograd - don't register decomp
 def dsplit(a: TensorLikeType, sections: DimsType) -> TensorSequenceType:
     if a.ndim < 3:
