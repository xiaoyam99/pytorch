# Owner(s): ["module: nestedtensor"]

import torch
import torch.nn
import unittest
from torch.testing._internal.common_device_type import (
    dtypes,
    dtypesIfCUDA,
    instantiate_device_type_tests,
    skipMeta,
    onlyCPU
)
from torch.testing._internal.common_utils import TestCase, IS_FBCODE, run_tests, freeze_rng_state, parametrize, gradcheck
from torch import nested_tensor

# Tests are ported from pytorch/nestedtensor.
# This makes porting as_nested_tensor easier in the future.
def _iter_constructors():
    # yield as_nested_tensor
    yield nested_tensor

# Helper function to generate a pair of random nested tensors
# one is contiguous, the other is not, but they appear to have same entries
# an output nested tensor consists of
# * `len(ragged_sizes)` matrices
# * matrices[i].shape == (20, ragged_sizes[i])
def random_nt_noncontiguous_pair(ragged_sizes, device="cpu", dtype=torch.float16):
    xs = []
    for size in ragged_sizes:
        xs.append(torch.randn((size, 20), device=device, dtype=dtype))
    # contiguous nested tensor
    ys = []
    for x in xs:
        ys.append(x.transpose(-1, -2))
    nt_contiguous = torch.nested_tensor(ys)
    # noncontiguous nested tensor
    n = len(ragged_sizes)
    nt_noncontiguous = torch.nested_tensor(xs).transpose(-1, -2)
    return nt_contiguous, nt_noncontiguous

# Helper functions to pad a noncontiguous nested tensor
# can be replaced once to_padded_tensor supports noncontiguous memory
def noncontiguous_to_padded_tensor(input, shape=None):
    tensors = input.unbind()
    ntensors = len(tensors)
    assert ntensors > 0
    if shape is None:
        shape = []
        for size in tensors[0].shape:
            shape.append(size)
        for i in range(1, ntensors):
            new_shape = tensors[i].shape
            for j in range(len(shape)):
                shape[j] = max(shape[j], new_shape[j])
        shape = [ntensors] + shape
    result = tensors[0].new_zeros(shape)
    for itensor in range(ntensors):
        tensor = tensors[itensor]
        view = result[itensor]
        for idim in range(tensor.dim()):
            view = view.narrow(idim, 0, tensor.size(idim))
        view.copy_(tensor)
    return result

class TestNestedTensor(TestCase):

    @torch.inference_mode()
    def _test_unbind_case(self, a, b):
        nt = nested_tensor([a, b])
        a1, b1 = nt.unbind()
        self.assertTrue(a is not a1)
        self.assertTrue(b is not b1)

        nt = nested_tensor([a, b], dtype=a.dtype)
        a1, b1 = nt.unbind(0)
        self.assertEqual(a, a1)
        self.assertEqual(b, b1)

        a = torch.randn((2, 3)).add_(1)
        nt = nested_tensor([a])
        self.assertEqual(a, nt.unbind(0)[0])

    @torch.inference_mode()
    def test_unbind_0(self):
        self._test_unbind_case(
            torch.tensor([1, 2]), torch.tensor([7, 8]),
        )

    @torch.inference_mode()
    def test_unbind_1(self):
        self._test_unbind_case(
            torch.tensor([1]), torch.tensor([7]),
        )

    # @torch.inference_mode()
    # def test_unbind_2(self):
    #     self._test_unbind_case(
    #         torch.tensor(1), torch.tensor(7),
    #     )

    @torch.inference_mode()
    def test_unbind_3(self):
        self._test_unbind_case(
            torch.tensor([1.0]), torch.tensor([]),
        )

    @torch.inference_mode()
    def test_unbind_4(self):
        self._test_unbind_case(
            torch.tensor([]), torch.tensor([]),
        )

    @torch.inference_mode()
    def test_unbind_dim(self):
        def _test_fn(unbind_fn):
            a = torch.rand(3, 2)
            b = torch.rand(2, 3)
            nt = nested_tensor([a, b])
            self.assertRaises(RuntimeError, lambda: unbind_fn(nt, 1))

        # Both of these tests are necessary, because we're using
        # torch_function.
        _test_fn(lambda x, dim: x.unbind(dim))
        # TODO: Re-enable this once using torch_dispatch
        # _test_fn(lambda x, dim: torch.unbind(x, dim))

    @torch.inference_mode()
    def test_nested_tensor(self):
        self.assertRaises(TypeError, lambda: nested_tensor([3.0]))
        self.assertRaises(TypeError, lambda: nested_tensor(torch.tensor([3.0])))
        self.assertRaises(TypeError, lambda: nested_tensor(4.0))

    @torch.inference_mode()
    def test_nested_tensor_matching_dim(self):
        self.assertRaisesRegex(
            RuntimeError,
            "Found dimension 1 for Tensor at index 1 and dimension 0 for Tensor at index 0.",
            lambda: nested_tensor([torch.tensor(1.0), torch.tensor([])]),
        )
        self.assertRaisesRegex(
            RuntimeError,
            "Found dimension 1 for Tensor at index 2 and dimension 0 for Tensor at index 1.",
            lambda: nested_tensor(
                [torch.tensor(1.0), torch.tensor(2.0), torch.tensor([])]
            ),
        )

    @torch.inference_mode()
    def test_default_nested_tensor(self):
        self.assertRaises(TypeError, lambda: nested_tensor())
        default_nested_tensor = nested_tensor([])
        default_tensor = torch.tensor([])
        # self.assertEqual(default_nested_tensor.nested_dim(), 1)
        # self.assertEqual(default_nested_tensor.nested_size(), ())
        self.assertEqual(default_nested_tensor.dim(), default_tensor.dim())
        self.assertEqual(default_nested_tensor.layout, default_tensor.layout)
        self.assertEqual(default_nested_tensor.device, default_tensor.device)
        self.assertEqual(default_nested_tensor.dtype, default_tensor.dtype)
        self.assertEqual(
            default_nested_tensor.requires_grad, default_tensor.requires_grad
        )
        self.assertIsNone(default_tensor.grad)
        # TODO: Re-enable once we have a performance driven
        # use case and implementation.
        # self.assertEqual(default_nested_tensor.is_pinned(),
        #                  default_tensor.is_pinned())

    @torch.inference_mode()
    def test_dim(self):
        for constructor in _iter_constructors():
            a1 = constructor([])
            self.assertEqual(a1.dim(), 1)
            a1 = constructor([torch.tensor(3.0)])
            self.assertEqual(a1.dim(), 1)
            a1 = constructor([torch.tensor([1, 2, 3, 4])])
            self.assertEqual(a1.dim(), 2)

    @unittest.skipIf(IS_FBCODE, "numel is not virtual in fbcode.")
    @torch.inference_mode()
    def test_numel(self):
        for constructor in _iter_constructors():
            a1 = constructor([])
            self.assertEqual(a1.numel(), 0)
            a1 = constructor([torch.tensor(3.0), torch.tensor(4.0)])
            self.assertEqual(a1.numel(), 2)
            a1 = constructor([torch.randn(2, 2, 2)])
            self.assertEqual(a1.numel(), 8)
            a1 = constructor([torch.randn([1, 2, 3]), torch.randn(3, 2, 1)])
            self.assertEqual(a1.numel(), 12)
            a1 = constructor([torch.randn([1, 1, 3]), torch.randn(3, 2, 4)])
            self.assertEqual(a1.numel(), 27)
            a1 = constructor([torch.randn([5, 5, 5]), torch.randn(6, 6, 6)])
            self.assertEqual(a1.numel(), 341)

            # Interesting edge case
            a1 = constructor([torch.randn([1, 2, 3]), torch.randn(1, 2, 0)])
            self.assertEqual(a1.numel(), 6)

    @torch.inference_mode()
    def test_size(self):
        for constructor in _iter_constructors():
            a1 = constructor([])
            self.assertRaisesRegex(
                RuntimeError,
                "Tensors of type NestedTensorImpl do not have sym sizes"
                if IS_FBCODE
                else "NestedTensorImpl doesn't support sizes",
                lambda: a1.size(),
            )

    @unittest.skipIf(IS_FBCODE, "stride is not virtual in fbcode.")
    @torch.inference_mode()
    def test_stride(self):
        for constructor in _iter_constructors():
            a1 = constructor([])
            self.assertRaisesRegex(
                RuntimeError,
                "NestedTensorImpl doesn't support strides",
                lambda: a1.stride(),
            )

    @unittest.skipIf(IS_FBCODE, "is_contiguous is not virtual in fbcode.")
    @torch.inference_mode()
    def test_is_contiguous(self):
        # Test empty case
        nt_empty = torch.nested_tensor([])
        assert nt_empty.is_contiguous()
        self.assertEqual(nt_empty, nt_empty.contiguous())

        nt_contiguous, nt_noncontiguous = random_nt_noncontiguous_pair((2, 3, 6, 7))

        # Test contiguous case
        assert nt_contiguous.is_contiguous()
        self.assertEqual(nt_contiguous, nt_contiguous.contiguous())

        # Test non_contiguous case
        assert not nt_noncontiguous.is_contiguous()
        self.assertRaisesRegex(
            RuntimeError,
            r"clone_nested only supports memory format Preserve, but got Contiguous instead.",
            lambda: nt_noncontiguous.contiguous()
        )

    @torch.inference_mode()
    def test_repr_string(self):
        a = nested_tensor([])
        expected = "nested_tensor([" "\n\n])"
        self.assertEqual(str(a), expected)
        self.assertEqual(repr(a), expected)

        a = nested_tensor([torch.tensor(1.0)])
        expected = "nested_tensor([" "\n  tensor(1.)" "\n])"
        self.assertEqual(str(a), expected)
        self.assertEqual(repr(a), expected)

        a = nested_tensor([torch.tensor([[1, 2]]), torch.tensor([[4, 5]])])
        expected = (
            "nested_tensor([" "\n  tensor([[1, 2]])" "," "\n  tensor([[4, 5]])" "\n])"
        )
        self.assertEqual(str(a), expected)
        self.assertEqual(repr(a), expected)

    @torch.inference_mode()
    def test_activations(self):
        for func in (torch.nn.functional.relu, torch.nn.functional.relu_, torch.nn.functional.gelu, torch._C._nn.gelu_):
            t = torch.tensor([-1, 0, 1], dtype=torch.float)
            nt = nested_tensor([t])
            nested_result = func(nt)
            self.assertTrue(nested_result.is_nested)
            self.assertEqual(func(t), nested_result.unbind()[0])

    def test_to_padded_tensor_on_empty_tensor(self):

        nt = torch.nested_tensor([])
        empty = nt.to_padded_tensor(4)
        self.assertEqual(empty, torch.tensor([]))
class TestNestedTensorDeviceType(TestCase):

    # Helper function to generate a random nested tensor
    def random_nt(self, device, dtype, num_tensors, max_dims, min_dims=None):
        if min_dims is None:
            min_dims = tuple([0] * len(max_dims))
        ts1 = []
        for _ in range(num_tensors):
            tensor_dims = tuple([torch.randint(low=min_dim, high=max_dim, size=(1,)).item()
                                for (min_dim, max_dim) in zip(min_dims, max_dims)])
            t1 = torch.randn(tensor_dims, device=device, dtype=dtype)
            ts1.append(t1)
        return torch.nested_tensor(ts1, device=device, dtype=dtype)

    # Helper function to generate a pair of random nested tensors
    # the 2 nested tensors have same shapes
    def random_nt_pair(self, device, dtype, num_tensors, max_dims):
        ts1 = []
        ts2 = []
        for _ in range(num_tensors):
            tensor_dims = tuple([torch.randint(low=0, high=max_dim, size=(1,)).item() for max_dim in max_dims])
            t1 = torch.randn(tensor_dims, device=device, dtype=dtype)
            t2 = torch.randn(tensor_dims, device=device, dtype=dtype)
            ts1.append(t1)
            ts2.append(t2)
        return (torch.nested_tensor(ts1, device=device, dtype=dtype),
                torch.nested_tensor(ts2, device=device, dtype=dtype))

    @dtypes(torch.float, torch.float16, torch.double)
    def test_unbind_noncontiguous(self, device, dtype):
        nt_contiguous, nt_noncontiguous = random_nt_noncontiguous_pair((2, 3, 6, 7), device, dtype)
        ub_contiguous = nt_contiguous.unbind()
        ub_noncontiguous = nt_noncontiguous.unbind()
        self.assertEqual(len(ub_contiguous), len(ub_noncontiguous))
        n = len(ub_contiguous)
        for i in range(n):
            self.assertEqual(ub_contiguous[i], ub_noncontiguous[i])

    @dtypes(torch.float)
    @skipMeta
    def test_to_then_from_padded_tensor_no_transform0213(self, device, dtype):
        t = torch.randn(4, 4, 4, device=device, dtype=dtype)
        ts = list(torch.unbind(t))
        ts[0] = ts[0][:-1]
        nt = torch.nested_tensor(ts, device=device, dtype=dtype)
        padded = nt.to_padded_tensor(0)

        nt_to = torch._nested_from_padded_and_nested_example(padded, nt)

        for (t1, t2) in zip(nt.unbind(), nt_to.unbind()):
            self.assertEqual(t1, t2)
        self.assertEqual(nt.device, nt_to.device)

    @dtypes(torch.float)
    @dtypesIfCUDA(torch.float, torch.half)
    @skipMeta
    @torch.inference_mode()
    def test_layer_norm(self, device, dtype):
        def _test(size):
            t0 = torch.randn(2, size, device=device, dtype=dtype, requires_grad=False)
            t1 = torch.randn(2, size, device=device, dtype=dtype, requires_grad=False)
            ts = [t0, t1, t0, t1]
            nt = torch.nested_tensor(ts, device=device, dtype=dtype)
            layer_norm = torch.nn.LayerNorm(size, device=device, dtype=dtype)
            nt_result = nt._nested_tensor_layer_norm(
                layer_norm.weight, layer_norm.bias, 1e-5
            )
            for (nt_subresult, t) in zip(nt_result.unbind(), ts):
                t_result = layer_norm(t.reshape(1, -1, size).squeeze(0))
                self.assertEqual(nt_subresult, t_result)

        for size in (1024, 1023, 513, 512, 256, 128, 2, 4, 32):
            _test(size)

    @skipMeta
    @torch.inference_mode()
    def test_embedding(self, device):
        inputs = [
            torch.randint(100, (L,), device=device, dtype=torch.int64)
            for L in torch.randint(5, 50, (8,))
        ]
        x = torch.nested_tensor(inputs, device=device, dtype=torch.int64)
        emb = torch.nn.Embedding(100, 8, device=device)
        y = emb(x)
        ys = y.unbind()
        for i, inp in enumerate(inputs):
            self.assertEqual(emb(inp), ys[i])

    @dtypes(torch.float, torch.float16)
    def test_to_padded_tensor_simple(self, device, dtype):
        t = torch.randn(4, 4, 4, device=device, dtype=dtype)
        ts = list(torch.unbind(t))
        ts[0] = ts[0][:-1]
        nt = torch.nested_tensor(ts, device=device, dtype=dtype)
        for padding_value in (0, 1):
            padded = nt.to_padded_tensor(padding_value)

            correct_output = t.clone()
            if padding_value == 0:
                correct_output[0][-1] = torch.zeros_like(correct_output[0][-1])
            else:
                correct_output[0][-1] = torch.ones_like(correct_output[0][-1])

            self.assertEqual(padded, correct_output)
            self.assertEqual(padded.device, torch.device(device))
            self.assertEqual(padded.dtype, dtype)

    @dtypes(torch.float, torch.float16)
    def test_to_padded_tensor_output_size(self, device, dtype):
        t = torch.randn(4, 4, 4, device=device, dtype=dtype)
        output_size = (4, 6, 5)
        ts = list(torch.unbind(t))
        ts[0] = ts[0][:-1]
        nt = torch.nested_tensor(ts, device=device, dtype=dtype)
        for padding_value in (0, 1):
            padded = nt.to_padded_tensor(padding_value, output_size=output_size)
            correct_output = torch.ones(output_size, device=device, dtype=dtype) * padding_value
            correct_output[:4:, :4, :4] = t.clone()
            if padding_value == 0:
                correct_output[0][3] = torch.zeros_like(correct_output[0][3])
            else:
                correct_output[0][3] = torch.ones_like(correct_output[0][3])

            self.assertEqual(padded, correct_output)
            self.assertEqual(padded.device, torch.device(device))
            self.assertEqual(padded.dtype, dtype)

    @dtypes(torch.float, torch.float16, torch.double)
    def test_to_padded_tensor_dim2(self, device, dtype):
        ts = [
            torch.randn(160, device=device, dtype=dtype),
            torch.randn(1240, device=device, dtype=dtype),
            torch.randn(2400, device=device, dtype=dtype),
        ]
        nt = torch.nested_tensor(ts, device=device, dtype=dtype)
        pad = 42
        correct_output = []
        for t in ts:
            next_output = torch.ones_like(ts[2]) * pad
            correct_output.append(next_output)
            next_output[:t.size(0)].copy_(t)
        correct_output = torch.stack(correct_output)
        padded = nt.to_padded_tensor(pad)
        self.assertEqual(padded, correct_output)

    @dtypes(torch.float, torch.float16, torch.double)
    def test_to_padded_tensor_dim3(self, device, dtype):
        ts = [
            torch.randn(16, 21, device=device, dtype=dtype),
            torch.randn(24, 32, device=device, dtype=dtype),
            torch.randn(40, 53, device=device, dtype=dtype),
        ]
        nt = torch.nested_tensor(ts, device=device, dtype=dtype)
        pad = 42
        correct_output = []
        for t in ts:
            next_output = torch.ones_like(ts[2]) * pad
            correct_output.append(next_output)
            next_output[:t.size(0), :t.size(1)].copy_(t)
        correct_output = torch.stack(correct_output)
        padded = nt.to_padded_tensor(pad)
        self.assertEqual(padded, correct_output)

    @dtypes(torch.float, torch.float16, torch.double)
    def test_to_padded_tensor_dim4(self, device, dtype):
        ts = [
            torch.randn(16, 21, 13, device=device, dtype=dtype),
            torch.randn(24, 32, 14, device=device, dtype=dtype),
            torch.randn(40, 53, 16, device=device, dtype=dtype),
        ]
        nt = torch.nested_tensor(ts, device=device, dtype=dtype)
        pad = 42
        correct_output = []
        for t in ts:
            next_output = torch.ones_like(ts[2]) * pad
            correct_output.append(next_output)
            next_output[:t.size(0), :t.size(1), :t.size(2)].copy_(t)
        correct_output = torch.stack(correct_output)
        padded = nt.to_padded_tensor(pad)
        self.assertEqual(padded, correct_output)

    # TODO: test noncontiguous to_padded_tensor
    # For now this tests the functionality of noncontiguous_to_padded_tensor
    # and the error message of to_padded_tensor
    # since to_padded_tensor does not support noncontiguous buffer yet
    @dtypes(torch.float, torch.float16, torch.double)
    @torch.inference_mode()
    def test_to_padded_tensor_noncontiguous(self, device, dtype):
        nt_contiguous, nt_noncontiguous = random_nt_noncontiguous_pair((2, 3, 6, 7), device, dtype)
        # test noncontiguous_to_padded_tensor functionality
        self.assertEqual(
            nt_contiguous.to_padded_tensor(0.0),
            noncontiguous_to_padded_tensor(nt_noncontiguous))
        # test to_padded_tensor error message
        self.assertRaisesRegex(
            RuntimeError,
            r"for now to_padded_tensor only supports contiguous nested tensor",
            lambda: nt_noncontiguous.to_padded_tensor(0.0)
        )

    @skipMeta
    def test_device_checks(self, device):
        nt = torch.nested_tensor([], device=device)
        is_cuda = 'cuda' in str(device)
        self.assertEqual(nt.is_cuda, is_cuda)

    @dtypes(torch.float, torch.float16, torch.double)
    def test_nested_tensor_indexing(self, device, dtype):
        # edge case: empty nested tensor
        nt0 = torch.nested_tensor([])
        self.assertRaises(IndexError, lambda: nt0[0])
        # normal case
        x0 = torch.randn((2, 5), device=device, dtype=dtype)
        x1 = torch.randn((3, 4), device=device, dtype=dtype)
        nt = torch.nested_tensor([x0, x1])
        # single index: only support integer in the batch dimension
        self.assertEqual(nt[0], x0)
        self.assertEqual(nt[-1], x1)
        self.assertRaises(IndexError, lambda: nt[2])
        self.assertRaises(IndexError, lambda: nt[-3])
        self.assertRaises(NotImplementedError, lambda: nt[:])
        self.assertRaises(NotImplementedError, lambda: nt[None])
        self.assertRaises(NotImplementedError, lambda: nt[...])
        # tuple of indices: only support integer in the batch dimension
        #                 + all possible indexing in the original tensor dimensions
        self.assertEqual(nt[0, 0, 0], x0[0, 0])
        self.assertEqual(nt[0, 1, :], x0[1, :])
        self.assertEqual(nt[1, ...], x1)
        self.assertRaises(IndexError, lambda: nt[1, 4, 2])
        self.assertRaises(NotImplementedError, lambda: nt[:, 1, 1])
        # make sure indexing returns a view
        nt[0].fill_(100.0)
        answer = torch.tensor(100.0, device=device, dtype=dtype).expand((2, 5))
        self.assertEqual(nt[0], answer)
        nt[1, 1, :].fill_(200.0)
        answer = torch.tensor(200.0, device=device, dtype=dtype).expand(4)
        self.assertEqual(nt[1, 1, :], answer)

    @dtypes(torch.float, torch.float16, torch.double)
    @torch.inference_mode()
    def test_nested_tensor_indexing_noncontiguous(self, device, dtype):
        nt_contiguous, nt_noncontiguous = random_nt_noncontiguous_pair((2, 3, 6, 7), device, dtype)
        self.assertEqual(nt_contiguous.size(0), nt_noncontiguous.size(0))
        n = nt_contiguous.size(0)
        for i in range(n):
            self.assertEqual(nt_contiguous[i], nt_noncontiguous[i])

    @dtypes(torch.float, torch.float16)
    @skipMeta
    @torch.inference_mode()
    def test_nested_tensor_add(self, device, dtype):
        (nt1, nt2) = self.random_nt_pair(device, dtype, 4, (4, 4))
        ref = torch.nested_tensor([t1 + t2 for (t1, t2) in zip(nt1.unbind(), nt2.unbind())])
        out = nt1 + nt2
        self.assertEqual(ref, out)

    @dtypes(torch.float, torch.float16)
    @skipMeta
    @torch.inference_mode()
    def test_nested_tensor_mul(self, device, dtype):
        # nested tensor * nested tensor
        (nt1, nt2) = self.random_nt_pair(device, dtype, 4, (4, 4))
        ref = torch.nested_tensor([t1 * t2 for (t1, t2) in zip(nt1.unbind(), nt2.unbind())])
        out = nt1 * nt2
        self.assertEqual(ref, out)
        # nested tensor * scalar
        number = 10.0
        scalar = torch.tensor(number).to(dtype).to(device)
        ref = torch.nested_tensor([t * number for t in nt1.unbind()])
        out_number0 = nt1 * number
        out_number1 = number * nt1
        out_scalar0 = nt1 * scalar
        out_scalar1 = scalar * nt1
        self.assertEqual(out_number0, ref)
        self.assertEqual(out_number1, ref)
        self.assertEqual(out_scalar0, ref)
        self.assertEqual(out_scalar1, ref)
        # error case: numel == 1 but dim > 0
        vector = torch.tensor([number]).to(dtype).to(device)
        self.assertRaisesRegex(
            RuntimeError,
            "Expected both self and other to be nested, but got a nested self and non-nested other",
            lambda: nt1.mul(vector)
        )
        self.assertRaisesRegex(
            RuntimeError,
            "Expected both self and other to be nested, but got a non-nested self and nested other",
            lambda: vector.mul(nt1)
        )

    @dtypes(torch.float, torch.float16)
    @skipMeta
    @torch.inference_mode()
    def test_nested_tensor_add_in_place(self, device, dtype):
        (nt1, nt2) = self.random_nt_pair(device, dtype, 4, (4, 4))
        ref = torch.nested_tensor([t1 + t2 for (t1, t2) in zip(nt1.unbind(), nt2.unbind())])
        nt1 += nt2
        self.assertEqual(ref, nt1)

    @dtypes(torch.float, torch.float16)
    @skipMeta
    @torch.inference_mode()
    def test_nested_tensor_mul_in_place(self, device, dtype):
        # nested tensor * nested tensor
        (nt1, nt2) = self.random_nt_pair(device, dtype, 4, (4, 4))
        ref = torch.nested_tensor([t1 * t2 for (t1, t2) in zip(nt1.unbind(), nt2.unbind())])
        nt1 *= nt2
        self.assertEqual(ref, nt1)
        # nested tensor * scalar
        number = 10.0
        scalar = torch.tensor(number).to(dtype).to(device)
        ref = torch.nested_tensor([t * number for t in nt1.unbind()])
        out_number = nt1.clone()
        out_number *= number
        out_scalar = nt1.clone()
        out_scalar *= scalar
        self.assertEqual(out_number, ref)
        self.assertEqual(out_scalar, ref)
        self.assertRaisesRegex(
            RuntimeError,
            r"output with shape \[.*\] doesn't match the broadcast shape \[.*\]",
            lambda: scalar.mul_(nt1)
        )
        # error case: numel == 1 but dim > 0
        vector = torch.tensor([number]).to(dtype).to(device)
        self.assertRaisesRegex(
            RuntimeError,
            "Expected both self and other to be nested, but got a nested self and non-nested other",
            lambda: nt1.mul_(vector)
        )
        self.assertRaisesRegex(
            RuntimeError,
            "Expected both self and other to be nested, but got a non-nested self and nested other",
            lambda: vector.mul_(nt1)
        )

    @onlyCPU
    @skipMeta
    @dtypes(torch.float)
    def test_nested_tensor_sum_dim(self, device, dtype):
        params = ((2, (1, 1)), ((4), (4, 4)), (10, (3, 5, 7)))

        def test_sum(device, dtype, ntensors, max_sizes, dim, keepdim=True, requires_grad=False):
            nt = self.random_nt(device, dtype, ntensors, max_sizes)
            nt2 = nt.clone()
            ub2 = nt2.unbind()
<<<<<<< HEAD
            if requires_grad:
                nt.requires_grad_(requires_grad)
                [t.requires_grad_(requires_grad) for t in ub2]
            nt_sum = nt.sum(dim=dim, keepdim=keepdim)
            ub2_sum = [t.sum(-1, keepdim=keepdim) for t in ub2]
            self.nt_equal(nt_sum, torch.nested_tensor(ub2_sum))
            # test backward
            if requires_grad:
                # generate gradient tensor that has the same size as the output
                size = nt_sum._nested_tensor_size()
                gt2 = []
                for i in range(ntensors):
                    gt2.append(torch.randn(size[i].tolist(), device=device, dtype=dtype))
                gt = torch.nested_tensor(gt2).clone()
                nt_sum.backward(gt)
                for t2, g2 in zip(ub2_sum, gt2):
                    t2.backward(g2)
                self.nt_equal(nt.grad, torch.nested_tensor([t.grad for t in ub2]))
=======
            ub2 = [t.sum(-1, keepdim=keepdim) for t in ub2]
            nt2 = torch.nested_tensor(ub2)
            self.assertEqual(nt, nt2)
>>>>>>> 7b9a5751
            return

        for ntensors, max_sizes in params:
            test_sum(device, dtype, ntensors, max_sizes, len(max_sizes), requires_grad=True)

        # Test error inputs
        with self.assertRaisesRegex(RuntimeError, "NestedTensor can only be reduced across the last"):
            torch.nested_tensor([torch.tensor([3, 4, 5]), torch.tensor([1, 2])]).sum(0, keepdim=True)

        with self.assertRaisesRegex(RuntimeError, "NestedTensor only allows reduction of a single"):
            torch.nested_tensor([torch.tensor([[3, 4, 5]]), torch.tensor([[1, 2]])]).sum([0, 1], keepdim=True)

        with self.assertRaisesRegex(RuntimeError, "NestedTensor always requires keepdim=True for now."):
            torch.nested_tensor([torch.tensor([3, 4, 5]), torch.tensor([1, 2])]).sum(-1)


    @dtypes(torch.float, torch.float16)
    @skipMeta
    @torch.inference_mode()
    def test_clone(self, device, dtype):
        nt1 = self.random_nt(device, dtype, 4, (4, 4), (1, 1))
        nt2 = nt1.clone()
        # Verify the values match
        self.assertEqual(nt1, nt2)
        # Verify modifying nt2 doesn't affect nt1
        nt2.mul_(nt1)
        ub1 = nt1.unbind()
        ub2 = nt2.unbind()
        for i in range(len(ub1)):
            self.assertNotEqual(ub1[i], ub2[i])

        nt1.clone(memory_format=torch.preserve_format)
        msg = "clone_nested only supports memory format Preserve, but got ChannelsLast instead."
        with self.assertRaisesRegex(RuntimeError, msg):
            nt1.clone(memory_format=torch.channels_last)

    # cannot test torch.float16 because: RuntimeError: "bernoulli_scalar_cpu_" not implemented for 'Half'
    @dtypes(torch.float, torch.double)
    @torch.inference_mode()
    def test_dropout(self, device, dtype):
        # edge case: empty nested tensor
        nt0 = torch.nested_tensor([])
        y = torch.nn.functional.dropout(nt0, 0.5)
        self.assertEqual(nt0, y)
        # normal nested tensor
        ntensors = 4
        nt = self.random_nt(device, dtype, ntensors, (4, 4))
        # edge case: invalid dropout
        self.assertRaises(ValueError, lambda: torch.nn.Dropout(-0.1))
        self.assertRaises(ValueError, lambda: torch.nn.Dropout(1.1))
        self.assertRaises(ValueError, lambda: torch.nn.functional.dropout(nt, -0.1))
        self.assertRaises(ValueError, lambda: torch.nn.functional.dropout(nt, 1.1))
        # edge case: no dropout
        dropouter = torch.nn.Dropout(0.0)
        y0 = dropouter(nt)
        y1 = torch.nn.functional.dropout(nt, 0.0)
        self.assertEqual(nt, y0)
        self.assertEqual(nt, y1)
        # edge case: all dropout
        dropouter = torch.nn.Dropout(1.0)
        y0 = dropouter(nt)
        y1 = torch.nn.functional.dropout(nt, 1.0)
        nt0 = nt.clone()
        for i in range(ntensors):
            nt0[i].fill_(0.0)
        self.assertEqual(nt0, y0)
        self.assertEqual(nt0, y1)
        # normal case: normal dropout
        p = 0.2
        y = torch.nn.functional.dropout(nt, p)
        expect = nt.clone()
        for i in range(ntensors):
            actual_tensor = y[i].view(-1)
            expect_tensor = expect[i].view(-1)
            for j in range(actual_tensor.shape[0]):
                if actual_tensor[j].item() == 0.0:
                    expect_tensor[j] = 0.0
                else:
                    expect_tensor[j] /= 1.0 - p
        self.assertEqual(y, expect)
        with freeze_rng_state():
            dropouter = torch.nn.Dropout(p)
            y0 = dropouter(nt)
        with freeze_rng_state():
            y1 = torch.nn.functional.dropout(nt, p)
        self.assertEqual(y0, y1)
        # inplace
        # in principle, since we have established the correctness of functional, we could simply compare inplace vs functional
        # in practice, cuda functional has its own implementation to skip `bernoulli_`
        # so cuda functional will differ from cuda inplace causing test failure
        # in `test_dropout_cuda_float64 (__main__.TestNestedTensorDeviceTypeCUDA)`
        # on `linux-xenial-cuda11.3-py3.7-gcc7 / test (default, 2, 4, linux.4xlarge.nvidia.gpu)`
        expect = nt.clone()
        torch.nn.functional.dropout(nt, p, inplace=True)
        for i in range(ntensors):
            actual_tensor = nt[i].view(-1)
            expect_tensor = expect[i].view(-1)
            for j in range(actual_tensor.shape[0]):
                if actual_tensor[j].item() == 0.0:
                    expect_tensor[j] = 0.0
                else:
                    expect_tensor[j] /= 1.0 - p
        self.assertEqual(nt, expect)

    # dropout works directly on the underlying buffer memory
    # so contiguous / noncontiguous does not make any difference

    # cannot test torch.float16 because: RuntimeError: "softmax_kernel_impl" not implemented for 'Half'
    @dtypes(torch.float, torch.double)
    def test_softmax(self, device, dtype):
        # normal nested tensor
        ntensors = 4
        nt = self.random_nt(device, dtype, ntensors, (4, 4))
        # error case: softmax across nested dimension
        self.assertRaisesRegex(
            RuntimeError,
            "Cannot apply softmax across nested dimension 0",
            lambda: torch.nn.functional.softmax(nt, 0)
        )
        self.assertRaisesRegex(
            RuntimeError,
            "Cannot apply softmax across nested dimension 0",
            lambda: torch.nn.functional.softmax(nt, -3)
        )
        # error case: dimension out of range
        self.assertRaises(IndexError, lambda: torch.nn.functional.softmax(nt, 3))
        self.assertRaises(IndexError, lambda: torch.nn.functional.softmax(nt, -4))
        # normal case: should equal to padding -inf
        softmaxer = torch.nn.Softmax(1)
        y0 = softmaxer(nt)
        y1 = torch.nn.functional.softmax(nt, 1)
        self.assertEqual(y0, y1)
        pt = nt.to_padded_tensor(float("-inf"))
        # if an entire slice is padded, then softmax will return 0.0 / 0.0 = nan
        # however, physically speaking that should be 0.0
        expect = torch.nn.functional.softmax(pt, 1).nan_to_num_(0.0)
        self.assertEqual(y0.to_padded_tensor(0.0), expect)
        # edge case: empty nested tensor
        nt0 = torch.nested_tensor([])
        y = torch.nn.functional.softmax(nt0, 1)
        self.assertEqual(nt0, y)
        # edge case: nesting scalars
        nt1 = torch.nested_tensor([torch.tensor(0.0), torch.tensor(1.0)])
        self.assertRaises(RuntimeError, lambda: torch.nn.functional.softmax(nt1, 0))
        self.assertRaises(IndexError, lambda: torch.nn.functional.softmax(nt1, 1))

    @dtypes(torch.float, torch.double)
    @torch.inference_mode()
    def test_softmax_noncontiguous(self, device, dtype):
        nt_contiguous, nt_noncontiguous = random_nt_noncontiguous_pair((2, 3, 6, 7), device, dtype)
        self.assertEqual(
            torch.nn.functional.softmax(nt_contiguous, -1),
            torch.nn.functional.softmax(nt_noncontiguous, -1))

    # cannot test torch.float16 because: RuntimeError: "addmm_impl_cpu_" not implemented for 'Half'
    @dtypes(torch.float, torch.double)
    def test_bmm(self, device, dtype):
        # error case: one is nested but the other is not
        nt = torch.nested_tensor([torch.randn(2), torch.randn(3)], device=device, dtype=dtype)
        t = torch.randn(4, device=device, dtype=dtype)
        self.assertRaisesRegex(
            RuntimeError,
            "Expected both to be nested, but got a nested self and non-nested other",
            lambda: nt.bmm(t)
        )
        self.assertRaisesRegex(
            RuntimeError,
            "Expected both to be nested, but got a non-nested self and nested other",
            lambda: t.bmm(nt)
        )
        # error case: not 3D tensors
        nt0 = torch.nested_tensor([], device=device, dtype=dtype)
        nt1 = torch.nested_tensor([torch.randn(2), torch.randn(3)], device=device, dtype=dtype)
        nt2 = torch.nested_tensor([torch.randn((2, 4)), torch.randn((3, 4))], device=device, dtype=dtype)
        self.assertRaisesRegex(
            RuntimeError,
            "batch1 must be a 3D tensor",
            lambda: nt0.bmm(nt0)
        )
        self.assertRaisesRegex(
            RuntimeError,
            "batch1 must be a 3D tensor",
            lambda: nt0.bmm(nt1)
        )
        self.assertRaisesRegex(
            RuntimeError,
            "batch1 must be a 3D tensor",
            lambda: nt0.bmm(nt2)
        )
        self.assertRaisesRegex(
            RuntimeError,
            "batch1 must be a 3D tensor",
            lambda: nt1.bmm(nt0)
        )
        self.assertRaisesRegex(
            RuntimeError,
            "batch1 must be a 3D tensor",
            lambda: nt1.bmm(nt1)
        )
        self.assertRaisesRegex(
            RuntimeError,
            "batch1 must be a 3D tensor",
            lambda: nt1.bmm(nt2)
        )
        self.assertRaisesRegex(
            RuntimeError,
            "batch2 must be a 3D tensor",
            lambda: nt2.bmm(nt0)
        )
        self.assertRaisesRegex(
            RuntimeError,
            "batch2 must be a 3D tensor",
            lambda: nt2.bmm(nt1)
        )
        # error case: incompatible batch size
        nt0 = torch.nested_tensor([torch.randn((2, 4)), torch.randn((3, 4))], device=device, dtype=dtype)
        nt1 = torch.nested_tensor([torch.randn((4, 6)),
                                   torch.randn((4, 5)),
                                   torch.randn((4, 7))],
                                  device=device, dtype=dtype)
        self.assertRaisesRegex(
            RuntimeError,
            "Expected size for the 1st dimension of batch2 tensor to be: 2 but got: 3.",
            lambda: nt0.bmm(nt1)
        )
        self.assertRaisesRegex(
            RuntimeError,
            "Expected size for the 1st dimension of batch2 tensor to be: 3 but got: 2.",
            lambda: nt1.bmm(nt0)
        )
        # error case: underlying matrices cannot be multiplied
        nt0 = torch.nested_tensor([torch.randn((2, 4)), torch.randn((3, 4))], device=device, dtype=dtype)
        self.assertRaisesRegex(
            RuntimeError,
            r"0-th nested matrices in batch cannot be multiplied \(2x4 and 2x4\)",
            lambda: nt0.bmm(nt0)
        )
        # normal nested tensor
        nt0 = torch.nested_tensor([torch.randn((2, 4)), torch.randn((3, 7))], device=device, dtype=dtype)
        nt1 = torch.nested_tensor([torch.randn((4, 6)), torch.randn((7, 5))], device=device, dtype=dtype)
        actual = nt0.bmm(nt1).to_padded_tensor(0.0)
        expect = nt0.to_padded_tensor(0.0).bmm(nt1.to_padded_tensor(0.0))
        self.assertEqual(actual, expect)

    # cannot test torch.float16 because: RuntimeError: "addmm_impl_cpu_" not implemented for 'Half'
    @dtypes(torch.float, torch.double)
    def test_bmm_noncontiguous(self, device, dtype):
        nt0_contiguous, nt0_noncontiguous = random_nt_noncontiguous_pair((2, 3), device, dtype)
        nt1_contiguous, nt1_noncontiguous = random_nt_noncontiguous_pair((6, 7), device, dtype)
        self.assertEqual(
            nt0_contiguous.transpose(-1, -2).bmm(nt1_contiguous),
            nt0_noncontiguous.transpose(-1, -2).bmm(nt1_noncontiguous))

    # cannot test torch.float16 because: RuntimeError: "bmm" not implemented for 'Half'
    @dtypes(torch.float, torch.double)
    def test_matmul(self, device, dtype):
        # error case: one is nested but the other is not
        nt = torch.nested_tensor([torch.randn(2), torch.randn(3)], device=device, dtype=dtype)
        t = torch.randn(4, device=device, dtype=dtype)
        self.assertRaisesRegex(
            RuntimeError,
            "Expected both to be nested, but got a nested self and non-nested other",
            lambda: torch.matmul(nt, t)
        )
        self.assertRaisesRegex(
            RuntimeError,
            "Expected both to be nested, but got a non-nested self and nested other",
            lambda: torch.matmul(t, nt)
        )
        # error case: not 3+D tensors
        nt0 = torch.nested_tensor([], device=device, dtype=dtype)
        nt1 = torch.nested_tensor([torch.randn(2), torch.randn(3)], device=device, dtype=dtype)
        nt2 = torch.nested_tensor([torch.randn((2, 4)), torch.randn((3, 4))], device=device, dtype=dtype)
        self.assertRaisesRegex(
            RuntimeError,
            r"matmul: For nested tensors, only inputs with >= 3 dims are currently supported. 1st input has rank: [0-9]+",
            lambda: torch.matmul(nt0, nt0)
        )
        self.assertRaisesRegex(
            RuntimeError,
            r"matmul: For nested tensors, only inputs with >= 3 dims are currently supported. 1st input has rank: [0-9]+",
            lambda: torch.matmul(nt0, nt1)
        )
        self.assertRaisesRegex(
            RuntimeError,
            r"matmul: For nested tensors, only inputs with >= 3 dims are currently supported. 1st input has rank: [0-9]+",
            lambda: torch.matmul(nt0, nt2)
        )
        self.assertRaisesRegex(
            RuntimeError,
            r"matmul: For nested tensors, only inputs with >= 3 dims are currently supported. 1st input has rank: [0-9]+",
            lambda: torch.matmul(nt1, nt0)
        )
        self.assertRaisesRegex(
            RuntimeError,
            r"matmul: For nested tensors, only inputs with >= 3 dims are currently supported. 1st input has rank: [0-9]+",
            lambda: torch.matmul(nt1, nt1)
        )
        self.assertRaisesRegex(
            RuntimeError,
            r"matmul: For nested tensors, only inputs with >= 3 dims are currently supported. 1st input has rank: [0-9]+",
            lambda: torch.matmul(nt1, nt2)
        )
        self.assertRaisesRegex(
            RuntimeError,
            r"matmul: For nested tensors, only inputs with >= 3 dims are currently supported. 2nd input has rank: [0-9]+",
            lambda: torch.matmul(nt2, nt0)
        )
        self.assertRaisesRegex(
            RuntimeError,
            r"matmul: For nested tensors, only inputs with >= 3 dims are currently supported. 2nd input has rank: [0-9]+",
            lambda: torch.matmul(nt2, nt1)
        )
        # error case: incompatible batch size
        nt0 = torch.nested_tensor([torch.randn((2, 4)), torch.randn((3, 4))], device=device, dtype=dtype)
        nt1 = torch.nested_tensor([torch.randn((4, 6)),
                                   torch.randn((4, 5)),
                                   torch.randn((4, 7))],
                                  device=device, dtype=dtype)
        self.assertRaisesRegex(
            RuntimeError,
            r"matmul: Expected size for the 1st dimension of 2nd input tensor to be: [0-9]+ but got: [0-9]+.",
            lambda: torch.matmul(nt0, nt1)
        )
        self.assertRaisesRegex(
            RuntimeError,
            r"matmul: Expected size for the 1st dimension of 2nd input tensor to be: [0-9]+ but got: [0-9]+.",
            lambda: torch.matmul(nt1, nt0)
        )
        # error case: incompatible generalized batch size
        nt0 = torch.nested_tensor([torch.randn((2, 2, 4)),
                                   torch.randn((2, 3, 4))],
                                  device=device, dtype=dtype)
        nt1 = torch.nested_tensor([torch.randn((3, 4, 6)),
                                   torch.randn((3, 4, 5))],
                                  device=device, dtype=dtype)
        self.assertRaisesRegex(
            RuntimeError,
            r"matmul: For nested tensors, no broadcasting is currently performed: "
            r"[0-9]+-th nested matrices in batch at dimension [0-9]+ "
            r"have mismatching sizes [0-9]+ and [0-9]+",
            lambda: torch.matmul(nt0, nt1)
        )
        self.assertRaisesRegex(
            RuntimeError,
            r"matmul: For nested tensors, no broadcasting is currently performed: "
            r"[0-9]+-th nested matrices in batch at dimension [0-9]+ "
            r"have mismatching sizes [0-9]+ and [0-9]+",
            lambda: torch.matmul(nt1, nt0)
        )
        # error case: underlying matrices cannot be multiplied
        nt0 = torch.nested_tensor([torch.randn((2, 4)), torch.randn((3, 4))], device=device, dtype=dtype)
        self.assertRaisesRegex(
            RuntimeError,
            r"0-th nested matrices in batch cannot be multiplied \(2x4 and 2x4\)",
            lambda: torch.matmul(nt0, nt0)
        )
        # normal nested tensor: 3D
        nt0 = torch.nested_tensor([torch.randn((2, 4)), torch.randn((3, 7))], device=device, dtype=dtype)
        nt1 = torch.nested_tensor([torch.randn((4, 6)), torch.randn((7, 5))], device=device, dtype=dtype)
        actual = torch.matmul(nt0, nt1).to_padded_tensor(0.0)
        expect = torch.matmul(nt0.to_padded_tensor(0.0), nt1.to_padded_tensor(0.0))
        self.assertEqual(actual, expect)
        # normal nested tensor: 4D
        nt0 = torch.nested_tensor([torch.randn((8, 2, 4)),
                                   torch.randn((8, 3, 7))],
                                  device=device, dtype=dtype)
        nt1 = torch.nested_tensor([torch.randn((8, 4, 6)),
                                   torch.randn((8, 7, 5))],
                                  device=device, dtype=dtype)
        actual = torch.matmul(nt0, nt1).to_padded_tensor(0.0)
        expect = torch.matmul(nt0.to_padded_tensor(0.0), nt1.to_padded_tensor(0.0))
        self.assertEqual(actual, expect)
        # normal nested tensor: 5D
        nt0 = torch.nested_tensor([torch.randn((8, 9, 2, 4)),
                                   torch.randn((8, 9, 3, 7))],
                                  device=device, dtype=dtype)
        nt1 = torch.nested_tensor([torch.randn((8, 9, 4, 6)),
                                   torch.randn((8, 9, 7, 5))],
                                  device=device, dtype=dtype)
        actual = torch.matmul(nt0, nt1).to_padded_tensor(0.0)
        expect = torch.matmul(nt0.to_padded_tensor(0.0), nt1.to_padded_tensor(0.0))
        self.assertEqual(actual, expect)

    # cannot test torch.float16 because: RuntimeError: "bmm" not implemented for 'Half'
    @dtypes(torch.float, torch.double)
    def test_matmul_noncontiguous(self, device, dtype):
        nt0_contiguous, nt0_noncontiguous = random_nt_noncontiguous_pair((2, 3), device, dtype)
        nt1_contiguous, nt1_noncontiguous = random_nt_noncontiguous_pair((6, 7), device, dtype)
        self.assertEqual(
            torch.matmul(nt0_contiguous.transpose(-1, -2), nt1_contiguous),
            torch.matmul(nt0_noncontiguous.transpose(-1, -2), nt1_noncontiguous))

    @dtypes(torch.float, torch.double)
    def test_linear(self, device, dtype):
        a = torch.randn(1, 2, device=device, dtype=dtype)
        b = torch.randn(2, 2, device=device, dtype=dtype)
        c = torch.randn(3, 2, device=device, dtype=dtype)
        nt = torch.nested_tensor([a, b, c])

        weight = torch.randn(2, 2, device=device, dtype=dtype)
        bias = torch.randn(2, device=device, dtype=dtype)
        # success case
        torch.functional.F.linear(nt, weight, bias)

        # invalid nested tensor dimension
        msg = r'Linear requires nested_tensor.dim == 3 and dense_matrix.dim == 2. Nested tensor dim: 2. Dense tensor dim: 2'
        nt1 = torch.nested_tensor([torch.randn(1, device=device, dtype=dtype),
                                  torch.randn(2, device=device, dtype=dtype)])
        with self.assertRaisesRegex(RuntimeError, msg):
            torch.functional.F.linear(nt1, weight, bias)

        # invalid weight shape
        msg = r'Linear requires nested_tensor.dim == 3 and dense_matrix.dim == 2. Nested tensor dim: 3. Dense tensor dim: 3'
        weight1 = torch.randn(2, 2, 3, device=device, dtype=dtype)
        with self.assertRaisesRegex(RuntimeError, msg):
            torch.functional.F.linear(nt, weight1, bias)

        # inconsistent last dim of nested tensor
        msg = r"all tensors in NestedTensor must have the same trailing dim"
        nt2 = torch.nested_tensor([torch.randn(1, 2, device=device, dtype=dtype),
                                  torch.randn(2, 3, device=device, dtype=dtype)])
        with self.assertRaisesRegex(RuntimeError, msg):
            torch.functional.F.linear(nt2, weight, bias)

        # Mismatch of nested tensor last dim and weight dimension
        weight2 = torch.randn(2, 4, device=device, dtype=dtype)
        msg = r"Shape mismatch for NestedTensor Linear: Expected input's \(a nested tensor\) 'last_dim'" \
            r" to equal 'weight.size\(1\), but got: last_dim = 2, and weight.size\(1\) = 4"
        with self.assertRaisesRegex(RuntimeError, msg):
            torch.functional.F.linear(nt, weight2, bias)

        # Nested tensor input and nested weight
        nt_weight = nt.clone()
        msg = r"Linear does not support nested weight when input is a nested tensor."
        with self.assertRaisesRegex(RuntimeError, msg):
            torch.functional.F.linear(nt, nt_weight, bias)

    # TODO: test noncontiguous linear
    # For now this tests the error message of linear
    # since linear does not support noncontiguous buffer yet
    @dtypes(torch.float, torch.double)
    def test_linear_noncontiguous(self, device, dtype):
        nt_contiguous, nt_noncontiguous = random_nt_noncontiguous_pair((2, 3, 6, 7), device, dtype)
        weight = torch.randn((8, 5), device=device, dtype=dtype)
        self.assertRaisesRegex(
            RuntimeError,
            r"for now linear only supports contiguous nested tensor",
            lambda: torch.nn.functional.linear(nt_noncontiguous, weight)
        )

    @dtypes(torch.float, torch.float16, torch.double)
    @torch.inference_mode()
    def test_transpose(self, device, dtype):
        nt = self.random_nt(device, dtype, 4, (4, 4))
        # error case: transpose nested dimension
        self.assertRaisesRegex(
            RuntimeError,
            "Nested tensor dimension 0 cannot be transposed",
            lambda: nt.transpose(0, 1)
        )
        self.assertRaisesRegex(
            RuntimeError,
            "Nested tensor dimension 0 cannot be transposed",
            lambda: nt.transpose(1, -3)
        )
        # error case: dimension out of range
        self.assertRaises(IndexError, lambda: nt.transpose(1, 3))
        self.assertRaises(IndexError, lambda: nt.transpose(-4, -1))
        # normal case
        ntT = nt.transpose(-1, -2)
        ptT_from_ntT = noncontiguous_to_padded_tensor(ntT)
        pt = nt.to_padded_tensor(0.0)
        ptT = pt.transpose(-1, -2)
        self.assertEqual(ptT, ptT_from_ntT)

    @dtypes(torch.float, torch.float16, torch.double)
    @torch.inference_mode()
    def test_reshape(self, device, dtype):
        nt = self.random_nt(device, dtype, 4, (4, 4))
        # error case: empty shape
        self.assertRaisesRegex(
            RuntimeError,
            r"shape '\[\]' is invalid for a nested tensor",
            lambda: nt.reshape(())
        )
        # error case: empty nested tensor
        nt_empty = torch.nested_tensor([])
        self.assertRaisesRegex(
            RuntimeError,
            "empty nested tensor cannot be reshaped",
            lambda: nt_empty.reshape(-1)
        )
        # error case: invalid proposed shape for underlying tensors
        self.assertRaisesRegex(
            RuntimeError,
            r"invalid shape dimension -2",
            lambda: nt.reshape(-2, 2, 3)
        )
        self.assertRaisesRegex(
            RuntimeError,
            r"shape '\[.*\]' is invalid for input of size [0-9]+",
            lambda: nt.reshape(4, 2, 3)
        )
        # normal case
        x0 = torch.randn((2, 20), device=device, dtype=dtype)
        x1 = torch.randn((3, 20), device=device, dtype=dtype)
        nt = torch.nested_tensor([x0, x1])
        pt = nt.to_padded_tensor(0.0)
        self.assertRaisesRegex(
            RuntimeError,
            r"for now reshape cannot change the implicit batch dimension",
            lambda: nt.transpose(-1, -2).reshape(40, -1)
        )
        # inherit only the ragged dimension
        # (2, 20) -> (2, 5, 4)
        # (3, 20) -> (3, 5, 4)
        nt1 = nt.reshape(2, -1, 5, 4)
        # (2, 3, 20) -> (2, 3, 5, 4) -> (2, 4, 5, 4)
        pt1 = pt.reshape(2, -1, 5, 4)
        self.assertEqual(noncontiguous_to_padded_tensor(nt1), pt1)
        # also inherit regular dimension
        nt2 = nt1.reshape(2, -1, -1, 2, 2)
        pt2 = pt1.reshape(2, -1, 5, 2, 2)
        self.assertEqual(noncontiguous_to_padded_tensor(nt2), pt2)

    @parametrize("input_dim", [3, 4])
    def test_scaled_dot_product_attention(self, device, input_dim):

        def rand_tensor(*shape):
            return torch.randn(shape, device=device)

        E = 10
        if input_dim == 3:
            # Shape: (N, L, E); ragged L
            query = torch.nested_tensor([rand_tensor(2, E), rand_tensor(3, E), rand_tensor(4, E)])

            # Shape: (N, S, E); ragged S
            key = torch.nested_tensor([rand_tensor(3, E), rand_tensor(4, E), rand_tensor(5, E)])
            value = torch.nested_tensor([rand_tensor(3, E), rand_tensor(4, E), rand_tensor(5, E)])
        elif input_dim == 4:
            # Shape: (N, N', L, E); ragged N' and L
            query = torch.nested_tensor([rand_tensor(2, 2, E), rand_tensor(3, 3, E), rand_tensor(4, 4, E)])
            # Shape: (N, N', S, E); ragged N' and S
            key = torch.nested_tensor([rand_tensor(2, 3, E), rand_tensor(3, 4, E), rand_tensor(4, 5, E)])
            value = torch.nested_tensor([rand_tensor(2, 3, E), rand_tensor(3, 4, E), rand_tensor(4, 5, E)])
        else:
            self.fail(f"Invalid input_dim {input_dim} encountered in SDP test")

        def rand_mask(size):
            return torch.randint(0, 2, size=size, dtype=torch.bool, device=device)

        # Shape: (N, L, S); ragged L and S matching above
        attn_mask = torch.nested_tensor([rand_mask((2, 3)), rand_mask((3, 4)), rand_mask((4, 5))])

        dropout_p = 0.0  # no dropout for reproducibility
        need_attn_weights: bool = True

        # Success case: no attn_mask set and is_causal=False.
        actual = torch.ops.aten._scaled_dot_product_attention(
            query, key, value, attn_mask=None, dropout_p=dropout_p, need_attn_weights=need_attn_weights)

        expected_outputs = []
        expected_attn_weights = []
        for q, k, v in zip(query.unbind(), key.unbind(), value.unbind()):
            (output, attn_weights) = torch.ops.aten._scaled_dot_product_attention(
                q.unsqueeze(0), k.unsqueeze(0), v.unsqueeze(0), attn_mask=None, dropout_p=dropout_p,
                need_attn_weights=need_attn_weights)
            expected_outputs.append(output.squeeze(0))
            expected_attn_weights.append(attn_weights.squeeze(0))
        expected_output_nested = torch.nested_tensor(expected_outputs)
        expected_attn_weight_nested = torch.nested_tensor(expected_attn_weights)
        self.assertEqual(actual[0], expected_output_nested)
        self.assertEqual(actual[1], expected_attn_weight_nested)

        # Error case: explicit attn_mask set.
        with self.assertRaisesRegex(RuntimeError, "not supported when an explicit attn_mask is set"):
            torch.ops.aten._scaled_dot_product_attention(
                query, key, value, attn_mask=attn_mask, dropout_p=dropout_p, need_attn_weights=need_attn_weights)

        # Error case: is_causal=True.
        with self.assertRaisesRegex(RuntimeError, "not supported when is_causal=True"):
            torch.ops.aten._scaled_dot_product_attention(
                query, key, value, dropout_p=dropout_p, need_attn_weights=need_attn_weights, is_causal=True)


class TestNestedTensorAutograd(TestCase):
    # Note [Gradcheck args check_batched_grad=False] the common_utils testing version of gradcheck
    # includes the default parameters used for testing ops with gradcheck. However nested tensor
    # does not support the stack op therefore we turn it off for these tests
    def _create_nested_tensor_from_list(self, requires_grad=False):
        return torch.nested_tensor([torch.randn(1, 2, requires_grad=requires_grad),
                                    torch.randn(7, 8, requires_grad=requires_grad)])

    def _create_nested_tensor_from_mask(self, requires_grad=False):
        data = torch.randn(2, 3, 4, requires_grad=requires_grad)
        mask = torch.ones_like(data[:, :, 0]).bool()
        return torch._nested_tensor_from_mask(data, mask)

    def test_set_requires_grad_from_list(self):
        nt = self._create_nested_tensor_from_list()
        nt.requires_grad_()
        assert nt.requires_grad

    def test_set_requires_grad_from_mask(self):
        nt = self._create_nested_tensor_from_mask()
        nt.requires_grad_()
        assert nt.requires_grad

    def test_backward_for_add_op(self):
        nt_1 = self._create_nested_tensor_from_mask()
        nt_2 = self._create_nested_tensor_from_mask()

        nt_1.requires_grad_()
        c = nt_1 + nt_2

        assert nt_1.requires_grad
        assert c.requires_grad
        grad_output = self._create_nested_tensor_from_mask()
        c.backward(grad_output)

        #  Grad check doesn't work with nested yet.
        # d/dnt_1 (nt + nt_1) = 1*grad_output
        self.assertEqual(nt_1.grad, grad_output)

    # Test Factory Functions
    def test_nested_tensor_to_padded_tensor(self):
        for padding_val in [0, 1]:
            nt = torch.nested_tensor([torch.randn(1, 2), torch.randn(7, 8)])
            nt.requires_grad_()

            out = nt.to_padded_tensor(padding_val)
            grad_output = torch.ones(out.shape)
            out.backward(grad_output)

            self.assertEqual(nt.grad, torch.nested_tensor([torch.ones(1, 2), torch.ones(7, 8)]))

    def test_nested_tensor_from_mask_and_to_padded(self):
        N, L, D = 2, 4, 4
        mask = torch.ones(N, L)
        for i in range(1, N):
            end = torch.randint(1, L - 1, (1,))
            mask[i, end:] = 0

        mask[0, :] = 1
        mask = mask.bool()

        data = torch.randn(N, L, D, requires_grad=True, dtype=torch.float64)

        def grad_test_func(inpt):
            nt = torch._nested_tensor_from_mask(inpt, mask)
            # This implicitly tests to_padded_tensor grads
            return nt.to_padded_tensor(0)
        assert gradcheck(grad_test_func, inputs=data, check_batched_grad=False)

    def test_nested_tensor_from_padded(self):
        nested_size = torch.tensor([[1, 2], [2, 2]])
        padded_tensor = torch.randn(2, 2, 2, dtype=torch.float64)
        padded_tensor[0, 1, :] = 0
        padded_tensor.requires_grad_()

        def grad_test_func(tensor, nested_size):
            nt = torch._nested_from_padded(tensor, nested_size, fuse_transform_0213=False)
            # This implicitly tests to_padded_tensor grads
            return nt.to_padded_tensor(0)

        data = (padded_tensor, nested_size)
        assert gradcheck(grad_test_func, inputs=data, check_batched_grad=False)

    def test_nested_tensor_from_padded_fused(self):
        nested_size = torch.tensor([[1, 8], [2, 8]])
        padded_tensor = torch.randn(2, 2, 2, 4, dtype=torch.float64)
        padded_tensor[0, 1, :] = 0
        padded_tensor.requires_grad_()

        def grad_test_func(tensor, nested_size):
            nt = torch._nested_from_padded(tensor, nested_size, fuse_transform_0213=True)
            # This implicitly tests to_padded_tensor grads
            return nt.to_padded_tensor(0)
        data = (padded_tensor, nested_size)
        assert gradcheck(grad_test_func, inputs=data, check_batched_grad=False)

    def test_nested_tensor_from_list(self):

        a = torch.randn(1, 2, requires_grad=True, dtype=torch.float64)
        b = torch.randn(2, 2, requires_grad=True, dtype=torch.float64)
        c = torch.randn(10, 2, requires_grad=True, dtype=torch.float64)

        def grad_test_func(a, b, c):
            c = torch.nested_tensor([a, b, c])
            # This implictily tests to_padded_tensor grads
            return c.to_padded_tensor(0)
        data = (a, b, c)
        assert gradcheck(grad_test_func, inputs=data, check_batched_grad=False)

    def test_size_dim(self):
        a = torch.nested_tensor([])
        self.assertEqual(a.size(0), 0)

        a = torch.nested_tensor([torch.tensor(1)])
        self.assertEqual(a.size(0), 1)

        a = torch.nested_tensor([torch.tensor(1), torch.tensor(2)])
        self.assertEqual(a.size(0), 2)

        a = torch.nested_tensor([torch.rand(1, 2),
                                 torch.rand(1, 8)])
        self.assertEqual(a.size(0), 2)
        self.assertEqual(a.size(1), 1)
        self.assertRaisesRegex(
            RuntimeError, "Given dimension 2 is irregular and does not have a size", lambda: a.size(2))

        a = torch.nested_tensor([torch.rand(3, 4),
                                 torch.rand(5, 4)])
        self.assertEqual(a.size(0), 2)
        self.assertRaisesRegex(
            RuntimeError, "Given dimension 1 is irregular and does not have a size", lambda: a.size(1))
        self.assertEqual(a.size(2), 4)

    def test_nested_tensor_bmm_gradcheck(self):
        a = torch.randn(2, 6, requires_grad=True, dtype=torch.float64)
        b = torch.randn(3, 6, requires_grad=True, dtype=torch.float64)
        c = torch.randn(6, 4, requires_grad=True, dtype=torch.float64)
        d = torch.randn(6, 5, requires_grad=True, dtype=torch.float64)

        def grad_test_func(a, b, c, d):
            nt0 = torch.nested_tensor([a, b])
            nt1 = torch.nested_tensor([c, d])
            result = nt0.bmm(nt1)
            return result.to_padded_tensor(0.0)

        data = (a, b, c, d)
        assert torch.autograd.gradcheck(grad_test_func, inputs=data)

    def test_nested_tensor_bmm_backward(self):
        nt0 = torch.nested_tensor([torch.randn((2, 6)), torch.randn((3, 6))]).requires_grad_(True)
        nt1 = torch.nested_tensor([torch.randn((6, 4)), torch.randn((6, 5))]).requires_grad_(True)
        with torch.no_grad():
            pt0 = nt0.to_padded_tensor(0.0).requires_grad_(True)
            pt1 = nt1.to_padded_tensor(0.0).requires_grad_(True)

        ynt = nt0.bmm(nt1)
        ypt = pt0.bmm(pt1)
        ynt.backward(ynt.clone())
        ypt.backward(ypt.clone())

        self.assertEqual(nt0.grad.to_padded_tensor(0.0), pt0.grad)
        self.assertEqual(nt1.grad.to_padded_tensor(0.0), pt1.grad)

    def test_nested_tensor_matmul_gradcheck(self):
        a = torch.randn(2, 6, requires_grad=True, dtype=torch.float64)
        b = torch.randn(3, 6, requires_grad=True, dtype=torch.float64)
        c = torch.randn(6, 4, requires_grad=True, dtype=torch.float64)
        d = torch.randn(6, 5, requires_grad=True, dtype=torch.float64)

        def grad_test_func(a, b, c, d):
            nt0 = torch.nested_tensor([a, b])
            nt1 = torch.nested_tensor([c, d])
            result = torch.matmul(nt0, nt1)
            return result.to_padded_tensor(0.0)

        data = (a, b, c, d)
        assert torch.autograd.gradcheck(grad_test_func, inputs=data)

    def test_nested_tensor_matmul_backward(self):
        nt0 = torch.nested_tensor([torch.randn((7, 2, 6)), torch.randn((7, 3, 6))]).requires_grad_(True)
        nt1 = torch.nested_tensor([torch.randn((7, 6, 4)), torch.randn((7, 6, 5))]).requires_grad_(True)
        with torch.no_grad():
            pt0 = nt0.to_padded_tensor(0.0).requires_grad_(True)
            pt1 = nt1.to_padded_tensor(0.0).requires_grad_(True)

        ynt = torch.matmul(nt0, nt1)
        ypt = torch.matmul(pt0, pt1)
        ynt.backward(ynt.clone())
        ypt.backward(ypt.clone())

        self.assertEqual(nt0.grad.to_padded_tensor(0.0), pt0.grad)
        self.assertEqual(nt1.grad.to_padded_tensor(0.0), pt1.grad)

    def test_nested_tensor_transpose_gradcheck(self):
        a = torch.randn(2, 5, requires_grad=True)
        b = torch.randn(3, 4, requires_grad=True)

        def grad_test_func(a, b):
            nt = torch.nested_tensor([a, b])
            result = nt.transpose(-2, -1).transpose(-2, -1)
            return result.to_padded_tensor(0.0)

        data = (a, b)
        assert torch.autograd.gradcheck(grad_test_func, inputs=data, eps=1e-3)

    def test_nested_tensor_transpose_backward(self):
        nt = torch.nested_tensor([torch.randn((2, 5)), torch.randn((3, 4))]).requires_grad_(True)
        with torch.no_grad():
            pt = nt.to_padded_tensor(0.0).requires_grad_(True)

        ynt = nt.transpose(-2, -1)
        ypt = pt.transpose(-2, -1)
        ynt.backward(ynt.clone())
        ypt.backward(ypt.clone())

        self.assertEqual(nt.grad.to_padded_tensor(0.0), pt.grad)

    def test_nested_tensor_reshape_gradcheck(self):
        a = torch.randn(2, 6, requires_grad=True)
        b = torch.randn(3, 6, requires_grad=True)

        def grad_test_func(a, b):
            nt = torch.nested_tensor([a, b])
            result = nt.reshape(2, -1, 2, 3)
            return result.to_padded_tensor(0.0)

        data = (a, b)
        assert torch.autograd.gradcheck(grad_test_func, inputs=data, eps=1e-3)

    def test_nested_tensor_reshape_backward(self):
        nt = torch.nested_tensor([torch.randn((2, 6)), torch.randn((3, 6))]).requires_grad_(True)
        with torch.no_grad():
            pt = nt.to_padded_tensor(0.0).requires_grad_(True)

        ynt = nt.reshape(2, -1, 2, 3)
        ypt = pt.reshape(2, -1, 2, 3)
        ynt.backward(ynt.clone())
        ypt.backward(ypt.clone())

        self.assertEqual(nt.grad.to_padded_tensor(0.0), pt.grad)

    def test_nested_tensor_linear(self):

        a = torch.randn(1, 2, requires_grad=True, dtype=torch.float64)
        b = torch.randn(2, 2, requires_grad=True, dtype=torch.float64)
        c = torch.randn(3, 2, requires_grad=True, dtype=torch.float64)

        weight = torch.randn(2, 2, requires_grad=True, dtype=torch.float64)
        bias = torch.randn(2, requires_grad=True, dtype=torch.float64)

        def grad_test_func(a, b, c, weight, bias=None):
            nt = torch.nested_tensor([a, b, c])
            # This implicitly tests to_padded_tensor grads
            d = torch.functional.F.linear(nt, weight, bias)
            return d.to_padded_tensor(0)
        data = (a, b, c, weight, bias)
        assert gradcheck(grad_test_func, inputs=data, check_batched_grad=False)

        # Test linear with no bias added
        data = (a, b, c, weight)
        assert gradcheck(grad_test_func, inputs=data, check_batched_grad=False)

    def test_nested_tensor_softmax(self):
        a = torch.randn(1, 2, requires_grad=True, dtype=torch.float64)
        b = torch.randn(2, 2, requires_grad=True, dtype=torch.float64)
        c = torch.randn(3, 2, requires_grad=True, dtype=torch.float64)

        def grad_test_func(a, b, c, dim):
            nt = torch.nested_tensor([a, b, c])
            # This implicitly tests to_padded_tensor grads
            d = torch.functional.F.softmax(nt, dim=dim)
            return d.to_padded_tensor(0)

        # softmax over last dim
        data = (a, b, c, -1)
        assert gradcheck(grad_test_func, inputs=data, check_batched_grad=False)

    def test_nested_tensor_linear_backward(self):
        a = torch.randn(1, 2, requires_grad=False)
        b = torch.randn(2, 2, requires_grad=False)
        c = torch.randn(3, 2, requires_grad=False)

        weight = torch.randn(2, 2, requires_grad=True)
        bias = torch.randn(2, requires_grad=True)
        nt = torch.nested_tensor([a, b, c])

        out = torch.functional.F.linear(nt, weight, bias)

        out.backward(out.clone())

        assert weight.grad is not None
        assert bias.grad is not None

        assert a.grad is None
        assert b.grad is None
        assert c.grad is None



instantiate_device_type_tests(TestNestedTensorDeviceType, globals())

if __name__ == '__main__':
    run_tests()<|MERGE_RESOLUTION|>--- conflicted
+++ resolved
@@ -620,13 +620,12 @@
             nt = self.random_nt(device, dtype, ntensors, max_sizes)
             nt2 = nt.clone()
             ub2 = nt2.unbind()
-<<<<<<< HEAD
             if requires_grad:
                 nt.requires_grad_(requires_grad)
                 [t.requires_grad_(requires_grad) for t in ub2]
             nt_sum = nt.sum(dim=dim, keepdim=keepdim)
             ub2_sum = [t.sum(-1, keepdim=keepdim) for t in ub2]
-            self.nt_equal(nt_sum, torch.nested_tensor(ub2_sum))
+            self.assertEqual(nt_sum, torch.nested_tensor(ub2_sum))
             # test backward
             if requires_grad:
                 # generate gradient tensor that has the same size as the output
@@ -638,12 +637,7 @@
                 nt_sum.backward(gt)
                 for t2, g2 in zip(ub2_sum, gt2):
                     t2.backward(g2)
-                self.nt_equal(nt.grad, torch.nested_tensor([t.grad for t in ub2]))
-=======
-            ub2 = [t.sum(-1, keepdim=keepdim) for t in ub2]
-            nt2 = torch.nested_tensor(ub2)
-            self.assertEqual(nt, nt2)
->>>>>>> 7b9a5751
+                self.assertEqual(nt.grad, torch.nested_tensor([t.grad for t in ub2]))
             return
 
         for ntensors, max_sizes in params:
