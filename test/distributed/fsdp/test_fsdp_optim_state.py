--- conflicted
+++ resolved
@@ -13,11 +13,7 @@
 from torch.distributed.fsdp import FullyShardedDataParallel as FSDP
 from torch.distributed.fsdp.fully_sharded_data_parallel import (
     OptimStateKeyType,
-<<<<<<< HEAD
-    StateDictType
-=======
     StateDictType,
->>>>>>> e6bf4d3c
 )
 from torch.distributed.fsdp._shard_utils import _gather_state_dict
 from torch.testing._internal.common_distributed import skip_if_lt_x_gpu
@@ -255,12 +251,12 @@
     def __init__(self, *args, **kwargs):
         super(TestFSDPOptimState, self).__init__(*args, **kwargs)
         self._model_class = {
-            _ModelClass.NESTED: TestFSDPOptimState._init_nested_model,
-            _ModelClass.TRANSFORMER: TestFSDPOptimState._init_transformer_model,
+            _ModelClass.NESTED: self._init_nested_model,
+            _ModelClass.TRANSFORMER: self._init_transformer_model,
         }
 
-    @staticmethod
     def _init_nested_model(
+        self,
         wrap: bool,
         wrap_alt: bool = False,  # ignored if `wrap=False`
         device: torch.device = torch.device("cuda"),
@@ -290,8 +286,8 @@
         optim = optim_class(optim_input, lr=0.01)
         return model, optim, optim_input
 
-    @staticmethod
     def _init_transformer_model(
+        self,
         wrap: bool,
         device: torch.device = torch.device("cuda"),
         group=None,
@@ -307,18 +303,12 @@
             raise NotImplementedError()
         if group is None:
             group = dist.distributed_c10d._get_default_group()
-<<<<<<< HEAD
-        model = FSDPTest._get_wrapped_model(group=group).to(device) if wrap \
-            else FSDPTest._get_nonwrapped_model(group=group).to(device)
-        model.eval()  # disable dropout for determinism
-=======
         model = TransformerWithSharedParams.init(
             group,
             FSDPInitMode.RECURSIVE if wrap else FSDPInitMode.NO_FSDP,
             CUDAInitMode.CUDA_BEFORE,
             deterministic=True,
         )
->>>>>>> e6bf4d3c
         optim = optim_class(model.parameters(), lr=0.01)
         return model, optim, None
 
@@ -399,31 +389,19 @@
         if check_same_param_keys:
             # Check parameter keys are the same first for earlier erroring
             ref_osd_param_ids = set(ref_osd_state.keys())
-<<<<<<< HEAD
             fsdp_osd_param_ids = set(fsdp_osd_state.keys())
             self.assertTrue(ref_osd_param_ids == fsdp_osd_param_ids)
+            # Check state values are the same
             for param_id, param_state in fsdp_osd_state.items():
-=======
-            full_osd_param_ids = set(full_osd_state.keys())
-            self.assertEqual(ref_osd_param_ids, full_osd_param_ids)
-            # Check state values are the same
-            for param_id, param_state in full_osd_state.items():
->>>>>>> e6bf4d3c
                 for state_name, value in param_state.items():
                     ref_value = ref_osd_state[param_id][state_name]
                     self.assertEqual(value, ref_value)
             return
         # Otherwise, only require the parameter keys to be isomorphic (e.g.
         # between IDs and names)
-<<<<<<< HEAD
         ref_osd_states = list(ref_osd_state.values())
         fsdp_osd_states = list(fsdp_osd_state.values())
-        assert len(ref_osd_states) == len(fsdp_osd_states)
-=======
-        ref_osd_states = list(ref_osd["state"].values())
-        full_osd_states = list(full_osd["state"].values())
-        self.assertEqual(len(ref_osd_states), len(full_osd_states))
->>>>>>> e6bf4d3c
+        self.assertEqual(len(ref_osd_states), len(fsdp_osd_states))
         # Use brute-force quadratic-time comparison since it is hard to
         # hash a tensor by value instead of by object
         for fsdp_osd_state in fsdp_osd_states:
@@ -476,12 +454,8 @@
     @parametrize("state_dict_type", STATE_DICT_TYPE)
     @parametrize("use_multiple_param_groups", [False, True])
     @parametrize("rank0_only", [False, True])
-<<<<<<< HEAD
+    @parametrize("use_diff_optim_inputs", [False, True])
     def test_optim_state_dict_nested(
-=======
-    @parametrize("use_diff_optim_inputs", [False, True])
-    def test_full_optim_state_dict_nested(
->>>>>>> e6bf4d3c
         self,
         state_dict_type: StateDictType,
         use_multiple_param_groups: bool,
@@ -493,18 +467,11 @@
         by comparing the returned dict for an FSDP-wrapped model with that of
         an equivalent non-wrapped model.
 
-<<<<<<< HEAD
-        The parameter groups in the "param_groups" part and the values in the
-        "state" part should be the same, but the parameter keys may be
-        different (e.g. the full/sharded optimizer state dict uses parameter
-        names while the non-wrapped equivalent uses parameter IDs).
-=======
         The test checks the equivalence excluding the parameter keys since the
         FSDP and normal optimizer state dicts key by names and IDs,
         respectively. This means that the test can pass even if parameter keys
         are incorrectly mapped to values. Their correct mapping is tested in
         other tests that exercise the save/load workflow.
->>>>>>> e6bf4d3c
         """
         if rank0_only and state_dict_type == StateDictType.SHARDED_STATE_DICT:
             return
@@ -624,8 +591,8 @@
         use_multiple_param_groups = True
         use_diff_optim_inputs = True
         wrap_alt = True
-        self._test_shard_full_optim_state(
-            model_class="nested",
+        self._test_load_optim_state(
+            model_class=_ModelClass.NESTED,
             use_multiple_param_groups=use_multiple_param_groups,
             halve_world_size=True,
             osd_comm_method=_OSDCommMethod.BROADCAST_OBJECT_LIST,
@@ -675,8 +642,8 @@
         use_multiple_param_groups = True
         use_diff_optim_inputs = True
         wrap_alt = True
-        self._test_shard_full_optim_state(
-            model_class="nested",
+        self._test_load_optim_state(
+            model_class=_ModelClass.NESTED,
             use_multiple_param_groups=use_multiple_param_groups,
             halve_world_size=True,
             osd_comm_method=_OSDCommMethod.SCATTER_FULL_OSD,
@@ -705,6 +672,7 @@
             use_multiple_param_groups=False,
             halve_world_size=False,
             osd_comm_method=_OSDCommMethod.FLATTEN_SHARDED_OSD,
+            use_diff_optim_inputs=False,
             wrap_alt=True,
         )
 
@@ -717,6 +685,7 @@
             use_multiple_param_groups=False,
             halve_world_size=False,
             osd_comm_method=_OSDCommMethod.FLATTEN_SHARDED_OSD,
+            use_diff_optim_inputs=False,
         )
 
     def _test_load_optim_state(
@@ -772,12 +741,7 @@
             **new_model_kwargs,  # specify `wrap_alt` to change wrapping
         )
         self._step_model(model2, optim2, num_iters=NUM_ITERS)
-<<<<<<< HEAD
-
-        fsdp_osd2 = osd_method(model2, optim2, optim_input2)
-=======
-        full_osd2 = FSDP.full_optim_state_dict(model2, optim2, optim_input2, group=new_group)
->>>>>>> e6bf4d3c
+        fsdp_osd2 = osd_method(model2, optim2, optim_input2, group=new_group)
         # Compute two sharded optim state dicts: (1) for the first model
         # according to the second model and (2) for the second model according
         # to the second model
@@ -839,9 +803,11 @@
             self._step_model(model2, optim2, num_iters=NUM_ITERS)
 
     @skip_if_lt_x_gpu(2)
+    @parametrize("state_dict_type", STATE_DICT_TYPE)
     @parametrize("add_to_fsdp_module", [False, True])
     def test_shard_full_optim_state_dict_unmanaged_params(
         self,
+        state_dict_type: StateDictType,
         add_to_fsdp_module: bool,
     ):
         """
@@ -865,9 +831,13 @@
         # Create a normal wrapped model
         model, optim, optim_input = self._init_nested_model(wrap=True)
         self._step_model(model, optim, num_iters=NUM_ITERS)
-        full_osd = FSDP.full_optim_state_dict(
-            model, optim, optim_input, rank0_only=False,
-        )  # save on all ranks to avoid having to broadcast from rank 0
+
+        if state_dict_type == StateDictType.FULL_STATE_DICT:
+            fsdp_osd = FSDP.full_optim_state_dict(
+                model, optim, optim_input, rank0_only=False,
+            )  # save on all ranks to avoid having to broadcast from rank 0
+        else:
+            fsdp_osd = FSDP.sharded_optim_state_dict(model, optim, optim_input)
         # Create a new model with the same structure but additional unmanaged
         # parameters, representing the model for which we want to load
         device = torch.device("cuda")
@@ -886,25 +856,35 @@
                 "single flattened parameter must have scalar state with the " \
                 "same value and dtype)"
             with self.assertRaisesRegex(ValueError, error_prefix):
-                FSDP.shard_full_optim_state_dict(
-                    full_osd, model, optim_input,
-                )
+                if state_dict_type == StateDictType.FULL_STATE_DICT:
+                    FSDP.shard_full_optim_state_dict(
+                        fsdp_osd, model, optim_input,
+                    )
+                else:
+                    FSDP.flatten_sharded_optim_state_dict(
+                        fsdp_osd, model, optim_input,
+                    )
         else:
             # If we add the unmanaged parameters to a module not wrapped with
             # FSDP, then we simply ignore them without erroring to enable
             # model parallelism use cases, where some parameters are managed
             # externally to FSDP
-            sharded_osd = FSDP.shard_full_optim_state_dict(
-                full_osd, model, optim_input,
-            )
+            if state_dict_type == StateDictType.FULL_STATE_DICT:
+                flattened_osd = FSDP.shard_full_optim_state_dict(
+                    fsdp_osd, model, optim_input,
+                )
+            else:
+                flattened_osd = FSDP.flatten_sharded_optim_state_dict(
+                    fsdp_osd, model, optim_input,
+                )
             # Add entries for the unmanaged parameters to be able to load
             for unmanaged_param in unmanaged_params:
                 NestedModel.add_unmanaged_param_entry(
-                    sharded_osd, unmanaged_param, NUM_ITERS,
+                    flattened_osd, unmanaged_param, NUM_ITERS,
                 )
             # Check that we can load the optimizer state dict
             optim = torch.optim.Adam(optim_input, lr=1e-3)
-            optim.load_state_dict(sharded_osd)
+            optim.load_state_dict(flattened_osd)
 
     @skip_if_lt_x_gpu(2)
     @parametrize("state_dict_type", STATE_DICT_TYPE)
