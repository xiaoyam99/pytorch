# Owner(s): ["oncall: distributed"]

import torch
from torch.distributed._shard.sharded_tensor import (
    init_from_local_shards,
    Shard,
    ShardMetadata,
)
from torch.distributed._shard.sharding_spec import (
    ChunkShardingSpec,
    EnumerableShardingSpec,
)
from torch.distributed.distributed_c10d import _get_default_group
<<<<<<< HEAD
from torch.distributed.fsdp._shard_utils import (
=======
from torch.distributed.fsdp.shard_utils import (
    _create_chunk_sharded_tensor,
>>>>>>> 9b8869f7
    _offsets_to_split_sizes,
    _reshard_flatten_tensor,
)
from torch.testing._internal.common_distributed import skip_if_lt_x_gpu
from torch.testing._internal.common_fsdp import FSDPTest
from torch.testing._internal.common_utils import TestCase


class TestShardUtils(TestCase):
    def test_offsets_to_split_sizes(self):
        tensor_numel = 40

        def _get_and_check_split_sizes(
            world_size,
            in_offsets,
            out_offsets,
            in_split_sizes,
        ):

            for my_rank in range(world_size):
                _in_split_sizes = in_split_sizes[my_rank]
                _out_split_sizes = [
                    in_split_sizes[i][my_rank] for i in range(world_size)
                ]
                res_in_split_sizes, res_out_split_sizes = _offsets_to_split_sizes(
                    in_offsets, out_offsets, tensor_numel, world_size, my_rank
                )
                self.assertEqual(_in_split_sizes, res_in_split_sizes)
                self.assertEqual(_out_split_sizes, res_out_split_sizes)

        # The tensor size can be evenly divided by the world size.
        world_size = 4
        in_offsets = [0, 10, 20, 30]
        out_offsets = [0, 10, 20, 30]
        in_split_sizes = [
            [10, 0, 0, 0],
            [0, 10, 0, 0],
            [0, 0, 10, 0],
            [0, 0, 0, 10],
        ]
        _get_and_check_split_sizes(world_size, in_offsets, out_offsets, in_split_sizes)

        world_size = 4
        in_offsets = [0, 3, 17, 18]
        out_offsets = [0, 10, 20, 30]
        in_split_sizes = [
            [3, 0, 0, 0],
            [7, 7, 0, 0],
            [0, 1, 0, 0],
            [0, 2, 10, 10],
        ]
        _get_and_check_split_sizes(world_size, in_offsets, out_offsets, in_split_sizes)

        world_size = 4
        in_offsets = [0, 10, 20, 30]
        out_offsets = [0, 3, 17, 18]
        in_split_sizes = [
            [3, 7, 0, 0],
            [0, 7, 1, 2],
            [0, 0, 0, 10],
            [0, 0, 0, 10],
        ]
        _get_and_check_split_sizes(world_size, in_offsets, out_offsets, in_split_sizes)

        world_size = 4
        in_offsets = [0, 7, 11, 25]
        out_offsets = [0, 10, 17, 18]
        in_split_sizes = [
            [7, 0, 0, 0],
            [3, 1, 0, 0],
            [0, 6, 1, 7],
            [0, 0, 0, 15],
        ]
        _get_and_check_split_sizes(world_size, in_offsets, out_offsets, in_split_sizes)

        # The tensor size cannot be evenly divided by the world size.
        world_size = 6
        in_offsets = [0, 7, 14, 21, 28, 35]
        out_offsets = [0, 7, 14, 21, 28, 35]
        in_split_sizes = [
            [7, 0, 0, 0, 0, 0],
            [0, 7, 0, 0, 0, 0],
            [0, 0, 7, 0, 0, 0],
            [0, 0, 0, 7, 0, 0],
            [0, 0, 0, 0, 7, 0],
            [0, 0, 0, 0, 0, 5],
        ]
        _get_and_check_split_sizes(world_size, in_offsets, out_offsets, in_split_sizes)

        world_size = 6
        in_offsets = [0, 0, 10, 11, 28, 40]
        out_offsets = [0, 7, 14, 21, 28, 35]
        in_split_sizes = [
            [0, 0, 0, 0, 0, 0],
            [7, 3, 0, 0, 0, 0],
            [0, 1, 0, 0, 0, 0],
            [0, 3, 7, 7, 0, 0],
            [0, 0, 0, 0, 7, 5],
            [0, 0, 0, 0, 0, 0],
        ]
        _get_and_check_split_sizes(world_size, in_offsets, out_offsets, in_split_sizes)


class TestShardUtilsDistributed(FSDPTest):
    @property
    def world_size(self):
        return 2

    def _create_local_chunk(self, tensor):
        chunk = tensor.chunk(2)[self.rank]
        offsets = [0] if self.rank == 0 else [tensor.shape[0] - chunk.shape[0]]
        shard = Shard.from_tensor_and_offsets(chunk, offsets, self.rank)
        return init_from_local_shards([shard], tensor.numel())

    def _create_enumerate_spec(self, tensor):
        # Since placement is not used, always set placement to rank0 to mimic
        # the actual usage.
        metadata = [
            ShardMetadata([0], [101], placement="rank0/cuda:0"),
            ShardMetadata([101], [900], placement="rank0/cuda:0"),
        ]
        return EnumerableShardingSpec(metadata)

    def _create_chunk_spec(self):
        return ChunkShardingSpec(dim=0, placements=["rank0/cuda:0"])

    def _create_tensor(self, *size):
        # Keep everything deterministic.
        torch.manual_seed(0)
        return torch.rand(*size).cuda()

    @skip_if_lt_x_gpu(2)
    def test_reshard_flatten_tensor(self):
        def get_offsets(tensor, shard):
            if self.rank == 0:
                return [0]
            else:
                return [tensor.shape[0] - shard.shape[0]]

        tensor = self._create_tensor(1001)

        shard = _reshard_flatten_tensor(
            self._create_local_chunk(tensor),
            self._create_enumerate_spec(tensor),
            self.world_size,
            self.rank,
            tensor.device,
            _get_default_group(),
        )
        offsets = [0] if self.rank == 0 else [tensor.shape[0] - shard.shape[0]]
        shard = Shard.from_tensor_and_offsets(shard, offsets, self.rank)
        uneven_sharded_tensor = init_from_local_shards([shard], tensor.numel())

        shard = _reshard_flatten_tensor(
            uneven_sharded_tensor,
            self._create_chunk_spec(),
            self.world_size,
            self.rank,
            tensor.device,
            _get_default_group(),
        )
        offsets = [0] if self.rank == 0 else [tensor.shape[0] - shard.shape[0]]
        shard = Shard.from_tensor_and_offsets(shard, offsets, self.rank)
        even_sharded_tensor = init_from_local_shards([shard], tensor.numel())

        output = torch.empty(tensor.shape).cuda() if self.rank == 0 else None
        even_sharded_tensor.gather(0, output)
        if self.rank == 0:
            self.assertEqual(tensor, output)
        output = torch.empty(tensor.shape).cuda() if self.rank == 0 else None
        uneven_sharded_tensor.gather(0, output)
        if self.rank == 0:
            self.assertEqual(tensor, output)

    @skip_if_lt_x_gpu(2)
    def test_create_chunk_sharded_tensor(self):
        for size in ((1,), (1, 6), (12,), (12, 6), (25,), (25, 6)):
            tensor = self._create_tensor(*size)

            sharded_tensor = _create_chunk_sharded_tensor(
                tensor,
                self.rank,
                self.world_size,
                torch.cuda.device_count(),
                _get_default_group(),
            )
            output = torch.empty(*size).cuda() if self.rank == 0 else None
            sharded_tensor.gather(0, output)
            if self.rank == 0:
                self.assertEqual(tensor, output)<|MERGE_RESOLUTION|>--- conflicted
+++ resolved
@@ -11,12 +11,8 @@
     EnumerableShardingSpec,
 )
 from torch.distributed.distributed_c10d import _get_default_group
-<<<<<<< HEAD
 from torch.distributed.fsdp._shard_utils import (
-=======
-from torch.distributed.fsdp.shard_utils import (
     _create_chunk_sharded_tensor,
->>>>>>> 9b8869f7
     _offsets_to_split_sizes,
     _reshard_flatten_tensor,
 )
