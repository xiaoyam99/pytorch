import contextlib
import gc
import sys
import io
import math
import tempfile
import time
import threading
import unittest
import warnings
from copy import deepcopy
from collections import OrderedDict
from itertools import product, permutations
from operator import mul
from functools import reduce, partial
import torch
import json

# TODO: remove this global setting
# Autograd tests use double as the default dtype
torch.set_default_dtype(torch.double)

from torch import nn
from torch._six import inf, nan
from torch.autograd.function import once_differentiable
from torch.autograd.profiler import (profile, format_time, EventList,
                                     FunctionEvent, FunctionEventAvg,
                                     record_function, emit_nvtx)
import torch.autograd.functional as autogradF
from torch.utils.checkpoint import checkpoint
from torch.testing._internal.common_cuda import TEST_CUDA, _get_torch_cuda_version
from torch.testing._internal.common_utils import (TestCase, run_tests, skipIfNoLapack,
                                                  suppress_warnings, slowTest,
                                                  load_tests, random_symmetric_matrix,
                                                  IS_WINDOWS, IS_MACOS, CudaMemoryLeakCheck,
                                                  TemporaryFileName, TEST_WITH_ROCM,
                                                  gradcheck, gradgradcheck)
from torch.autograd import Variable, Function, detect_anomaly, kineto_available
from torch.autograd.function import InplaceFunction
import torch.autograd.forward_ad as fwAD
from torch.testing import randn_like
from torch.testing._internal.common_methods_invocations import (method_tests,
                                                                create_input, unpack_variables,
                                                                EXCLUDE_FUNCTIONAL, EXCLUDE_GRADCHECK,
                                                                EXCLUDE_GRADGRADCHECK,
                                                                EXCLUDE_GRADGRADCHECK_BY_TEST_NAME,
                                                                exclude_tensor_method,
                                                                mask_not_all_zeros,
                                                                S)
from torch.testing._internal.common_device_type import (instantiate_device_type_tests, skipCUDAIfRocm,
                                                        onlyCPU, onlyCUDA, onlyOnCPUAndCUDA, dtypes, dtypesIfCUDA,
                                                        deviceCountAtLeast, skipCUDAIfCudnnVersionLessThan,
                                                        skipCUDAIf)

_END_SENTINEL = object()

def getattr_qualified(obj, qname, default=None):
    """ Like getattr but works with qualified names

    e.g. getattr(torch, 'fft.rfft')
    """
    path = qname.split('.')
    for name in path:
        obj = getattr(obj, name, _END_SENTINEL)
        if obj is _END_SENTINEL:
            return default
    return obj

# load_tests from common_utils is used to automatically filter tests for
# sharding on sandcastle. This line silences flake warnings
load_tests = load_tests

import pickle

PRECISION = 1e-4


@contextlib.contextmanager
def backward_engine(engine):
    _prev_engine = Variable._execution_engine
    Variable._execution_engine = engine()
    try:
        yield
    finally:
        Variable._execution_engine = _prev_engine


def graph_desc(fn):
    if fn is None:
        return 'None'
    result = type(fn).__name__ + '('
    next_functions = fn.next_functions
    for next_fn, _ in next_functions:
        result += graph_desc(next_fn)
        result += ', '
    if next_functions:
        result = result[:-2]
    return result + ')'


class TestAutograd(TestCase):

    def test_tensor_grad_warnings(self):
        dummy = torch.empty(1)

        with warnings.catch_warnings(record=True) as w:
            # Accessing .grad on leaf
            dummy.requires_grad_()
            foo = dummy.grad
            self.assertEqual(len(w), 0)

            # Accessing .grad on non-leaf
            dummy = dummy.clone()
            foo = dummy.grad
            self.assertEqual(len(w), 1)

            # Accessing .grad on non-leaf that retains gradients
            dummy.retain_grad()
            foo = dummy.grad
            self.assertEqual(len(w), 1)

    def _function_test(self, cls):
        x = torch.randn(5, 5, requires_grad=True)
        y = torch.randn(5, 5, requires_grad=True)
        result = cls.apply(x, 2, y)
        go = torch.ones((), requires_grad=True)
        result.sum().backward(go, create_graph=True)

        self.assertEqual(x.grad, y + torch.ones(5, 5))
        self.assertEqual(y.grad, x + torch.ones(5, 5) * 2)
        self.assertIsNotNone(x.grad.grad_fn)
        self.assertIsNotNone(y.grad.grad_fn)

        return x, y

    def test_function(self):
        class MyFunction(Function):

            @staticmethod
            def forward(ctx, tensor1, pyscalar, tensor2):
                ctx.pyscalar = pyscalar
                ctx.save_for_backward(tensor1, tensor2)
                return tensor1 + pyscalar * tensor2 + tensor1 * tensor2

            @staticmethod
            def backward(ctx, grad_output):
                var1, var2 = ctx.saved_tensors
                # NOTE: self is the test case here
                self.assertIsInstance(var1, torch.Tensor)
                self.assertIsInstance(var2, torch.Tensor)
                self.assertIsInstance(grad_output, torch.Tensor)
                return (grad_output + grad_output * var2, None,
                        grad_output * ctx.pyscalar + grad_output * var1)

        x, y = self._function_test(MyFunction)

        x_grad_desc = graph_desc(x.grad.grad_fn)
        y_grad_desc = graph_desc(y.grad.grad_fn)
        self.assertExpected(x_grad_desc, "x_grad_desc")
        self.assertExpected(y_grad_desc, "y_grad_desc")

    def test_once_differentiable(self):
        class MyFunction(Function):

            @staticmethod
            def forward(ctx, tensor1, pyscalar, tensor2):
                ctx.pyscalar = pyscalar
                ctx.save_for_backward(tensor1, tensor2)
                return tensor1 + pyscalar * tensor2 + tensor1 * tensor2

            @staticmethod
            @once_differentiable
            def backward(ctx, grad_output):
                self.assertFalse(torch.is_grad_enabled())
                t1, t2 = ctx.saved_tensors
                return (grad_output + grad_output * t2, None,
                        grad_output * ctx.pyscalar + grad_output * t1)

        x, y = self._function_test(MyFunction)
        self.assertEqual(graph_desc(x.grad.grad_fn),
                         'CopyBackwards(None, Error(AccumulateGrad(), None, AccumulateGrad()))')
        self.assertEqual(graph_desc(y.grad.grad_fn),
                         'CopyBackwards(None, Error(AccumulateGrad(), None, AccumulateGrad()))')

    def test_function_returns_input(self):
        class MyFunction(Function):
            @staticmethod
            def forward(ctx, x):
                return x

            @staticmethod
            def backward(ctx, grad):
                return grad * 2

        for shape in [(1,), ()]:
            v = torch.ones(shape, requires_grad=True)
            MyFunction.apply(v).backward()
            self.assertEqual(v.grad, torch.full(shape, 2.))

            with torch.no_grad():
                v.grad.zero_()
            MyFunction.apply(v.clone()).backward()
            self.assertEqual(v.grad, torch.full(shape, 2.))

    def test_function_returns_undefined_tensor(self):
        class MyFunction(Function):
            @staticmethod
            def forward(ctx, x):
                return x * 2

            @staticmethod
            def backward(ctx, grad):
                return None

        # Test that undefined tensors returned from custom backward function
        # are propagated as undefined and not tensor full of zeroes
        x = torch.ones(1, requires_grad=True)

        MyFunction.apply(x).backward()
        self.assertIsNone(x.grad)

        MyFunction.apply(x ** 2).backward()
        self.assertIsNone(x.grad)

        MyFunction.apply(x).sum().backward()
        self.assertIsNone(x.grad)

        self.assertIsNone(torch.autograd.grad(MyFunction.apply(x), x, allow_unused=True)[0])

    def test_materialize_grads(self):
        class MyFunction(Function):
            @staticmethod
            def forward(ctx, x):
                return x

            @staticmethod
            def backward(ctx, grad):
                self.assertEqual(grad, torch.zeros(1))
                return grad

        x = torch.ones(1, requires_grad=True)
        torch._C._functions.UndefinedGrad()(MyFunction.apply(x)).backward()

    def test_dont_materialize_grads(self):
        class MyFunction(Function):
            @staticmethod
            def forward(ctx, x):
                ctx.set_materialize_grads(False)
                return x

            @staticmethod
            def backward(ctx, grad):
                self.assertIsNone(grad)
                return grad

        x = torch.ones(1, requires_grad=True)
        torch._C._functions.UndefinedGrad()(MyFunction.apply(x)).backward()

    def test_legacy_function_deprecation_exception(self):
        # Trigger exception
        class MyFunction(Function):
            def forward(self, x):
                return x

            def backward(self, grad_output):
                return grad_output

        # Check exception occurs
        with self.assertRaisesRegex(
                RuntimeError,
                'Legacy autograd function with non-static forward method is deprecated'):
            MyFunction()(torch.randn(3, 4))

    class SimulateBackwardError(Function):

        @staticmethod
        def forward(ctx, input):
            return input.clone()

        @staticmethod
        @once_differentiable
        def backward(ctx, input):
            raise Exception("Simulate error on backward pass")

    def test_custom_function_exception(self):

        t1 = torch.rand((3, 3), requires_grad=True)
        t2 = torch.rand((3, 3), requires_grad=True)

        tmp = (t1 + t2) * (t1 + t2)
        t3 = TestAutograd.SimulateBackwardError.apply(tmp)
        with self.assertRaisesRegex(Exception, "Simulate error on backward pass"):
            t3.sum().backward()

    def test_invalid_gradients(self):
        class MyFunction(Function):
            @staticmethod
            def forward(ctx, x):
                return x * 2

            @staticmethod
            def backward(ctx, grad_output):
                return torch.randn(10, dtype=torch.float)

        with self.assertRaisesRegex(RuntimeError, 'expected shape'):
            input = torch.randn(5, 5, dtype=torch.float, requires_grad=True)
            MyFunction.apply(input).sum().backward()

    def test_accumulate_grad(self):
        grad_output = torch.ones(5, 5)

        def compute_grad(create_graph):
            x = torch.randn(5, 5, requires_grad=True)
            y = x + 2
            y.backward(grad_output, retain_graph=True)
            x_grad = x.grad
            x_grad_clone = x.grad.clone()
            y.backward(grad_output, create_graph=create_graph)
            return x_grad, x_grad_clone

        # Accumulate in-place when create_graph is False
        x_grad, x_grad_clone = compute_grad(create_graph=False)
        self.assertEqual(x_grad, x_grad_clone * 2)

        # Accumulate out-of-place when create_graph is False
        x_grad, x_grad_clone = compute_grad(create_graph=True)
        self.assertEqual(x_grad, x_grad_clone)

    def test_accumulate_grad_tensor_reference(self):
        def _test_grad_tensor(params_grad_tensor, backward_grad_tensor, should_preserve_reference, create_graph):
            params = torch.tensor([1.5, 1.5]).requires_grad_()
            params.grad = params_grad_tensor
            grad_saved = params.grad
            params.backward(backward_grad_tensor, create_graph=create_graph)
            self.assertEqual(id(grad_saved) == id(params.grad), should_preserve_reference)

        for create_graph in (False, True):
            # Accumulate dense gradient to sparse gradient will change the `params.grad` reference
            _test_grad_tensor(
                torch.sparse_coo_tensor(torch.tensor([[1, 1]]).long(), torch.tensor([1., 1.])),
                torch.tensor([1.5, 1.5]),
                False,  # never accumulates in-place
                create_graph)

            # Accumulate dense gradient to dense gradient will preserve the `params.grad` reference,
            # but only if create_graph=False.
            _test_grad_tensor(
                torch.tensor([1.5, 1.5]),
                torch.tensor([1.5, 1.5]),
                not create_graph,
                create_graph)

            # Accumulate sparse gradient to sparse gradient will preserve the `params.grad` reference,
            # but only if create_graph=False.
            _test_grad_tensor(
                torch.sparse_coo_tensor(torch.tensor([[1, 1]]).long(), torch.tensor([1., 1.])),
                torch.sparse_coo_tensor(torch.tensor([[1, 1]]).long(), torch.tensor([1., 1.])),
                not create_graph,
                create_graph)

    @skipIfNoLapack
    def test_slogdet_sign(self):
        a = torch.randn(3, 3, requires_grad=True)
        s, logdet = a.slogdet()

        # test that sign should not require grad
        self.assertFalse(s.requires_grad)

        # test that backward through computation involving sign works
        def sign_mul_logdet(mat):
            s, logdet = mat.slogdet()
            return s * logdet

        u, s, v = a.detach().svd()
        s.abs_().clamp_(0.0001)
        for sign in (-1, 1):
            s[-1] = sign
            mat = torch.chain_matmul(u, s.diag(), v.t()).requires_grad_()
            gradcheck(sign_mul_logdet, mat)
            gradgradcheck(sign_mul_logdet, mat)

    def test_sum_to_with_empty_dim_grad(self):
        a = torch.rand(4, 0, requires_grad=True)
        b = torch.rand(4, 1, requires_grad=True)
        c = a + b
        assert c.shape == (4, 0)
        c.sum().backward()

        self.assertEqual(b.grad, torch.zeros(4, 1))
        self.assertEqual(a.grad, torch.zeros(4, 0))

    def test_hessian_vector(self):
        x = torch.randn(2, 2, requires_grad=True)
        y = torch.randn(2, 2, requires_grad=True)

        z = x ** 2 + y * x + y ** 2
        z.backward(torch.ones(2, 2), create_graph=True)

        with torch.no_grad():
            x_grad = 2 * x + y
            y_grad = x + 2 * y
        self.assertEqual(x.grad, x_grad)
        self.assertEqual(y.grad, y_grad)

        grad_sum = 2 * x.grad + y.grad
        grad_sum.backward(torch.ones(2, 2))
        x_hv = torch.ones(2, 2) * 5
        y_hv = torch.ones(2, 2) * 4
        self.assertEqual(x.grad, x_grad + x_hv)
        self.assertEqual(y.grad, y_grad + y_hv)

    def test_grad(self):
        x = torch.randn(2, 2, requires_grad=True)
        y = torch.randn(2, 2, requires_grad=True)
        z = x ** 2 + y * x + y ** 2
        z.backward(torch.ones(2, 2), create_graph=True)

        x_grad = 2 * x + y
        y_grad = x + 2 * y
        self.assertEqual(x.grad, x_grad)
        self.assertEqual(y.grad, y_grad)

        grad_sum = 2 * x.grad + y.grad
        x_hv = torch.autograd.grad(
            outputs=[grad_sum], grad_outputs=[torch.ones(2, 2)],
            inputs=[x], create_graph=True)
        expected_x_hv = torch.ones(2, 2) * 5
        expected_y_hv = torch.ones(2, 2) * 4

        self.assertEqual(x_hv[0], expected_x_hv)
        self.assertEqual(x.grad, x_grad)
        self.assertEqual(y.grad, y_grad)

        # Test that grad_outputs and outputs have the same shape
        grad_out = torch.ones(2)
        try:
            torch.autograd.grad(
                outputs=[grad_sum], grad_outputs=[grad_out],
                inputs=[x], create_graph=True)
            self.assertFail()
        except RuntimeError as error:
            self.assertEqual(str(error), "Mismatch in shape: grad_output[0] has a shape of "
                             + str(grad_out.shape) + " and output[0] has a shape of "
                             + str(grad_sum.shape) + ".")

    def test_grad_nonleaf(self):
        x_init = torch.randn(2, 2, requires_grad=True)
        x = x_init
        y = torch.randn(2, 2, requires_grad=True)
        grad_output = torch.ones(2, 2)

        def fn(x):
            return x ** 2 + y * x + y ** 2

        for _ in range(5):
            grad_x, = torch.autograd.grad(
                fn(x), x, grad_outputs=grad_output, create_graph=True)

            grad_x_expected = 2 * x + y
            self.assertIsNone(y.grad)
            self.assertIsNone(x.grad)
            self.assertEqual(grad_x, grad_x_expected)

            x = x + 0.05 * grad_x

        val_init = fn(x_init).sum()
        val_final = fn(x).sum()
        self.assertGreater(val_final, val_init)

        x.backward(grad_output)
        self.assertIsNotNone(y.grad)
        self.assertIsNotNone(x_init.grad)

    def test_grad_nonleaf_many_outputs(self):
        # This checks an edge case for function callbacks
        # We want to capture two grads of a function, but can only
        # register a single callback.
        x = torch.randn(4, 2, requires_grad=True)
        a, b = x.chunk(2)

        def hook(*grads):
            hook_called[0] = True
        hook_called = [False]
        x.register_hook(hook)

        go = torch.randn(2, 2)
        grad_a, grad_b = torch.autograd.grad(
            (a + 2 * b), [a, b], grad_outputs=go, create_graph=True)

        self.assertEqual(grad_a, go)
        self.assertEqual(grad_b, go * 2)
        self.assertFalse(hook_called[0])
        self.assertIsNone(x.grad)

    def test_grad_nonleaf_register_hook(self):
        # This checks an edge case for register_hook.
        # We want to capture grad of a nonleaf tensor,
        # but avoid segfault during backward of other nonleaf tensors
        x = torch.randn(5, requires_grad=True)
        x_list = x.unbind()

        x0 = x_list[0]
        hook_results = [None]

        def hook(grad):
            hook_results[0] = grad
        x0.register_hook(hook)

        x_list[0].backward()
        self.assertEqual(hook_results[0], torch.tensor(1.))
        expected_grad = torch.tensor([1., 0, 0, 0, 0])
        self.assertEqual(x.grad, expected_grad)
        self.assertIsNone(x_list[0].grad)

        for i in range(1, 5, 1):
            x_list[i].backward()
            self.assertEqual(hook_results[0], None)
            expected_grad[i] = 1.0
            self.assertEqual(x.grad, expected_grad)
            self.assertIsNone(x_list[i].grad)

    def test_hook_with_no_name(self):
        # Create a hook that do not have a __name__ attribute
        class MyHookClass:
            def __call__(self, grad):
                return grad.clone()

        x = torch.randn(5, requires_grad=True).clone()
        x.register_hook(MyHookClass())
        x.sum().backward()
        # Should run fine

    def test_sharded_grad(self):
        leaves = [torch.zeros(5, 5, requires_grad=True) for _ in range(10)]
        intermediates = [l * i + l * l for i, l in enumerate(leaves)]
        loss = sum(v * i for i, v in enumerate(intermediates)).sum()

        # define a helper for dividing intermediates into groups
        def group(l, group_size):
            return (l[i:i + group_size] for i in range(0, len(l), group_size))

        # Compute the d loss / d intermediates in chunks of shard_size
        shard_size = 2
        d_intermediates = [d_i for intermediates_batch in group(intermediates, shard_size)
                           for d_i in torch.autograd.grad(loss, intermediates_batch)]
        # Compute rest of backward pass
        torch.autograd.backward(intermediates, d_intermediates)

        for i, l in enumerate(leaves):
            self.assertEqual(l.grad, i * i * (1 + l))

    def test_backward_badcalls(self):
        x = torch.ones(1)
        with self.assertRaisesRegex(RuntimeError, 'does not require grad'):
            x.backward()

    def test_grad_badcalls(self):
        x = torch.ones(1)
        y = x ** 2
        with self.assertRaisesRegex(RuntimeError, 'does not require grad'):
            torch.autograd.grad(x, y)
        with self.assertRaisesRegex(RuntimeError, 'does not require grad'):
            torch.autograd.grad(y, x)

        x = torch.ones(1, requires_grad=True)
        y = x ** 2
        torch.autograd.grad(y, x)  # this should succeed now

    def test_grad_fn_badcalls(self):
        error_regex = 'expected .* arguments, got .* instead'
        x = torch.ones(1, requires_grad=True)
        y = x ** 2
        with self.assertRaisesRegex(TypeError, error_regex):
            y.grad_fn(x.detach(), x.detach())  # too many
        with self.assertRaisesRegex(TypeError, error_regex):
            y.grad_fn()  # too few

        y.grad_fn(x.detach())  # this should succeed

    def test_grad_unreachable(self):
        x = torch.ones(1, requires_grad=True)
        y = torch.ones(1, requires_grad=True)
        # Make sure x and y have grad accumulators allocated
        z = x * 2
        w = y * 2

        grad_x, grad_y = torch.autograd.grad(x * 2, [x, y], allow_unused=True)
        self.assertEqual(grad_x, x * 2)
        self.assertIsNone(grad_y)

        # This is slightly different than the case above, because z doesn't even
        # have a grad accumulator allocated.
        z = torch.ones(1, requires_grad=True)
        grad_x, grad_z = torch.autograd.grad(x * 2, [x, z], allow_unused=True)
        self.assertEqual(grad_x, x * 2)
        self.assertIsNone(grad_z)

        # allow_unused=False, but grads contains None inside, should throw
        with self.assertRaisesRegex(RuntimeError,
                                    "Set allow_unused=True"):
            grad_x, grad_y = torch.autograd.grad(x * 2, [x, y], allow_unused=False)

    def test_grad_unreachable_discovery(self):
        # Test that certain nodes are not erroneously executed when an input
        # is unreachable. See #39784
        class MyFunc(torch.autograd.Function):
            @staticmethod
            def forward(ctx, x):
                return x

            @staticmethod
            def backward(ctx, x):
                self.fail("This node should not be executed!")

        x = MyFunc.apply(torch.randn(1, requires_grad=True) * 2)
        y = torch.randn(1, requires_grad=True)
        (gY,) = torch.autograd.grad(x, (y, ), allow_unused=True)
        self.assertIsNone(gY)

        x = MyFunc.apply(torch.randn(1, requires_grad=True) * 2)
        y = torch.randn(1, requires_grad=True)
        z = torch.randn(1, requires_grad=True)
        (gY, gZ) = torch.autograd.grad(x + z, (y, z), allow_unused=True)
        self.assertIsNone(gY)
        self.assertIsNotNone(gZ)

        x = MyFunc.apply(torch.randn(1, requires_grad=True) * 2)
        y = torch.randn(1, requires_grad=True)
        torch.autograd.backward(x, inputs=(y, ))  # allow_unused is implicitly True!
        self.assertIsNone(y.grad)

    def test_hooks(self):
        x = torch.ones(5, 5, requires_grad=True)
        y = torch.ones(5, 5) * 4
        y.requires_grad_(True)

        counter = [0]

        def bw_hook(inc, grad):
            self.assertIsInstance(grad, torch.Tensor)
            counter[0] += inc

        z = x ** 2 + x * 2 + x * y + y
        x.register_hook(lambda *args: bw_hook(0, *args))
        test = z.register_hook(lambda *args: bw_hook(1, *args))
        z.backward(torch.ones(5, 5), retain_graph=True)
        self.assertEqual(counter[0], 1)

        test2 = z.register_hook(lambda *args: bw_hook(2, *args))
        z.backward(torch.ones(5, 5), retain_graph=True)
        self.assertEqual(counter[0], 4)

        test2.remove()
        z.backward(torch.ones(5, 5), retain_graph=True)
        self.assertEqual(counter[0], 5)

        def bw_hook_modify(grad):
            return grad.mul(2)

        test.remove()
        z.register_hook(bw_hook_modify)
        with torch.no_grad():
            y.grad.zero_()
        z.backward(torch.ones(5, 5), retain_graph=True)
        self.assertEqual(y.grad, (x + 1) * 2)

        y.register_hook(bw_hook_modify)
        with torch.no_grad():
            y.grad.zero_()
        z.backward(torch.ones(5, 5))
        self.assertEqual(y.grad, (x + 1) * 4)

    def test_hooks_cpp(self):
        # Tests hooks for autograd function implemented in C++
        bn = torch.nn.BatchNorm1d(5, affine=False)
        bn.eval()

        counter = [0]

        def bw_hook(grad):
            counter[0] += 1
            return grad * 2

        x = torch.ones(5, 5, requires_grad=True)
        z = bn(x)
        z.register_hook(bw_hook)
        z.sum().backward()

        self.assertEqual(counter[0], 1, msg='bw_hook not called')
        self.assertEqual(x.grad, torch.ones(5, 5) * 2, atol=1e-5, rtol=0)

    def test_hook_none(self):
        # WARNING: this is a test for autograd internals.
        # You should never have to use such things in your code.
        class NoneGradientFunction(Function):
            @staticmethod
            def forward(ctx, x, y):
                assert ctx.needs_input_grad[0]
                assert not ctx.needs_input_grad[1]
                return x, y

            @staticmethod
            def backward(ctx, grad_x, grad_y):
                return grad_x, None

        was_called = [False]

        def hook(grad):
            self.assertIsNotNone(grad)
            was_called[0] = True

        x = torch.randn(5, 5, requires_grad=True)
        y = torch.randn(5, 5)
        rx, ry = NoneGradientFunction.apply(x, y)
        rx.register_hook(hook)
        ry.register_hook(hook)
        sum(rx, ry).sum().backward()
        self.assertTrue(was_called[0])

    def test_retain_grad(self):
        input = torch.rand(1, 3, requires_grad=True)
        h1 = input * 3
        out = (h1 * h1).sum()

        # It should be possible to call retain_grad() multiple times
        h1.retain_grad()
        h1.retain_grad()

        # Gradient should be accumulated
        out.backward(retain_graph=True)
        self.assertEqual(h1 * 2, h1.grad)
        out.backward(retain_graph=True)
        self.assertEqual(h1 * 4, h1.grad)

        with torch.no_grad():
            input.grad.zero_()
        # It should be a no-op for leaves
        input.retain_grad()
        input.retain_grad()
        out.backward()
        self.assertEqual(input * 18, input.grad)

    def test_retain_grad_cycle(self):
        import gc
        import weakref
        counter = [0]
        refs = [None]

        x = torch.ones(5, 5, requires_grad=True)

        def run_test():
            y = x * 2
            y.retain_grad()

            def inc(*args):
                counter[0] += 1
            refs[0] = weakref.ref(y, inc)
            return y / 2

        z = run_test()
        gc.collect()
        self.assertIsNone(refs[0]())
        self.assertEqual(counter[0], 1)
        z.sum().backward()

    def test_backward(self):
        v = torch.randn(5, 5, requires_grad=True)
        x = torch.randn(5, 5, requires_grad=True)
        y = (torch.rand(5, 5) + 0.1).requires_grad_(True)
        z = torch.randn(5, 5, requires_grad=True)
        grad_output = torch.randn(5, 5)

        v.backward(grad_output)
        self.assertEqual(v.grad, grad_output)

        a = x + (y * z) + 4 * z ** 2 * x / y
        a.backward(grad_output)
        x_grad = 4 * z.pow(2) / y + 1
        y_grad = z - 4 * x * z.pow(2) / y.pow(2)
        z_grad = 8 * x * z / y + y
        self.assertEqual(x.grad, x_grad * grad_output)
        self.assertEqual(y.grad, y_grad * grad_output)
        self.assertEqual(z.grad, z_grad * grad_output)

    def test_sparse_backward(self):
        class FixedGradientFunction(Function):
            @staticmethod
            def forward(ctx, x, grad_x):
                ctx.save_for_backward(grad_x)
                return x

            @staticmethod
            def backward(ctx, grad_x):
                saved_grad_x, = ctx.saved_tensors
                return saved_grad_x, None

        size = torch.Size([6, 3, 2])
        i1 = torch.LongTensor([
            [0, 3, 4],
            [0, 2, 2],
        ])
        v1 = torch.DoubleTensor([[1, 2], [4, 5], [7, 8]])
        sparse_grad1 = torch.sparse.DoubleTensor(i1, v1, size)
        i2 = torch.LongTensor([
            [0, 1, 3, 4],
            [0, 1, 2, 2],
        ])
        v2 = torch.DoubleTensor([[1, 2], [4, 3], [4, 5], [7, 8]])
        sparse_grad2 = torch.sparse.DoubleTensor(i2, v2, size)
        dense_grad = torch.rand(size).double()
        fn = FixedGradientFunction

        # sparse first
        x = torch.randn(size, requires_grad=True)
        (fn.apply(x, sparse_grad1) + fn.apply(x, dense_grad) + fn.apply(x, sparse_grad2)).sum().backward()
        self.assertEqual(x.grad, dense_grad + sparse_grad1 + sparse_grad2)
        # dense first
        x = torch.randn(size, requires_grad=True)
        (fn.apply(x, dense_grad) + fn.apply(x, sparse_grad1) + fn.apply(x, sparse_grad2)).sum().backward()
        self.assertEqual(x.grad, dense_grad + sparse_grad1 + sparse_grad2)
        # sparse only
        x = torch.randn(size, requires_grad=True)
        (fn.apply(x, sparse_grad1) + fn.apply(x, sparse_grad2)).sum().backward()
        self.assertEqual(x.grad, sparse_grad1 + sparse_grad2)

    def test_sparse_mm_backward(self):
        size = (3, 3)
        sparse = torch.sparse_coo_tensor(size, requires_grad=True)
        dense = torch.randn(size, requires_grad=True)

        with self.assertRaisesRegex(
                RuntimeError,
                "The backward pass for this operation requires the 'mat1' tensor to be strided,"):
            z = dense.addmm(sparse, dense)

        mm_test_cases = [
            # a requires grad, a is sparse, b requires grad, b is sparse, error message
            (False, True, True, False, None),
            (False, False, True, True, "The backward pass for this operation requires the 'mat2'"),
            (False, True, True, True, "The backward pass for this operation requires the 'mat2'"),
            (True, False, True, True, "The backward pass for this operation requires the 'mat2'"),
            (True, True, False, False, "The backward pass for this operation requires the 'self'"),
            (True, True, True, False, "The backward pass for this operation requires the 'self'"),
            (True, True, True, True, "The backward pass for this operation requires the 'mat2'"),
        ]
        for a_req_grad, a_is_sparse, b_req_grad, b_is_sparse, err_msg in mm_test_cases:
            # We should only be testing cases with sparse inputs, and at least one
            # input needs to require grad so we can call a backward pass
            assert a_is_sparse or b_is_sparse
            assert a_req_grad or b_req_grad

            a = torch.randn(size, requires_grad=a_req_grad)
            if a_is_sparse:
                a = a.to_sparse()
            b = torch.randn(size, requires_grad=b_req_grad)
            if b_is_sparse:
                b = b.to_sparse()

            # If no error expected, check that sparse and dense cases match
            if err_msg is None:
                r = a.mm(b)
                r.sum().backward()
                a_grad = None if a.grad is None else a.grad.clone().detach()
                b_grad = None if b.grad is None else b.grad.clone().detach()

                # Redo with only dense tensors
                a = (a.to_dense() if a.is_sparse else a).clone().detach()
                a.requires_grad = a_req_grad
                b = (b.to_dense() if b.is_sparse else b).clone().detach()
                b.requires_grad = b_req_grad
                r = a.mm(b)
                r.sum().backward()

                self.assertEqual(a_grad, a.grad)
                self.assertEqual(b_grad, b.grad)

            else:
                with self.assertRaisesRegex(RuntimeError, err_msg):
                    a.mm(b)

    def test_multi_backward(self):
        x = torch.randn(5, 5, requires_grad=True)
        y = torch.randn(5, 5, requires_grad=True)

        q = torch.randn(5, 5, requires_grad=True)

        a = torch.randn(5, 5, requires_grad=True)
        b = torch.randn(5, 5, requires_grad=True)

        q2 = q * 2
        z = x + y + q2
        c = a * b + q2
        grad_z = torch.randn(5, 5)
        grad_c = torch.randn(5, 5)
        torch.autograd.backward([z, c], [grad_z, grad_c])

        self.assertEqual(x.grad, grad_z)
        self.assertEqual(y.grad, grad_z)
        self.assertEqual(a.grad, grad_c * b)
        self.assertEqual(b.grad, grad_c * a)
        self.assertEqual(q.grad, (grad_c + grad_z) * 2)

    def test_multi_backward_no_grad(self):
        x = torch.randn(5, 5, requires_grad=True)
        y = torch.randn(5, 5, requires_grad=False)

        z = x + y
        q = y * 2

        # NB: we currently raise an exception if any arguments to backwards
        # have requires_grad=False and don't have a grad_fn. We may want to
        # relax that check to a warning.
        def call_backwards():
            torch.autograd.backward([z, q], [torch.ones(5, 5), torch.ones(5, 5)])
        self.assertRaises(RuntimeError, call_backwards)

    def test_backward_with_inputs(self):
        x = torch.randn(2, 2, requires_grad=True)
        y = torch.randn(2, 2, requires_grad=True)

        def fn():
            return x ** 2 + y * x + y ** 2

        gradient = torch.ones(2, 2)
        x_grad_expected = 2 * x + y
        y_grad_expected = x + 2 * y

        @torch.no_grad()
        def reset_grad():
            x.grad.zero_()
            y.grad.zero_()

        torch.autograd.backward(fn(), gradient, inputs=[x, y])
        self.assertEqual(x.grad, x_grad_expected)
        self.assertEqual(y.grad, y_grad_expected)

        reset_grad()
        torch.autograd.backward(fn(), gradient, inputs=[x])
        self.assertEqual(x.grad, x_grad_expected)
        self.assertEqual(y.grad, torch.zeros(2, 2))

        reset_grad()
        torch.autograd.backward(fn(), gradient, inputs=[y])
        self.assertEqual(y.grad, y_grad_expected)
        self.assertEqual(x.grad, torch.zeros(2, 2))

        reset_grad()
        self.assertRaisesRegex(RuntimeError, 'cannot be empty',
                               lambda: torch.autograd.backward(fn(), gradient, inputs=[]))

    def test_backward_with_nonleaf_inputs(self):
        x = torch.randn(2, 2, requires_grad=True)
        x_nonleaf = x * 1
        y = torch.randn(2, 2, requires_grad=True)
        z = torch.randn(2, 2, requires_grad=True)

        out = x_nonleaf ** 2 + y * x_nonleaf + y ** 2

        out.backward(torch.ones(2, 2), create_graph=True, inputs=[x, y])
        x_grad_expected = 2 * x + y
        y_grad_expected = x + 2 * y

        self.assertEqual(y.grad, y_grad_expected)
        self.assertEqual(x.grad, x_grad_expected)

        self.assertRaisesRegex(RuntimeError, 'not a leaf Tensor',
                               lambda: out.backward(torch.ones(2, 2), create_graph=True, inputs=[x, y, x_nonleaf]))

        # backward doesn't have an allow_unused flag, so the behavior of backward
        # when variable is not part of the graph is as if allow_used were true
        # x.grad will simply be None.
        out.backward(torch.ones(2, 2), create_graph=True, inputs=[z])
        self.assertIsNone(z.grad)

    def test_dependent_backward(self):
        x = torch.randn(10, requires_grad=True)
        y = x ** 2
        z = y ** 3

        go_y = torch.randn(10)
        go_z = torch.randn(10)
        torch.autograd.backward([y, z], [go_y, go_z])

        xd = x
        self.assertEqual(x.grad, 2 * xd * go_y + 6 * xd.pow(5) * go_z)

    def test_save_output_nr(self):
        x = torch.randn(10, requires_grad=True)

        class MultiOutputFn(Function):
            @staticmethod
            def forward(ctx, x):
                return x[:5], x[5:]

            @staticmethod
            def backward(ctx, *grad):
                return torch.cat(grad)

        a, b = MultiOutputFn.apply(x)
        self.assertEqual(b.output_nr, 1)

        class TestFn(Function):
            @staticmethod
            def forward(ctx, b):
                ctx.save_for_backward(b)
                return b * 2

            @staticmethod
            def backward(ctx, grad_b):
                b, = ctx.saved_tensors
                self.assertEqual(b.output_nr, 1)

        TestFn.apply(b).sum().backward()

    def test_free_deep_graph(self):
        def scope():
            depth = 150000
            x = torch.randn(1, requires_grad=True)
            y = x.clone()

            # build a "chain" computation graph
            for _ in range(depth):
                y = y + y * 0.000001

            # graph deletion occurs when the above locals go out of scope.
            # In this case `del y` will trigger it but it's easier to leave
            # it to Python to delete the locals.

        # Should not stack overflow
        scope()

    def test_free_deep_graph_complicated(self):
        def scope():
            depth = 100000
            randchoice = torch.randint(2, [depth, 2])
            x = torch.randn(1, requires_grad=True)
            y = x.clone()

            # Hold the two previous values
            prev_values = [None, None]

            # Build a "chain with skip connections" graph
            for _ in range(depth):
                prev_tensors = [tensor for tensor in prev_values[:-1]
                                if tensor is not None]
                prev_values.append(y)
                prev_values.pop(0)

                # Definitely pick one tensor to add
                y += y * 0.000001

                # Possibly add other tensors
                nprev = len(prev_tensors)
                if nprev == 2:
                    y += randchoice[depth].mul(torch.cat(prev_tensors)).sum()

            # graph deletion occurs when the above locals go out of scope.

        # Should not stack overflow
        scope()

    def test_free_deep_graph_pyfunction(self):
        class MyOp(Function):
            @staticmethod
            def forward(ctx, tensor1, tensor2):
                return tensor1 + tensor2

            @staticmethod
            def backward(ctx, grad_output):
                return grad_output, grad_output

        def scope():
            depth = 150000
            x = torch.randn(1, requires_grad=True)
            y = x.clone()

            # build deeply nested computation graph
            for _ in range(depth):
                y = MyOp.apply(y, y)

            # graph deletion occurs when the above locals go out of scope.

        # Should not stack overflow
        scope()

    def test_no_unnecessary_save(self):
        # If we kept x in the derivative Function of x * 2 we would
        # get an error in the backward that would complain that we've
        # modified x, which was needed for gradient computation.
        # Since we should elide unnecessary saves, this test should pass.
        mu = torch.ones(1, requires_grad=True)
        x = torch.empty(1)
        loss = 0
        for i in range(3):
            x.detach_()
            x.copy_(mu + i)
            ft = torch.tensor([float(i)])
            multiplied = x * ft
            s = multiplied.sum()
            loss += s
        loss.backward()

    def test_no_grad(self):
        x = torch.ones(5, 5, requires_grad=True)
        y = torch.ones(5, 5) * 4
        with torch.no_grad():
            w = x + y

        @torch.no_grad()
        def adder(x, y):
            return x + y

        z = adder(x, y)

        self.assertFalse(w.requires_grad)
        self.assertRaises(RuntimeError, lambda: w.backward(torch.ones(5, 5)))
        self.assertIsNone(w.grad_fn)
        self.assertFalse(z.requires_grad)
        self.assertRaises(RuntimeError, lambda: z.backward(torch.ones(5, 5)))
        self.assertIsNone(z.grad_fn)

        # test nested decorator and with-statement on no_grad
        with torch.no_grad():
            self.assertFalse(torch.is_grad_enabled())
            w = adder(x, y)
            self.assertFalse(torch.is_grad_enabled())

    def test_set_grad_generator_functions(self):
        @torch.no_grad()
        def gen_no_grad():
            for i in range(10):
                self.assertEqual(torch.is_grad_enabled(), False)
                yield i

        with torch.enable_grad():
            for _ in gen_no_grad():
                self.assertEqual(torch.is_grad_enabled(), True)

        @torch.enable_grad()
        def gen_enable_grad():
            for i in range(10):
                self.assertEqual(torch.is_grad_enabled(), True)
                yield i

        with torch.no_grad():
            for _ in gen_enable_grad():
                self.assertEqual(torch.is_grad_enabled(), False)

    def test_set_grad_generator_functions_recursive(self):
        # enable_grad_decorator_recursive and no_grad_decorator_recursive call each other
        # recursively, to ensure that the decorators preserve the caller's setting
        @torch.enable_grad()
        def enable_grad_decorator_recursive(depth):
            self.assertTrue(torch.is_grad_enabled())
            if depth > 0:
                no_grad_decorator_recursive(depth - 1)
                self.assertTrue(torch.is_grad_enabled())

        @torch.no_grad()
        def no_grad_decorator_recursive(depth):
            self.assertFalse(torch.is_grad_enabled())
            if depth > 0:
                enable_grad_decorator_recursive(depth - 1)
                self.assertFalse(torch.is_grad_enabled())

        # enable_grad_context_manager_recursive and no_grad_context_manager_recursive call
        # each other recursively, to ensure that the decorators preserve the caller's setting
        def enable_grad_context_manager_recursive(depth):
            with torch.enable_grad():
                self.assertTrue(torch.is_grad_enabled())
                if depth > 0:
                    no_grad_context_manager_recursive(depth - 1)
                    self.assertTrue(torch.is_grad_enabled())

        def no_grad_context_manager_recursive(depth):
            with torch.no_grad():
                self.assertFalse(torch.is_grad_enabled())
                if depth > 0:
                    enable_grad_context_manager_recursive(depth - 1)
                    self.assertFalse(torch.is_grad_enabled())

        with torch.enable_grad():
            self.assertTrue(torch.is_grad_enabled())
            enable_grad_decorator_recursive(10)
            self.assertTrue(torch.is_grad_enabled())
            enable_grad_context_manager_recursive(10)
            self.assertTrue(torch.is_grad_enabled())

        with torch.no_grad():
            self.assertFalse(torch.is_grad_enabled())
            enable_grad_decorator_recursive(10)
            self.assertFalse(torch.is_grad_enabled())
            enable_grad_context_manager_recursive(10)
            self.assertFalse(torch.is_grad_enabled())

    def test_set_grad_coroutines(self):
        @torch.no_grad()
        def coro_no_grad(n=10):
            self.assertFalse(torch.is_grad_enabled())
            for i in range(n):
                self.assertFalse(torch.is_grad_enabled())
                r = yield i
                self.assertFalse(torch.is_grad_enabled())
                self.assertEqual(i, r)
            self.assertFalse(torch.is_grad_enabled())

        @torch.enable_grad()
        def coro_enable_grad(n=10):
            self.assertTrue(torch.is_grad_enabled())
            for i in range(n):
                self.assertTrue(torch.is_grad_enabled())
                r = yield i
                self.assertTrue(torch.is_grad_enabled())
                self.assertEqual(i, r)
            self.assertTrue(torch.is_grad_enabled())

        with torch.enable_grad():
            self.assertTrue(torch.is_grad_enabled())
            coro, r = coro_no_grad(), None
            try:
                while True:
                    self.assertTrue(torch.is_grad_enabled())
                    r = coro.send(r)
                    self.assertTrue(torch.is_grad_enabled())

            except StopIteration:
                pass

        with torch.no_grad():
            self.assertFalse(torch.is_grad_enabled())
            coro, r = coro_enable_grad(), None
            try:
                while True:
                    self.assertFalse(torch.is_grad_enabled())
                    r = coro.send(r)
                    self.assertFalse(torch.is_grad_enabled())

            except StopIteration:
                pass

    def test_set_grad_coroutines_benign_exceptions(self):
        class RecoverableException(Exception):
            pass

        @torch.no_grad()
        def coro_no_grad(n=10):
            has_raised = False
            for i in range(n):
                try:
                    self.assertFalse(torch.is_grad_enabled())
                    yield (-i if has_raised else i)

                except RecoverableException:
                    self.assertFalse(torch.is_grad_enabled())
                    has_raised = True

        @torch.enable_grad()
        def coro_enable_grad(n=10):
            has_raised = False
            for i in range(n):
                try:
                    self.assertTrue(torch.is_grad_enabled())
                    yield (-i if has_raised else i)

                except RecoverableException:
                    self.assertTrue(torch.is_grad_enabled())
                    has_raised = True

        with torch.enable_grad():
            coro = coro_no_grad()
            assert 0 == next(coro)
            try:
                while True:
                    r = coro.throw(RecoverableException)
                    self.assertLess(r, 0)

            except StopIteration:
                pass

        with torch.no_grad():
            coro = coro_enable_grad()
            assert 0 == next(coro)
            try:
                while True:
                    r = coro.throw(RecoverableException)
                    self.assertLess(r, 0)

            except StopIteration:
                pass

    def test_set_grad_coroutines_critical_exceptions(self):
        class UnrecoverableException(Exception):
            pass

        class SecondaryException(Exception):
            pass

        @torch.no_grad()
        def coro_no_grad(n=10):
            has_raised = False
            for i in range(n):
                try:
                    self.assertFalse(torch.is_grad_enabled())
                    yield (-i if has_raised else i)

                except UnrecoverableException:
                    self.assertFalse(torch.is_grad_enabled())
                    raise SecondaryException

        @torch.enable_grad()
        def coro_enable_grad(n=10):
            has_raised = False
            for i in range(n):
                try:
                    self.assertTrue(torch.is_grad_enabled())
                    yield (-i if has_raised else i)

                except UnrecoverableException:
                    self.assertTrue(torch.is_grad_enabled())
                    raise SecondaryException

        with torch.enable_grad():
            coro = coro_no_grad()
            assert 0 == next(coro)
            with self.assertRaises(SecondaryException):
                coro.throw(UnrecoverableException)

        with torch.no_grad():
            coro = coro_enable_grad()
            assert 0 == next(coro)
            with self.assertRaises(SecondaryException):
                coro.throw(UnrecoverableException)

    def test_set_grad_coroutines_exit(self):
        @torch.no_grad()
        def coro_no_grad(state):
            for i in range(10):
                try:
                    self.assertFalse(torch.is_grad_enabled())
                    yield i

                except GeneratorExit:
                    self.assertFalse(torch.is_grad_enabled())
                    state.add('GeneratorExit')
                    raise

        @torch.enable_grad()
        def coro_enable_grad(state):
            for i in range(10):
                try:
                    self.assertTrue(torch.is_grad_enabled())
                    yield i

                except GeneratorExit:
                    self.assertTrue(torch.is_grad_enabled())
                    state.add('GeneratorExit')
                    raise

        state = set()
        with torch.enable_grad():
            coro = coro_no_grad(state)
            for i in range(5):
                next(coro)

            coro.close()
        self.assertTrue('GeneratorExit' in state)

        state = set()
        with torch.no_grad():
            coro = coro_enable_grad(state)
            for i in range(5):
                next(coro)

            coro.close()
        self.assertTrue('GeneratorExit' in state)

    def test_no_grad_python_function(self):
        """Python Functions should respect grad mode."""
        x = torch.ones(5, 5, requires_grad=True)

        class MyOp(Function):
            @staticmethod
            def forward(self, x):
                return x + 1

            @staticmethod
            def backward(self, dy):
                return dy

        with torch.no_grad():
            y = MyOp.apply(x)
        self.assertFalse(y.requires_grad)

    def test_indexing(self):
        x = torch.arange(1., 17).view(4, 4)
        y = Variable(x, requires_grad=True)

        def compare(x, y, idx, indexed_tensor, indexed_var):
            indexed_var_t = indexed_var.data
            if not isinstance(indexed_tensor, torch.Tensor):
                indexed_var_t = indexed_var_t[0]
            self.assertEqual(indexed_tensor, indexed_var_t)

            indexed_var.sum().backward()
            expected_grad = torch.Tensor(x.size()).fill_(0)
            expected_grad[idx] = 1
            self.assertEqual(y.grad, expected_grad)

        def check_index(x, y, idx):
            if y.grad is not None:
                with torch.no_grad():
                    y.grad.zero_()
            indexed_tensor = x[idx]
            indexed_var = y[idx]
            compare(x, y, idx, indexed_tensor, indexed_var)

        check_index(x, y, 1)
        check_index(x, y, (1, 1))
        check_index(x, y, slice(1, None))
        check_index(x, y, slice(None, 2))
        check_index(x, y, (slice(None, 2), 2))
        check_index(x, y, (slice(1, 2), 2))
        check_index(x, y, (1, slice(2, None)))
        check_index(x, y, (slice(None, None), slice(2, None)))
        check_index(x, y, torch.LongTensor([0, 2]))
        check_index(x, y, torch.rand(4, 4).bernoulli().bool())
        check_index(x, y, (Ellipsis, slice(2, None)))
        check_index(x, y, ([0], [0]))
        check_index(x, y, ([1, 2, 3], [0]))
        check_index(x, y, ([1, 2], [2, 1]))
        check_index(x, y, ([[1, 2], [3, 0]], [[0, 1], [2, 3]]))
        check_index(x, y, ([slice(None), [2, 3]]))
        check_index(x, y, ([[2, 3], slice(None)]))

        # advanced indexing, with less dim, or ellipsis
        check_index(x, y, ([0]))
        check_index(x, y, ([0], ))

        x = torch.arange(1., 49).view(4, 3, 4)
        y = Variable(x, requires_grad=True)

        check_index(x, y, (slice(None), [0], [0]))
        check_index(x, y, ([0], [0], slice(None)))
        check_index(x, y, (slice(None), [0, 1, 2], [0]))
        check_index(x, y, ([0, 1, 2], [0], slice(None)))
        check_index(x, y, (slice(None), [1, 2], [2, 1]))
        check_index(x, y, ([1, 2], [2, 1], slice(None)))
        check_index(x, y, (slice(None), [[1, 2], [2, 0]], [[0, 1], [2, 3]]))
        check_index(x, y, ([[1, 2], [3, 0]], [[0, 1], [2, 2]], slice(None)))
        check_index(x, y, (slice(None), slice(None), [2, 1]))
        check_index(x, y, (slice(None), [2, 1], slice(None)))
        check_index(x, y, ([2, 1], slice(None), slice(None)))

        # advanced indexing, with less dim, or ellipsis
        check_index(x, y, ([0], ))
        check_index(x, y, ([0], slice(None)))
        check_index(x, y, ([0], Ellipsis))
        check_index(x, y, ([1, 2], [0, 1]))
        check_index(x, y, ([1, 2], [0, 1], Ellipsis))
        check_index(x, y, (Ellipsis, [1, 2], [0, 1]))

        # advanced indexing, with a tensor wrapped in a variable
        z = torch.LongTensor([0, 1])
        zv = Variable(z, requires_grad=False)
        seq = [z, Ellipsis]
        seqv = [zv, Ellipsis]

        if y.grad is not None:
            with torch.no_grad():
                y.grad.zero_()
        indexed_tensor = x[seq]
        indexed_var = y[seqv]
        compare(x, y, seq, indexed_tensor, indexed_var)

    def test_indexing_duplicates(self):
        x = torch.arange(1., 17).view(4, 4)
        y = Variable(x, requires_grad=True)

        idx = torch.LongTensor([1, 1, 3, 2, 1, 2])
        y[idx].sum().backward()
        expected_grad = torch.zeros(4, 4)
        for i in idx:
            expected_grad[i] += 1
        self.assertEqual(y.grad, expected_grad)

        # with advanced indexing
        x = torch.arange(1., 17).view(4, 4)
        y = Variable(x, requires_grad=True)

        idx = [[1, 1, 3, 2, 1, 2], [0]]
        y[idx].sum().backward()
        expected_grad = torch.zeros(4, 4)
        for i in idx[0]:
            for j in idx[1]:
                expected_grad[i][j] += 1

        self.assertEqual(y.grad, expected_grad)

        x = torch.arange(1., 17).view(4, 4)
        y = Variable(x, requires_grad=True)
        idx = [[[1, 2], [0, 0]], [[0, 1], [1, 1]]]
        y[idx].sum().backward()
        expected_grad = torch.Tensor([[0, 2, 0, 0],
                                      [1, 0, 0, 0],
                                      [0, 1, 0, 0],
                                      [0, 0, 0, 0]])
        self.assertEqual(y.grad, expected_grad)

        x = torch.arange(1., 65).view(4, 4, 4)
        y = Variable(x, requires_grad=True)

        idx = [[1, 1, 1], slice(None), slice(None)]
        y[idx].sum().backward()
        expected_grad = torch.Tensor(4, 4, 4).zero_()
        expected_grad[1].fill_(3)
        self.assertEqual(y.grad, expected_grad)

    def test_index_backward_does_not_save_tensor(self):
        # Example from https://github.com/pytorch/pytorch/issues/24853.
        # if `index(tensor, indices)` saves `tensor` for backwards, then it will
        # trigger a version check on `tensor` during the backward pass, which
        # will cause the following code to error because `tensor` gets modified
        # by the indexing line.
        a = torch.tensor([1., 0, 0])
        b = torch.zeros(3, requires_grad=True)
        tensor = b + 0
        tensor[a != 0] = tensor[a != 0]
        tensor.backward(torch.zeros_like(tensor))

    def test_volatile_deprecated(self):
        v = torch.autograd.torch.randn(3, 3)
        with warnings.catch_warnings(record=True) as w:
            self.assertFalse(v.volatile)
        self.assertIn('volatile', str(w[0].message))

    def test_saved_variables_deprecated(self):
        class MyFunction(Function):
            @staticmethod
            def forward(ctx, tensor1, tensor2):
                ctx.save_for_backward(tensor1, tensor2)
                return tensor1 + tensor2

            @staticmethod
            def backward(ctx, grad_output):
                var1, var2 = ctx.saved_variables
                return (grad_output, grad_output)

        with warnings.catch_warnings(record=True) as warns:
            warnings.simplefilter("always")
            x = torch.randn((3, 3), requires_grad=True)
            y = torch.randn((3, 3), requires_grad=True)
            model = MyFunction()
            model.apply(x, y).sum().backward()

            has_deprecated = map(lambda warn:
                                 'deprecated' in str(warn) and
                                 'saved_variables' in str(warn),
                                 warns)
            has_deprecated = reduce(lambda x, y: x or y, has_deprecated)
            self.assertTrue(has_deprecated)

    def test_requires_grad(self):
        x = torch.randn(5, 5)
        y = torch.randn(5, 5)
        z = torch.randn(5, 5, requires_grad=True)
        a = x + y
        self.assertFalse(a.requires_grad)
        b = a + z
        self.assertTrue(b.requires_grad)

        def error():
            raise RuntimeError
        # Make sure backward isn't called on these
        a._backward_hooks = OrderedDict()
        x._backward_hooks = OrderedDict()
        y._backward_hooks = OrderedDict()
        a._backward_hooks['test'] = error
        x._backward_hooks['test'] = error
        y._backward_hooks['test'] = error
        b.backward(torch.ones(5, 5))

    def test_requires_grad_(self):
        x = torch.randn(5, 5)
        y = torch.randn(5, 5, requires_grad=True)
        self.assertIs(x, x.requires_grad_())
        self.assertTrue(x.requires_grad)
        self.assertIs(y, y.requires_grad_())
        self.assertTrue(y.requires_grad)
        self.assertIs(x, x.requires_grad_(True))
        self.assertTrue(x.requires_grad)
        self.assertIs(y, y.requires_grad_(True))
        self.assertTrue(y.requires_grad)
        z = x * y
        self.assertRaises(RuntimeError, lambda: z.requires_grad_(False))
        self.assertIs(z, z.requires_grad_())
        self.assertTrue(z.requires_grad)
        self.assertIs(z, z.requires_grad_(True))
        self.assertTrue(z.requires_grad)

        self.assertIs(x, x.requires_grad_(False))
        self.assertFalse(x.requires_grad)
        self.assertIs(y, y.requires_grad_(False))
        self.assertFalse(y.requires_grad)

    def test_requires_grad_inplace(self):
        a = torch.randn(5, 5)
        b = torch.randn(5, 5, requires_grad=True)
        a += b
        self.assertTrue(a.requires_grad)

        # non-leaf
        a = torch.randn(5, 5) + 0
        b = torch.randn(5, 5, requires_grad=True)
        a += b
        self.assertTrue(a.requires_grad)

    def test_no_requires_grad_inplace(self):
        # basic case, should be able to modify inplace while requires_grad is False
        a = torch.randn(2, 3)
        a.add_(5)
        a.requires_grad = True
        a.sum().backward()
        self.assertEqual(a.grad, torch.ones(2, 3))

        # same but with a view
        a = torch.randn(2, 3)
        b = a[:]
        b.add_(5)
        a.requires_grad = True
        a.sum().backward()
        self.assertEqual(a.grad, torch.ones(2, 3))

        # should fail if requires_grad = True when we modify inplace
        a = torch.randn(2, 3)
        b = a[:]
        a.requires_grad = True
        with self.assertRaises(RuntimeError):
            a.add_(5)
        with self.assertRaises(RuntimeError):
            b.add_(5)

    def test_attribute_deletion(self):
        x = torch.randn((5, 5), requires_grad=True)
        del x.grad
        self.assertIsNone(x.grad)
        with self.assertRaises(RuntimeError):
            del x.data
        with self.assertRaises(TypeError):
            x.data = None
        with self.assertRaises(RuntimeError):
            del x.requires_grad
        with self.assertRaises(RuntimeError):
            del x._grad_fn
        with self.assertRaises(RuntimeError):
            del x._backward_hooks

    def test_duplicate_backward_root(self):
        a = torch.randn(5, 5, requires_grad=True)
        b = torch.randn(5, 5, requires_grad=True)

        x = a * b
        grad_output = torch.randn_like(x)
        torch.autograd.backward([x, x], [grad_output, grad_output])

        self.assertEqual(a.grad, b * grad_output * 2)
        self.assertEqual(b.grad, a * grad_output * 2)

    def test_backward_no_grad(self):
        a = torch.randn(5, 5, requires_grad=True)
        b = a + 2
        with self.assertRaises(RuntimeError):
            torch.autograd.backward([b], [None])

    def test_backward_twice_with_saved_values(self):
        b = torch.randn(3, requires_grad=True, dtype=torch.double)
        c = torch.zeros(3, dtype=torch.double)
        c[[1, 2]] = b[[1, 1]]
        c.backward(torch.tensor([1, 1, 1], dtype=torch.double))
        self.assertRaisesRegex(RuntimeError, 'Specify retain_graph=True',
                               lambda: c.backward(torch.tensor([1, 1, 1], dtype=torch.double)))

    def test_backward_twice_retained_graph_with_saved_values(self):
        b = torch.randn(3, requires_grad=True, dtype=torch.double)
        c = torch.zeros(3, dtype=torch.double)
        c[[1, 2]] = b[[1, 1]]
        c.backward(torch.tensor([1, 1, 1], dtype=torch.double), retain_graph=True)
        c.backward(torch.tensor([1, 1, 1], dtype=torch.double))

    def test_backward_twice_without_saved_values(self):
        b = torch.randn(3, requires_grad=True, dtype=torch.double)
        c = b + 1
        c.backward(torch.tensor([1, 1, 1], dtype=torch.double))
        c.backward(torch.tensor([1, 1, 1], dtype=torch.double))

    def test_backward_twice_retained_graph_without_saved_values(self):
        b = torch.randn(3, requires_grad=True, dtype=torch.double)
        c = torch.zeros(3, dtype=torch.double)
        c[[1, 2]] = b[[1, 1]]
        c.backward(torch.tensor([1, 1, 1], dtype=torch.double), retain_graph=True)
        c.backward(torch.tensor([1, 1, 1], dtype=torch.double))

    def test_next_functions(self):
        x = torch.randn(5, 5, requires_grad=True)
        y = torch.randn(5, 5, requires_grad=True)

        a = x + y
        self.assertIsNotNone(a.grad_fn)
        next_functions = a.grad_fn.next_functions
        self.assertEqual(len(next_functions), 2)
        self.assertIsInstance(next_functions[0][0], torch._C._functions.AccumulateGrad)
        self.assertEqual(next_functions[0][1], 0)
        self.assertIsInstance(next_functions[1][0], torch._C._functions.AccumulateGrad)
        self.assertEqual(next_functions[1][1], 0)

        b = a + 5
        next_functions = b.grad_fn.next_functions
        self.assertEqual(len(next_functions), 2)
        self.assertIs(next_functions[0][0], a.grad_fn)
        self.assertIs(next_functions[1][0], None)

    def test_inplace(self):
        x = torch.ones(5, 5, requires_grad=True)
        y = Variable(torch.ones(5, 5) * 4, requires_grad=True)

        z = x * y
        q = z + y
        w = z * y
        z.add_(2)
        # Add doesn't need it's inputs to do backward, so it shouldn't raise
        q.backward(torch.ones(5, 5), retain_graph=True)
        # Mul saves both inputs in forward, so it should raise
        self.assertRaises(RuntimeError, lambda: w.backward(torch.ones(5, 5)))

        z = x * y
        q = z * y
        r = z + y
        w = z.add_(y)
        # w is a the last expression, so this should succeed
        w.backward(torch.ones(5, 5), retain_graph=True)
        # r doesn't use the modified value in backward, so it should succeed
        r.backward(torch.ones(5, 5), retain_graph=True)
        # q uses dirty z, so it should raise
        self.assertRaises(RuntimeError, lambda: q.backward(torch.ones(5, 5)))

        with torch.no_grad():
            x.grad.zero_()
        m = x / 2
        z = m + y / 8
        q = z * y
        r = z + y
        prev_version = z._version
        w = z.exp_()
        self.assertNotEqual(z._version, prev_version)
        r.backward(torch.ones(5, 5), retain_graph=True)
        self.assertEqual(x.grad, torch.ones(5, 5) / 2)
        w.backward(torch.ones(5, 5), retain_graph=True)
        self.assertEqual(x.grad, torch.Tensor(5, 5).fill_((1 + math.e) / 2))
        self.assertRaises(RuntimeError, lambda: q.backward(torch.ones(5, 5)))

        leaf = torch.ones(5, 5, requires_grad=True)
        x = leaf.clone()
        x.add_(10)
        self.assertEqual(x, torch.ones(5, 5) * 11)
        # x should be still usable
        y = x + 2
        y.backward(torch.ones(5, 5))
        self.assertEqual(leaf.grad, torch.ones(5, 5))
        z = x * y
        x.add_(2)
        self.assertRaises(RuntimeError, lambda: z.backward(torch.ones(5, 5)))

    def test_mark_non_differentiable(self):
        class MyFunction(Function):
            @staticmethod
            def forward(ctx, input):
                output = input > 0
                ctx.mark_non_differentiable(output)
                return output

            @staticmethod
            def backward(ctx, grad_output):
                return (grad_output * 0).to(torch.double)

        x = torch.randn(5, 5, requires_grad=True)
        mask = MyFunction.apply(x)
        self.assertFalse(mask.requires_grad)
        y = x.masked_fill(mask, 0)
        y.sum().backward()

    def test_mark_non_differentiable_mixed(self):
        class MyFunction(Function):
            @staticmethod
            def forward(ctx, input):
                a = input + 1
                b = input + 2
                ctx.mark_non_differentiable(a)
                return a, b

            @staticmethod
            def backward(ctx, grad_a, grad_b):
                self.assertTrue((grad_a == 0).all())
                self.assertTrue((grad_b == 1).all())
                return grad_b

        x = torch.randn(5, 5, requires_grad=True)
        a, b = MyFunction.apply(x)
        self.assertFalse(a.requires_grad)
        self.assertTrue(b.requires_grad)
        b.sum().backward()
        self.assertEqual(x.grad, torch.ones(5, 5))

    def test_mark_non_differentiable_none(self):
        # This used to segfault because MyFunction would send back null
        # gradients to MulBackward, which is implemented in C++. C++
        # implemented functions expect incoming  grad_ouptuts to be non-null.
        class MyFunction(Function):
            @staticmethod
            def forward(ctx, input):
                output = input.clone()
                ctx.mark_non_differentiable(output)
                return output

            @staticmethod
            def backward(ctx, grad_output):
                return None

        x = torch.randn(5, 5, requires_grad=True)
        r = MyFunction.apply(x * x)
        (r * x).sum().backward()

    def test_return_duplicate(self):
        class DoubleDuplicate(Function):
            @staticmethod
            def forward(ctx, x):
                output = x * 2
                return output, output

            @staticmethod
            def backward(ctx, grad1, grad2):
                return grad1 * 2 + grad2 * 2

        def fn(x):
            a, b = DoubleDuplicate.apply(x)
            self.assertIs(a, b)
            return a + b

        x = torch.randn(5, 5, requires_grad=True)
        gradcheck(fn, [x])
        gradgradcheck(fn, [x])

    def test_return_duplicate_inplace(self):
        class DoubleInplace(Function):
            @staticmethod
            def forward(ctx, x):
                x.mul_(2)
                ctx.mark_dirty(x)
                return x, x

            @staticmethod
            def backward(ctx, grad1, grad2):
                return grad1 * 2 + grad2 * 2

        def inplace_fn(x):
            a, b = DoubleInplace.apply(x.clone())
            self.assertIs(a, b)
            return a + b

        x = torch.randn(5, 5, requires_grad=True)
        gradcheck(inplace_fn, [x])
        gradgradcheck(inplace_fn, [x])

        # Can't modify leaf variables in-place
        self.assertRaises(RuntimeError, lambda: InplaceFunction.apply(x))
        # Functions which modify views in-place must return only one output
        self.assertRaises(RuntimeError, lambda: InplaceFunction.apply(x.clone()[0]))

    @suppress_warnings
    def test_resize(self):
        x = torch.ones(2, 3)
        self.assertTrue(x.resize(3, 2).size() == (3, 2))

    def _test_setitem(self, size, index):
        x = torch.ones(*size, requires_grad=True)
        y = x + 2
        y_version = y._version
        y[index] = 2
        self.assertNotEqual(y._version, y_version)
        y.backward(torch.ones(*size))
        expected_grad = torch.ones(*size)
        expected_grad[index] = 0
        self.assertEqual(x.grad, expected_grad)

    def _test_setitem_tensor(self, size, index):
        x = torch.ones(*size, requires_grad=True)
        y = x + 2
        y_version = y._version
        value = x.new(x[index].size()).fill_(7)
        value.requires_grad = True
        y[index] = value
        self.assertNotEqual(y._version, y_version)
        y.backward(torch.ones(*size))
        expected_grad_input = torch.ones(*size)
        expected_grad_input[index] = 0
        self.assertEqual(x.grad, expected_grad_input)
        self.assertEqual(value.grad, torch.ones_like(value))

        # case when x broadcasts to as y[1]
        x = torch.randn(4, requires_grad=True)
        y = torch.zeros(2, 3, 4)
        y[1] = x
        y.backward(torch.randn(2, 3, 4))
        self.assertEqual(x.size(), x.grad.size())

    def test_setitem(self):
        self._test_setitem((5, 5), 1)
        self._test_setitem((5,), 1)
        self._test_setitem((1,), 0)
        self._test_setitem((10,), [[0, 4, 2]])
        self._test_setitem((5, 5), [[0, 4], [2, 2]])
        self._test_setitem((5, 5, 5), [slice(None), slice(None), [1, 3]])
        self._test_setitem((5, 5, 5), [slice(None), [1, 3], slice(None)])
        self._test_setitem((5, 5, 5), [[1, 3], slice(None), slice(None)])
        self._test_setitem((5, 5, 5), [slice(None), [2, 4], [1, 3]])
        self._test_setitem((5, 5, 5), [[1, 3], [2, 4], slice(None)])
        self._test_setitem_tensor((5, 5), 3)
        self._test_setitem_tensor((5, 5), [[0, 1], [1, 0]])
        self._test_setitem_tensor((5,), 3)
        self._test_setitem_tensor((5,), Variable(torch.LongTensor([3]), requires_grad=False).sum())
        self._test_setitem_tensor((5,), [[0, 1, 2, 3]])
        self._test_setitem_tensor((5, 5, 5), [slice(None), slice(None), [1, 3]])
        self._test_setitem_tensor((5, 5, 5), [slice(None), [1, 3], slice(None)])
        self._test_setitem_tensor((5, 5, 5), [[1, 3], slice(None), slice(None)])
        self._test_setitem_tensor((5, 5, 5), [slice(None), [2, 4], [1, 3]])
        self._test_setitem_tensor((5, 5, 5), [[1, 3], [2, 4], slice(None)])
        self._test_setitem_tensor((5, 5, 5), [Variable(torch.LongTensor([1,
                                              3]), requires_grad=False), [2, 4], slice(None)])

    def test_setitem_mask(self):
        mask = torch.BoolTensor(5, 5).bernoulli_()
        self._test_setitem((5, 5), Variable(mask))
        self._test_setitem((5,), Variable(mask[0]))
        self._test_setitem((1,), Variable(mask[0, 0:1]))
        self._test_setitem_tensor((5, 5), Variable(mask))
        self._test_setitem_tensor((5,), Variable(mask[0]))

    def test_select_sum(self):
        # both select and sum return Scalars in ATen; ensure they work together.
        x = torch.randn(10, requires_grad=True)

        def func(x):
            return x.select(0, 1).sum()

        gradcheck(func, [x])
        gradgradcheck(func, [x])

    def test_diagonal_expanded_v(self):
        value = torch.rand([])
        v_expanded = torch.tensor(value).expand(10)
        a = torch.rand(10, 10, requires_grad=True)
        result, = torch.autograd.grad(a.diagonal(), a, v_expanded)
        self.assertEqual(result, torch.eye(10) * value)

    def test_select_expanded_v(self):
        v_expanded = torch.rand(10).expand(10, 10)
        a = torch.rand(10, 10, 10, requires_grad=True)
        result, = torch.autograd.grad(a[0], a, v_expanded)
        expected = torch.zeros(10, 10, 10)
        expected[0] = v_expanded
        self.assertEqual(result, expected)

    def test_slice_expanded_v(self):
        v_expanded = torch.rand(10, 1).expand(2, 10, 10)
        a = torch.rand(10, 10, 10, requires_grad=True)
        result, = torch.autograd.grad(a[3:5], a, v_expanded)
        expected = torch.zeros(10, 10, 10)
        expected[3:5] = v_expanded
        self.assertEqual(result, expected)

    def test_unbind(self):
        stacked = torch.randn(3, 10, 10, requires_grad=True)
        x, y, z = stacked.unbind()
        grad = torch.randn(3, 10, 10)
        torch.autograd.backward([x, y, z], grad.unbind())
        self.assertEqual(stacked.grad, grad)
        # check that it works with only one gradient provided (#9977)
        for i in range(3):
            stacked = torch.randn(3, 10, 10, requires_grad=True)
            outs = stacked.unbind()
            gi = grad.unbind()[i]
            g, = torch.autograd.grad(outs[i], stacked, gi)
            g_expected = torch.stack([gi if j == i else torch.zeros_like(gi)
                                      for j in range(3)], dim=0)
            self.assertEqual(g, g_expected)

    def test_put(self):
        root = torch.randn(4, 5, requires_grad=True)
        values = torch.randn(6, requires_grad=True)
        idx = Variable(torch.LongTensor([1, 2, 3, -1, -2, -3]))

        def func(root, values):
            x = root.clone()
            x.put_(idx, values)
            return x

        gradcheck(func, [root, values])
        gradgradcheck(func, [root, values])

    def test_put_accumulate(self):
        root = torch.randn(4, 5, requires_grad=True)
        values = torch.randn(6, requires_grad=True)
        idx = Variable(torch.LongTensor([1, 2, 3, 1, 2, 3]))

        def func(root, values):
            x = root.clone()
            x.put_(idx, values, accumulate=True)
            return x

        gradcheck(func, [root, values])
        gradgradcheck(func, [root, values])

    def test_fill(self):
        root = torch.randn(4, 5, requires_grad=True)

        def func(root):
            x = root.clone()
            x.fill_(2)
            return x

        gradcheck(func, [root])
        gradgradcheck(func, [root])

    def test_unused_output(self):
        x = torch.randn(10, 10, requires_grad=True)
        outputs = x.chunk(5)
        o = outputs[2]
        o = o * 4 + 2
        o.sum().backward()
        expected_grad = torch.zeros(10, 10)
        expected_grad[4:6] = 4
        self.assertEqual(x.grad, expected_grad)

        with torch.no_grad():
            x.grad.zero_()
        grad_output = torch.randn(2, 10)
        outputs = x.chunk(5)
        outputs[0].backward(grad_output)
        expected_grad = torch.zeros(10, 10)
        expected_grad[:2] = grad_output
        self.assertEqual(x.grad, expected_grad)

    def _test_sparse_gather(self, size_x, size_ind, dim):
        x = torch.randn(size_x, requires_grad=True)
        if len(size_ind) > 0 and len(size_x) > 0:
            ind = torch.randint(x.size(dim), size_ind)
        else:
            ind = torch.zeros(size_ind, dtype=torch.int64)
        out = torch.gather(x, dim, ind, sparse_grad=False)
        grad = torch.rand_like(out)
        out.backward(grad)
        grad_dense = x.grad.clone()
        x.grad = None
        out = torch.gather(x, dim, ind, sparse_grad=True)
        out.backward(grad)
        self.assertEqual(grad_dense, x.grad.to_dense())

    def test_sparse_gather_dim0(self):
        self._test_sparse_gather((10, 10), (5, 10), 0)

    def test_sparse_gather_dim1(self):
        self._test_sparse_gather((10, 10, 5), (10, 5, 5), 1)

    def test_sparse_gather_dim_neg(self):
        self._test_sparse_gather((10, 10, 5), (10, 10, 2), -1)

    def test_sparse_gather_ind_scalar(self):
        self._test_sparse_gather((10,), (), 0)

    def test_sparse_gather_x_scalar(self):
        self._test_sparse_gather((), (2,), 0)

    def test_sparse_gather_both_scalar(self):
        self._test_sparse_gather((), (), 0)

    def test_gc_in_destructor(self):
        """
        Previously, if a Function destructor triggered a garbage collection,
        the Variable's tp_dealloc handler would get called twice leading to a
        segfault.
        """
        class CollectOnDelete(Function):
            def forward(self, x):
                return x

            def backward(self, grad_output):
                return grad_output

            def __del__(self):
                gc.collect()

        for _ in range(10):
            CollectOnDelete().forward(torch.randn(1, requires_grad=True)).backward()

    # Delete this test when legacy custom autograd functions are deleted.
    def test_naughty_legacy_variable_grad_fn(self):
        class Id(Function):
            def forward(self, x):
                return x

            def backward(self, grad_x):
                return grad_x

        self.assertRaises(RuntimeError, lambda: Variable(torch.zeros(1), _grad_fn=Id()))

    # Delete this test when legacy custom autograd functions are deleted.
    def test_naughty_legacy_function_backward_before_forward(self):
        class Id(Function):
            def forward(self, x):
                return x

            def backward(self, grad_x):
                return grad_x

        f = Id()
        self.assertRaises(RuntimeError, lambda: f._do_backward((torch.zeros(0), ), False))

    # Delete this test when legacy custom autograd functions are deleted.
    def test_naughty_legacy_function_early_access(self):
        class Id(Function):
            def forward(self, x):
                return x

            def backward(self, grad_x):
                return grad_x

        f = Id()
        # A legacy autograd function is not fully initialized until you actually
        # apply it.  That means a lot of accessors on them don't actually work.
        # Test that we properly error in this case.
        self.assertRaises(RuntimeError, lambda: f.register_hook(lambda x, y: None))
        self.assertRaises(RuntimeError, lambda: f.next_functions)
        self.assertRaises(RuntimeError, lambda: f.metadata)

    @unittest.expectedFailure
    def test_naughty_anomaly_access(self):
        class MyFunction(Function):
            @staticmethod
            def forward(ctx, x):
                return x

            @staticmethod
            def backward(ctx, g):
                return g

        x = torch.zeros(1, requires_grad=True)
        y = MyFunction.apply(x)
        y.backward()
        y.grad_fn.metadata
        g = y.grad_fn
        del y
        g.metadata  # this currently fails, but shouldn't

    def test_naughty_autograd_function_stashing_ctx(self):
        saved_ctx = []

        class Id(Function):
            @staticmethod
            def forward(ctx, x):
                ctx.save_for_backward(x)
                return x

            @staticmethod
            def backward(ctx, grad_x):
                saved_ctx.append(ctx)
                return ctx.saved_tensors

        p = torch.zeros(1, requires_grad=True)
        loss = Id.apply(p)
        loss.backward(retain_graph=True)
        del loss
        # At this point in time, it complains that the graph has been freed
        # (which indeed true, although a somewhat indirect way of stating the
        # problem).
        self.assertRaises(RuntimeError, lambda: saved_ctx[0].saved_tensors)

    def test_custom_autograd_repeated_grad_grad(self):
        # This test failed the equality check in PR #22983; it's an interesting
        # and different test case worth enshrining.  mult1 is not testing
        # anything that interesting, but mult2 is the interesting case.

        def mult1(x):
            return x.prod(dim=-1).prod(dim=-1)

        class Mult(torch.autograd.Function):
            @staticmethod
            def forward(ctx, x):
                y = mult1(x)
                ctx.save_for_backward(x, y)
                return y

            @staticmethod
            def backward(ctx, grad_output):
                x, y = ctx.saved_tensors
                return (grad_output * y)[:, None, None] / x

        mult2 = Mult.apply

        def check_gradgrad_repeated(x, y):
            gy, = torch.autograd.grad(y[0], x, create_graph=True)
            ggy_1, = torch.autograd.grad(gy[0, 0, 0], x, retain_graph=True)
            gy, = torch.autograd.grad(y[0], x, create_graph=True)
            ggy_2, = torch.autograd.grad(gy[0, 0, 0], x, retain_graph=True)
            self.assertEqual(ggy_1[0, 0, 1], ggy_2[0, 0, 1])

        x = torch.ones(2, 4, 4).requires_grad_()
        check_gradgrad_repeated(x, mult1(x))
        check_gradgrad_repeated(x, mult2(x))

    def test_custom_autograd_no_early_free(self):
        # This test failed complaining that buffers had already been freed
        # prior to #22983.  Also pretty interesting test case.
        class Double(torch.autograd.Function):
            @staticmethod
            def forward(ctx, x):
                y = x ** 2
                ctx.save_for_backward(x, y)
                return y

            @staticmethod
            def backward(ctx, grad_output):
                x, _ = ctx.saved_tensors
                return grad_output * 2 * x

        # this is equivalent, but uses the output of .forward() in .backward()
        class Double2(Double):
            @staticmethod
            def backward(ctx, grad_output):
                x, y = ctx.saved_tensors
                return grad_output * 2 * y / x

        double = Double.apply
        double2 = Double2.apply

        x = torch.tensor(2).double().requires_grad_()

        self.assertTrue(gradcheck(double, x))
        self.assertTrue(gradgradcheck(double, x))
        self.assertTrue(gradcheck(double2, x))
        self.assertTrue(gradgradcheck(double2, x))

        y = double(x)
        torch.autograd.grad(y, x, create_graph=True)
        torch.autograd.grad(y, x)

        y = double2(x)
        torch.autograd.grad(y, x, create_graph=True)
        torch.autograd.grad(y, x)  # should not error!

    def test_detach(self):
        x = torch.randn(10, 10, requires_grad=True)
        y = x + 2
        y = y.detach()
        z = y * 4 + 2
        self.assertFalse(y.requires_grad)
        self.assertFalse(z.requires_grad)

        x = torch.randn(10, 10, requires_grad=True)
        y = x * 2
        y = y.detach()
        self.assertFalse(y.requires_grad)
        self.assertIsNone(y.grad_fn)
        z = x + y
        z.sum().backward()
        # This is an incorrect gradient, but we assume that's what the user
        # wanted. detach() is an advanced option.
        self.assertEqual(x.grad, torch.ones(10, 10))

        # in-place detach
        x = torch.randn(10, 10, requires_grad=True)
        y = torch.randn(10, 10, requires_grad=True)
        a = x * 2
        (y + a).sum().backward(retain_graph=True)
        a.detach_()
        self.assertFalse(a.requires_grad)
        (y + a).sum().backward()  # this won't backprop to x
        self.assertEqual(x.grad, torch.ones(10, 10) * 2)
        self.assertEqual(y.grad, torch.ones(10, 10) * 2)

        # in-place deatch on a view raises an exception
        view = x.narrow(0, 1, 4)
        self.assertRaisesRegex(RuntimeError, 'view', lambda: view.detach_())

    def test_detach_base(self):
        "detaching base does not detach view"
        x = torch.randn(10, 10, requires_grad=True)
        view = x.narrow(0, 1, 4)
        x.detach_()
        self.assertFalse(x.requires_grad)
        self.assertTrue(view.requires_grad)
        self.assertIsNotNone(view.grad_fn)
        self.assertIs(view._base, x)

    def _test_type_conversion_backward(self, t, ):
        fvar = Variable(t(torch.randn(5, 5).float()), requires_grad=True)
        fvar.double().sum().backward()
        self.assertEqual(fvar.grad, torch.ones_like(fvar))
        self.assertEqual(type(fvar.grad), type(fvar))
        dvar = Variable(t(torch.randn(5, 5).double()), requires_grad=True)
        dvar.float().sum().backward()
        self.assertEqual(dvar.grad, torch.ones_like(dvar))
        self.assertEqual(type(dvar.grad), type(dvar))

    def test_type_conversions(self):
        x = torch.randn(5, 5)
        self.assertIsInstance(x.float(), torch.FloatTensor)
        self.assertIsInstance(x.int(), torch.IntTensor)
        if torch.cuda.is_available():
            self.assertIsInstance(x.float().cuda(), torch.cuda.FloatTensor)
            self.assertIsInstance(x.int().cuda(), torch.cuda.IntTensor)
            self.assertIsInstance(x.int().cuda().cpu(), torch.IntTensor)
            if torch.cuda.device_count() >= 2:
                x2 = x.float().cuda(1)
                self.assertIsInstance(x2, torch.cuda.FloatTensor)
                self.assertIs(x2.get_device(), 1)
                x2 = x.float().cuda()
                self.assertIsInstance(x2, torch.cuda.FloatTensor)
                self.assertIs(x2.get_device(), 0)
                x2 = x2.cuda(1)
                self.assertIsInstance(x2, torch.cuda.FloatTensor)
                self.assertIs(x2.get_device(), 1)
                y = Variable(torch.randn(5).cuda(1), requires_grad=True)
                y.cpu().sum().backward()
                self.assertIs(y.grad.get_device(), 1)
                self.assertIs(y.long().get_device(), 1)

        for t in [torch.DoubleTensor, torch.FloatTensor, torch.IntTensor, torch.ByteTensor]:
            for y_var in (True, False):
                y = torch.randint(5, (5, 5), dtype=t.dtype)
                y = Variable(y) if y_var else y
                self.assertIsInstance(x.type(t), t)
                self.assertIsInstance(x.type_as(y), t)
                # TODO: t.dtype should work
                t_dtype = t().dtype
                self.assertIsInstance(x.type(t_dtype), t)
                self.assertIs(t_dtype, x.type(t_dtype).dtype)
                self.assertEqual(y.data_ptr(), y.type(t).data_ptr())
                if torch.cuda.is_available():
                    for x_cuda in (True, False):
                        for y_cuda in (True, False):
                            x_c = x.cuda() if x_cuda else x
                            y_c = y.cuda() if y_cuda else y
                            _, y_type = y_c.type().rsplit('.', 1)
                            y_typestr = ('torch.cuda.' if y_cuda else 'torch.') + y_type
                            self.assertEqual(y_c.type(), x_c.type(y_typestr).type())
                            self.assertIs(y_c.dtype, x_c.type(y_c.dtype).dtype)
                            self.assertEqual(y_c.data_ptr(), y_c.cuda().data_ptr() if y_cuda else y_c.data_ptr())

        self._test_type_conversion_backward(lambda x: x)
        if torch.cuda.is_available():
            self._test_type_conversion_backward(lambda x: x.cuda())
            if torch.cuda.device_count() >= 2:
                # one of these has to be the non-default device
                self._test_type_conversion_backward(lambda x: x.cuda(0))
                self._test_type_conversion_backward(lambda x: x.cuda(1))

    def test_isolated_node(self):
        x = torch.randn(5, 5, requires_grad=True)
        y = torch.randn(5, 5, requires_grad=True)

        a = x + y
        b = torch.max(a, 1, True)[1].repeat(1, 5).double()
        o = (b + a).sum()
        o.backward()

    def test_shape(self):
        x = torch.randn(3, 4)
        self.assertEqual(2, len(x.shape))
        self.assertEqual(x.shape[0], 3)
        self.assertEqual(x.shape[1], 4)

    def test_numpy_requires_grad(self):
        x = torch.randn(2, 2, requires_grad=True)
        err_msg_outputs = r"Can't call numpy\(\) on Tensor that requires grad. Use tensor.detach\(\).numpy\(\) instead."
        with self.assertRaisesRegex(RuntimeError, err_msg_outputs):
            x.numpy()

        with torch.no_grad():
            x.numpy()

        x = torch.randn(2, 2)
        x.numpy()

        with torch.no_grad():
            x.numpy()

    def test_return_leaf(self):
        class Identity(Function):
            @staticmethod
            def forward(ctx, a, b):
                return a, a + b

            @staticmethod
            def backward(ctx, grad_a, grad_b):
                return grad_a + grad_b, grad_b

        hook_called = [False]
        x = torch.randn(5, 5, requires_grad=True)
        y = torch.randn(5, 5, requires_grad=True)

        q, p = Identity.apply(x, y)

        # Make sure hooks only receive grad from usage of q, not x.
        def hook(grad):
            hook_called[0] = True
            self.assertEqual(grad, torch.ones(5, 5))

        q.register_hook(hook)
        (q + p + x).sum().backward()
        self.assertEqual(x.grad, torch.ones(5, 5) * 3)
        self.assertEqual(y.grad, torch.ones(5, 5))
        self.assertTrue(hook_called[0])

    def test_return_leaf_inplace(self):
        class Inplace(InplaceFunction):
            @staticmethod
            def forward(ctx, a, b):
                ctx.mark_dirty(a)
                return a.add_(b), b + 2

            @staticmethod
            def backward(ctx, grad_a, grad_b):
                return grad_a, grad_a + grad_b

        x = torch.randn(5, 5)
        y = torch.randn(5, 5, requires_grad=True)

        fn = Inplace(True)
        q, p = fn.apply(x, y)
        self.assertIs(q, x)
        self.assertIs(q.grad_fn.__class__, fn._backward_cls)
        self.assertTrue(q.requires_grad)
        q.sum().backward()
        self.assertEqual(y.grad, torch.ones(5, 5))

    def test_leaf_assignment(self):
        x = torch.randn(5, 5)
        y = torch.randn(5, requires_grad=True)
        z = torch.randn(5, requires_grad=True)

        x[0] = y
        x[1] = 2 * z
        self.assertTrue(x.requires_grad)
        self.assertIsNot(x.grad_fn, None)
        x.sum().backward()
        self.assertEqual(y.grad, torch.ones(5))
        self.assertEqual(z.grad, torch.ones(5) * 2)

    def test_no_grad_assignment(self):
        x = torch.randn(5, 5, requires_grad=True)
        y = torch.randn(5)
        with torch.no_grad():
            x[0] = y

        self.assertTrue(x.requires_grad)
        self.assertIsNone(x.grad_fn)

    def test_no_grad_modifies_version(self):
        x = torch.randn(5, requires_grad=True)
        y = torch.randn(5, requires_grad=True)
        z = (x * y).sum()
        with torch.no_grad():
            x *= 2
        self.assertRaisesRegex(RuntimeError, 'modified by an inplace operation',
                               lambda: z.backward())

    def test_no_grad_input(self):
        class MyFunction(Function):
            @staticmethod
            def forward(self, x):
                return x

            @staticmethod
            def backward(self, grad_output):
                return grad_output

        x = torch.randn(5, requires_grad=True)
        with torch.no_grad():
            y = MyFunction.apply(x)

        self.assertTrue(x.requires_grad)
        self.assertIsNone(y.grad_fn)

    def test_backward_copy(self):
        # This tests checks backward engine for a very subtle bug that appreared
        # in one of the initial versions of autograd. Gradients tensors were
        # simply stored in lists while the function waited for all its gradients
        # to be computed. However, sometimes an output was used multiple times,
        # so the gradients needed to be summed. Engine used to keep a need_copy
        # set of tensors that will need a clone upon next addition and removed
        # them from the set as soon as the clone was performed. However, this
        # could lead to incorrect results if the same gradient tensor was
        # buffered in three places in the graph:
        # 1. When accumulating gradients in one of these places it was cloned
        #    and removed from need_copy set.
        # 2. When accumulating in second place, it wasn't in the need_copy set,
        #    so the gradients were simply accumulated in-place (which already
        #    modified the grad in 3rd place)
        # 3. When accumulating in the third place, it wasn't in the need_copy set
        #    as well, so the incoming gradient was summed in-place, yielding
        #    incorrect results in all functions, except the first one.
        x = torch.ones(5, 5, requires_grad=True)
        y = torch.ones(5, 5, requires_grad=True)
        # Simulate that we're in the middle of the graph
        a = x + 2
        b = y + 2
        c = x + 2
        # This op will just return grad_output two times in backward
        add1 = a + b
        add2 = add1 + c
        # Simulate a long branch, so grad_output will get buffered.
        for _ in range(4):
            a = a * 2
            b = b * 2
            c = c * 2
        branch = a + b + c
        out = add2 + branch
        # expected gradients are:
        # for x: 34 (16 from final a, 16 from final c, 2 from add2)
        # for y: 17 (16 from final b, 1 from add2)
        grad_output = torch.ones(5, 5)
        out.backward(grad_output)
        self.assertEqual(x.grad, torch.ones(5, 5) * 34)
        self.assertEqual(y.grad, torch.ones(5, 5) * 17)

    def test_save_none_for_backward(self):
        test_case = self

        class MyFn(Function):
            @staticmethod
            def forward(ctx, input):
                ctx.save_for_backward(None, input, None)
                return input * input

            @staticmethod
            def backward(ctx, grad_output):
                n1, input, n2 = ctx.saved_tensors
                test_case.assertIsNone(n1)
                test_case.assertIsNone(n2)
                return 2 * input * grad_output

        x = torch.randn(5, 5, requires_grad=True)
        y = MyFn.apply(x)
        y.sum().backward()
        self.assertEqual(x.grad, 2 * x)

    def test_too_many_grads(self):
        class MyFn(Function):
            @staticmethod
            def forward(ctx, input):
                return input

            @staticmethod
            def backward(ctx, grad_output):
                return grad_output, None, None

        x = torch.randn(5, 5, requires_grad=True)
        y = MyFn.apply(x)
        y.sum().backward()
        self.assertEqual(x.grad, torch.ones_like(x))

    def test_pickle(self):
        x = torch.randn(10, 10, requires_grad=True)
        y = torch.randn(10, 10, requires_grad=False)

        def assert_strict_equal(var1, var2):
            self.assertEqual(var1, var2)
            self.assertEqual(var1.requires_grad, var2.requires_grad)

        serialized = [pickle.dumps([x, y], protocol=p) for p in range(3)]
        for dump in serialized:
            xc, yc = pickle.loads(dump)
            assert_strict_equal(xc, x)
            assert_strict_equal(yc, y)

    def test_dep_nograd(self):
        class F1(Function):
            @staticmethod
            def forward(ctx, input):
                out = torch.randn(input.size())
                ctx.mark_non_differentiable(out)
                return input, out

            @staticmethod
            def backward(ctx, grad_output, ignored):
                return grad_output

        class F2(Function):
            @staticmethod
            def forward(ctx, input, ignored):
                return input

            @staticmethod
            def backward(ctx, grad_output):
                return grad_output, None

        x = torch.randn(5, requires_grad=True)
        a, b = F1.apply(x)
        b = b + 1  # separate F1 from F2 by another op
        self.assertTrue(a.requires_grad)
        self.assertFalse(b.requires_grad)
        c = F2.apply(a, b)
        c.backward(torch.ones(c.size()))
        self.assertEqual(x.grad, torch.ones(x.size()))

    def test_set_grad_enabled(self):
        x = torch.tensor([1.], requires_grad=True)
        with torch.set_grad_enabled(False):
            y = x * 2
        self.assertFalse(y.requires_grad)
        with torch.set_grad_enabled(True):
            y = x * 2
        self.assertTrue(y.requires_grad)
        with torch.set_grad_enabled(False):
            torch.set_grad_enabled(True)
            y = x * 2
        self.assertTrue(y.requires_grad)

    def test_simple_reentrant(self):
        y_data = torch.randn(2, 2)

        class Reenter(Function):
            @staticmethod
            def forward(ctx, x):
                with torch.enable_grad():
                    ctx.x = Variable(x, requires_grad=True)
                    ctx.y = Variable(y_data, requires_grad=True)
                    ctx.output_var = ctx.x * ctx.y
                return ctx.output_var.detach()

            @staticmethod
            def backward(ctx, grad_output):
                with torch.enable_grad():
                    ctx.output_var.sum().backward()
                return ctx.x.grad * grad_output

        # Reentrant starts on CPU thread, finishs on GPU thread
        x = torch.randn(2, 2, requires_grad=True)
        out = Reenter.apply(x)
        out.sum().backward()
        self.assertEqual(x.grad, y_data)

    def test_reentrant_child_error(self):
        # Parent graph.
        a = torch.rand(3, 3, requires_grad=True)
        c = a * a

        # Reentrant child graph.
        b = torch.rand(3, 3, requires_grad=True)
        e = b * b
        f = TestAutograd.SimulateBackwardError.apply(e)
        reentrant_root = f.sum()

        class ReentrantFunc(Function):

            @staticmethod
            def forward(ctx, inp):
                return inp.clone()

            @staticmethod
            def backward(ctx, grad):
                # Reentrant backward in child will throw an error.
                reentrant_root.backward()
                return grad

        d = ReentrantFunc.apply(c)
        with self.assertRaisesRegex(Exception, 'Simulate error'):
            d.sum().backward()

    def test_broadcast_tensors(self):
        f_args_variable = (torch.randn(3, requires_grad=True),
                           torch.randn(1, 2, 1, requires_grad=True),
                           torch.randn(1, 1, requires_grad=True),
                           torch.randn(5, 1, 1, requires_grad=True))
        f_args_tensor = deepcopy(unpack_variables(f_args_variable))
        run_functional_checks(self, "test_broadcast_tensors", "broadcast",
                              lambda a, b, c, d: torch.broadcast_tensors(a, b, c, d),
                              True, f_args_variable, f_args_tensor)

    def test_block_diag(self):
        f_args_variable = (torch.randn(1, S, requires_grad=True),
                           torch.randn(2, S, requires_grad=True),
                           torch.randn(3, S, requires_grad=True))
        f_args_tensor = deepcopy(unpack_variables(f_args_variable))
        run_functional_checks(self, "test_block_diag", "block_diag",
                              lambda a, b, c: torch.block_diag(a, b, c),
                              True, f_args_variable, f_args_tensor)

    def test_cat(self):
        f_args_variable = (torch.randn(1, S, S, requires_grad=True),
                           torch.randn(2, S, S, requires_grad=True),
                           torch.randn(3, S, S, requires_grad=True),
                           0)
        f_args_tensor = deepcopy(unpack_variables(f_args_variable))
        run_functional_checks(self, "test_cat", "cat",
                              lambda a, b, c, dim: torch.cat((a, b, c), dim),
                              True, f_args_variable, f_args_tensor)

    def test_cat_negdim_1(self):
        f_args_variable = (torch.randn(S, S, 1, requires_grad=True),
                           torch.randn(S, S, 2, requires_grad=True),
                           torch.randn(S, S, 3, requires_grad=True),
                           -1)
        f_args_tensor = deepcopy(unpack_variables(f_args_variable))
        run_functional_checks(self, "test_cat_negdim_1", "cat",
                              lambda a, b, c, dim: torch.cat((a, b, c), dim),
                              True, f_args_variable, f_args_tensor)

    def test_cat_negdim_2(self):
        f_args_variable = (torch.randn(S, 1, S, requires_grad=True),
                           torch.randn(S, 2, S, requires_grad=True),
                           torch.randn(S, 3, S, requires_grad=True),
                           -2)
        f_args_tensor = deepcopy(unpack_variables(f_args_variable))
        run_functional_checks(self, "test_cat_negdim_2", "cat",
                              lambda a, b, c, dim: torch.cat((a, b, c), dim),
                              True, f_args_variable, f_args_tensor)

    def test_cat_empty_legacy(self):
        f_args_variable = (torch.randn(0, requires_grad=True),
                           torch.randn(S, S, requires_grad=True))
        # gradgradcheck doesn't work, probably because legacy size tracking is wrong somewhere,
        # hence False passed below, but gradcheck checked explicitly.
        f_args_tensor = deepcopy(unpack_variables(f_args_variable))
        run_functional_checks(self, "test_cat_empty_legacy", "cat",
                              lambda a, b: torch.cat((a, b)),
                              False, f_args_variable, f_args_tensor)
        self.assertTrue(gradcheck(lambda a, b: torch.cat((a, b)), f_args_variable, eps=1e-6, atol=PRECISION))

    def test_cat_empty(self):
        f_args_variable = (torch.randn(0, S, requires_grad=True),
                           torch.randn(S, S, requires_grad=True))
        f_args_tensor = deepcopy(unpack_variables(f_args_variable))
        run_functional_checks(self, "test_cat_empty", "cat",
                              lambda a, b: torch.cat((a, b)),
                              True, f_args_variable, f_args_tensor)

    def test_trapz(self):
        f_args_variable = (torch.randn(2, 3, requires_grad=True),
                           torch.tensor([[1.0, 2.0, 5.5], [2.3, 0.5, 6.2]], requires_grad=True))
        f_args_tensor = deepcopy(unpack_variables(f_args_variable))
        run_functional_checks(self, "test_trapz", "trapz",
                              lambda y, x: torch.trapz(y, x),
                              True, f_args_variable, f_args_tensor)


    def test_var_mean_differentiable(self):
        dim = [2, 4]
        keepdim = False
        input1 = torch.randn(3, 4, 5, 6, 2, 3, requires_grad=True)
        input2 = deepcopy(input1)
        var1, mean1 = torch.var_mean(input1, dim=dim, keepdim=keepdim)
        var2 = input2.var(dim=dim, keepdim=keepdim)
        mean2 = input2.mean(dim=dim, keepdim=keepdim)
        grad = torch.randn(3, 4, 6, 3, requires_grad=True)

        r1 = var1 * var1 * mean1 * mean1
        r2 = var2 * var2 * mean2 * mean2
        self.assertTrue(torch.allclose(r1, r2, rtol=0.01, atol=0.0))

        torch.autograd.backward(r1, grad)
        torch.autograd.backward(r2, grad)
        self.assertTrue(torch.allclose(input1.grad, input2.grad, rtol=0.01, atol=0.0))

    @skipIfNoLapack
    def test_eig(self):
        def func(B):
            return torch.eig(B, eigenvectors=True)

        def func_eigvals(B):
            return torch.eig(B, eigenvectors=True)[0]

        def func_eigvecs(B):
            return torch.eig(B, eigenvectors=True)[1]

        def run_test(dims):
            # The backward operation for eig only works for real eigenvalues,
            # so the matrix should be B = U^{-1}*A*U where A is a random
            # symmetric matrix and U is a random full-rank matrix.
            # Slight change to the matrix should not make the eigenvalues
            # complex, so we apply requires_grad_ to B, not A and U

            A = random_symmetric_matrix(dims[-1], *dims[:-2])
            U = torch.rand(*dims)
            Uinv = torch.inverse(U)
            B = torch.matmul(Uinv, torch.matmul(A, U)).requires_grad_()

            gradcheck(func, [B])
            gradgradcheck(func, [B])
            gradcheck(func_eigvals, [B])
            gradgradcheck(func_eigvals, [B])
            gradcheck(func_eigvecs, [B])
            gradgradcheck(func_eigvecs, [B])

        for dims in [(3, 3), (5, 5)]:
            run_test(dims)

    @skipIfNoLapack
    def test_symeig(self):
        def func(root, upper):
            x = 0.5 * (root + root.transpose(-2, -1))
            return torch.symeig(x, eigenvectors=True, upper=upper)

        def run_test(upper, dims):
            root = torch.rand(*dims, requires_grad=True)

            gradcheck(func, [root, upper])
            gradgradcheck(func, [root, upper])

            root = random_symmetric_matrix(dims[-1], *dims[:-2]).requires_grad_()
            w, v = root.symeig(eigenvectors=True)
            (w.sum() + v.sum()).backward()
            self.assertEqual(root.grad, root.grad.transpose(-1, -2))  # Check the gradient is symmetric

        for upper, dims in product([True, False], [(3, 3), (5, 3, 3), (4, 3, 2, 2)]):
            run_test(upper, dims)

    @slowTest
    @skipIfNoLapack
    def test_lobpcg(self):

        def func(k, A, largest=True, B=None):
            X_shape = list(A.shape)
            X_shape[-1] = k
            X = torch.eye(A.size(-2), k, dtype=A.dtype, device=A.device)
            if A.dim() > 2:
                X = X.expand(X_shape)

            D, U = torch.lobpcg(A=A, k=k, B=B, X=X)

            # LOBPCG uses a random initial eigenspace approximation
            # if parameter `X` is not provided.
            # This may cause a non-deterministic behavior
            # when it comes to the sign of an eigenvector
            # (note if v is an eigenvector, so is -v),
            # hence we eliminate this non-determinism
            # by making sure that each column of U
            # gets multiplied by the sign of its max (in absolute value) element.
            # Also, gradcheck changes the content of the input by +/- eps (default to 1e-06)
            # to compute the numerical gradient which can also cause the signs to flip.
            _, idx = U.abs().max(-2, keepdim=True)
            sign = U.gather(-2, idx).sign()
            U = U * sign
            return D, U

        def run_symeig_test(k, sizes, largest=True):
            A = torch.rand(*sizes).double()
            A = A.matmul(A.transpose(-1, -2)) / 10
            A.requires_grad_(True)

            gradcheck(lambda A: func(k, A, largest), A, check_batched_grad=False)

            # Custom gradient vectors for better stability due to some
            # non-determinism in the lobpcg's forward.
            # Note it is not required if symeig is in forward instead (tested).
            D_grad = torch.rand(*A.shape[:-2], k) / 100
            U_grad = torch.rand(*A.shape[:-1], k) / 100
            gradgradcheck(lambda A: func(k, A, largest), A, [D_grad, U_grad], atol=1e-4, check_batched_grad=False)

            # check whether A.grad is symmetric
            A = A.detach().requires_grad_(True)
            D, U = func(k, A, largest)
            (D.sum() + U.sum()).backward()
            self.assertEqual(A.grad, A.grad.transpose(-1, -2))

        # the tests below take about 1-2 minutes to finish,
        # but we want to be extra sure that the backward is correct.
        for largest in [True, False]:
            run_symeig_test(1, (6, 6), largest=largest)
            run_symeig_test(1, (2, 6, 6), largest=largest)
            run_symeig_test(1, (2, 2, 6, 6), largest=largest)
            run_symeig_test(2, (6, 6), largest=largest)
            run_symeig_test(2, (2, 6, 6), largest=largest)
            run_symeig_test(2, (2, 2, 6, 6), largest=largest)
            run_symeig_test(3, (9, 9), largest=largest)
            run_symeig_test(3, (2, 9, 9), largest=largest)
            run_symeig_test(3, (2, 2, 9, 9), largest=largest)

    def test_gradcheck_fail_when_no_differentiable_outputs_and_num_grad_not_zero(self):
        def autograd_fn(input):
            output = torch.detach(input)
            self.assertFalse(output.requires_grad)
            return output

        f_args_variable = torch.ones(S, S, requires_grad=True)
        self.assertRaisesRegex(RuntimeError, 'Numerical gradient for function expected to be zero',
                               lambda: gradcheck(autograd_fn, f_args_variable, eps=1e-6, atol=PRECISION))

    def test_variable_traverse(self):
        def get_out_and_unrefed_cycle():
            inp = torch.randn(10, requires_grad=True)
            tmp = inp.view(10, 1)
            out = tmp.view(10)

            # Create a reference cycle that contains an
            # intermediary Variable in the graph
            my_list = []
            my_list.append(tmp)
            my_list.append(my_list)

            return out

        out = get_out_and_unrefed_cycle()
        gc.collect()
        # This will segfault if things have been erroneously released
        out.backward(torch.randn(out.size()))

    def test_norm_subgradient(self):
        def run_test(input_size, norm_deg):
            input = torch.zeros(*input_size, requires_grad=True)
            input.norm(norm_deg).backward()
            self.assertEqual(input.grad.abs().sum(), 0)

        run_test((10,), 2)
        run_test((10, 10), 2)
        run_test((10,), 3)
        run_test((10,), 1)
        run_test((10,), 1.5)
        run_test((10,), inf)

    def test_norm_inf_subgradient(self):
        def run_test(input, expected, dim=None):
            x = torch.tensor(input, requires_grad=True)
            out = x.norm(inf, dim=dim, keepdim=True)
            out.backward(torch.ones(out.size()))
            self.assertEqual(x.grad, expected)

        run_test([0., 0., 0.], [0., 0., 0.])
        run_test([1., 0., 1.], [0.5, 0., 0.5])
        run_test([[1., 0., 1.], [0., 1., 1.]], [[0.25, 0., 0.25], [0., 0.25, 0.25]])
        run_test([[1., 0., 1.], [0., 1., 0.]], [[0.5, 0., 0.5], [0., 1., 0.]], (1,))
        run_test(torch.ones((2, 2, 2)), torch.full((2, 2, 2), 0.25), (0, 2))

    def test_pow_zero_tensor_gradient(self):
        def run_test(input_size, exponent):
            input = torch.zeros(*input_size, requires_grad=True)
            input.pow(exponent).sum().backward()
            self.assertEqual(input.grad.abs().sum(), 0)

        run_test((10,), torch.zeros(10))
        run_test((10, 10), torch.zeros(10, 10))
        run_test((10,), 0)

    def test_pow_scalar_base(self):
        a = torch.arange(1, 13, dtype=torch.double).view(3, 4).requires_grad_()
        gradcheck(lambda a: torch.pow(2, a), (a,))

    def test_igamma(self):
        # 1e-3 offset to avoid zeros
        # NOTE: derivative for s is not implemented
        s = (torch.rand(100, dtype=torch.double) + 1e-3)
        x = (torch.rand(100, dtype=torch.double) + 1e-3).requires_grad_()
        gradcheck(torch.igamma, (s, x))
        gradgradcheck(torch.igamma, (s, x))

    def test_igammac(self):
        # 1e-3 offset to avoid zeros in s
        # NOTE: derivative for s is not implemented
        s = (torch.rand(100, dtype=torch.double) + 1e-3)
        x = (torch.rand(100, dtype=torch.double)).requires_grad_()
        gradcheck(torch.igamma, (s, x))
        gradgradcheck(torch.igamma, (s, x))

    def test_chain_matmul(self):
        def gen_matrices(p):
            matrices = []
            for (pi, pi_1) in zip(p[:-1], p[1:]):
                matrices.append(torch.randn(pi, pi_1).requires_grad_())
            return matrices

        gradcheck(torch.chain_matmul, gen_matrices([5, 10, 15, 5]))
        gradcheck(torch.chain_matmul, gen_matrices([3, 5, 2, 6]))
        gradcheck(torch.chain_matmul, gen_matrices([6, 2, 4, 8, 10]))
        gradgradcheck(torch.chain_matmul, gen_matrices([5, 10, 15, 5]))
        gradgradcheck(torch.chain_matmul, gen_matrices([3, 5, 2, 6]))
        gradgradcheck(torch.chain_matmul, gen_matrices([6, 2, 4, 8, 10]))

    def test_profiler_tracing(self):
        t1, t2 = torch.ones(1), torch.ones(1)
        with torch.autograd.profiler.profile(use_kineto=kineto_available()) as prof:
            torch.add(t1, t2)

        with TemporaryFileName(mode="w+") as fname:
            prof.export_chrome_trace(fname)
            # read the trace and expect valid json
            # if the JSON generated by export_chrome_trace is not valid, this will throw and fail the test.
            with io.open(fname, 'r') as f:
                json.load(f)

        # Same test but for cuda.
        if not torch.cuda.is_available():
            return

        device = torch.device("cuda:0")
        t1, t2 = torch.ones(1, device=device), torch.ones(1, device=device)
        with torch.autograd.profiler.profile(use_cuda=True, use_kineto=kineto_available()) as prof:
            torch.add(t1, t2)

        with TemporaryFileName(mode="w+") as fname:
            prof.export_chrome_trace(fname)
            # Now validate the json
            with io.open(fname, 'r') as f:
                json.load(f)

    def test_profiler(self):
        x = torch.randn(10, 10)

        with profile(use_kineto=kineto_available()) as p:
            self.assertTrue(torch.autograd._profiler_enabled())
            y = x * 2 + 4

        self.assertFalse(torch.autograd._profiler_enabled())

        last_end = 0
        names = ['aten::mul', 'aten::to', 'aten::empty_strided', 'aten::copy_',
                 'aten::empty', 'aten::add', 'aten::to', 'aten::empty_strided',
                 'aten::copy_', 'aten::empty']
        top_level_names = ['aten::mul', 'aten::add']
        for evt in p.function_events:
            if evt.time_range.start > last_end:
                self.assertTrue(evt.name in top_level_names)
                last_end = evt.time_range.end
            self.assertTrue(evt.name in names)

    def test_profiler_seq_nr(self):
        with profile(use_kineto=kineto_available()) as p:
            x = torch.randn(10, 10, requires_grad=True)
            y = torch.randn(10, 10, requires_grad=True)
            z = x + y
            s = z.sum()
            s.backward()
        print(p.key_averages().table(
            sort_by="self_cpu_time_total", row_limit=-1))
        # expecting aten::add, aten::sum to have the sequence numbers,
        # expecting the corresponding backward nodes to have the same numbers
        # as the forward ops
        add_seq_nr = -1
        sum_seq_nr = -1
        found_add = found_sum = False
        found_bwd_add = found_bwd_sum = False
        found_empty = False
        for e in p.function_events:
            if e.name == "aten::add":
                add_seq_nr = e.sequence_nr
                self.assertFalse(found_add)
                found_add = True
            elif e.name == "aten::sum":
                sum_seq_nr = e.sequence_nr
                self.assertFalse(found_sum)
                found_sum = True
            elif "Add" in e.name and "Backward" in e.name:
                self.assertEqual(e.sequence_nr, add_seq_nr)
                self.assertFalse(found_bwd_add)
                found_bwd_add = True
            elif "Sum" in e.name and "Backward" in e.name:
                self.assertEqual(e.sequence_nr, sum_seq_nr)
                self.assertFalse(found_bwd_sum)
                found_bwd_sum = True
            # check that nested ops (e.g. empty) don't have
            # sequence number
            if e.name == "aten::empty":
                self.assertEqual(e.sequence_nr, -1)
                found_empty = True
        self.assertGreaterEqual(add_seq_nr, 0)
        self.assertGreaterEqual(sum_seq_nr, 0)
        self.assertNotEqual(add_seq_nr, sum_seq_nr)
        self.assertTrue(found_add)
        self.assertTrue(found_sum)
        self.assertTrue(found_bwd_add)
        self.assertTrue(found_bwd_sum)
        self.assertTrue(found_empty)

    def test_profiler_unboxed_only(self):
        x = torch.rand(3, 4)

        with torch.autograd.profiler.profile(use_kineto=kineto_available()) as prof:
            x.resize_([3, 2])

    def test_profiler_propagation(self):
        def foo(x):
            with record_function("in_foo") as rf:
                return x * 2

        x = torch.rand(3, 4)
        traced_foo = torch.jit.trace(foo, x)

        def bar(x):
            with record_function("in_bar") as rf:
                # we expect that profiler will be able
                # propagate across fork
                fut = torch.jit._fork(traced_foo, x)
                y = torch.jit._wait(fut)
                # note: continuation (and rf's end) can
                # be executed in a different thread
                with record_function("in_bar_after_wait") as rf2:
                    y = y * 2
                return y

        traced_bar = torch.jit.trace(bar, x)

        with profile(use_kineto=kineto_available()) as p:
            traced_bar(x)

        found_foo = False
        found_bar = False
        found_bar_after_wait = False
        for info in p.function_events:
            if info.name == "in_foo":
                self.assertFalse(found_foo)
                found_foo = True
            elif info.name == "in_bar":
                self.assertFalse(found_bar)
                found_bar = True
            elif info.name == "in_bar_after_wait":
                self.assertFalse(found_bar_after_wait)
                found_bar_after_wait = True
        self.assertTrue(found_foo)
        self.assertTrue(found_bar)
        self.assertTrue(found_bar_after_wait)

    def test_record_function_callbacks(self):
        x = torch.randn(10, 10)
        with profile(use_kineto=kineto_available()) as p:
            with record_function("foo"):
                y = x * 2 + 4

        function_events = p.function_events
        foo_event = [event for event in function_events if "foo" in event.name][0]
        self.assertEqual(foo_event.count, 1)

    def test_profiler_aggregation_fake(self):
        events = EventList()
        id = [0]

        def get_id():
            id[0] = id[0] + 1
            return id[0]

        # [[thread_id, [(start, end, id), ....]], ...]
        # Using list instead of a dict so order is guaranteed for any Python
        # version
        threads = [
            [1, [(0, 1, get_id()), (1, 2, get_id())]],
            [0, [(0, 2, get_id()), (1, 2, get_id()), (1, 3, get_id())]],
        ]
        for thread, ranges in threads:
            for range in ranges:
                assert(len(range) == 3)
                events.append(
                    FunctionEvent(
                        id=range[2],
                        node_id=0,
                        name="",
                        thread=thread,
                        start_us=range[0],
                        end_us=range[1],
                    )
                )

        events._populate_cpu_children()

        # Note that [1, 3] pushes out [0, 2] first. Then we record [1, 2]
        # as a child of [1, 3]
        res = [[], [], [], [], [4]]

        def get_children_ids(event):
            return [child.id for child in event.cpu_children]

        assert([get_children_ids(event) for event in events] == res)

    def test_profiler_aggregation_table(self):
        """
        Test if the profiling result is aggregated for `str(prof)`

        See: https://github.com/pytorch/pytorch/issues/37500
        """

        x = torch.randn(1024)
        with torch.autograd.profiler.profile(use_kineto=kineto_available()) as prof:
            torch.einsum("i->", x)

        prof_str = str(prof)
        prof_table = prof.table()

        self.assertEqual(prof_table, prof_str)

    def test_profiler_function_event_avg(self):
        avg = FunctionEventAvg()
        avg.add(FunctionEvent(id=0, node_id=0, name="foo", thread=0, start_us=10, end_us=15))
        avg.add(FunctionEvent(id=1, node_id=0, name="foo", thread=0, start_us=20, end_us=30))
        avg.add(avg)
        self.assertEqual(avg.key, "foo")

        # aggregate stats
        self.assertEqual(avg.count, 4)
        self.assertEqual(avg.cpu_time_total, 30)
        self.assertEqual(avg.self_cpu_time_total, 30)
        self.assertEqual(avg.cuda_time_total, 0)

        # average stats
        self.assertEqual(avg.cpu_time, 7.5)
        self.assertEqual(avg.cuda_time_total, 0)

    def test_profiler_shapes(self):
        print("")
        layer1 = torch.nn.Linear(20, 30)
        layer2 = torch.nn.Linear(30, 40)
        input = torch.randn(128, 20)
        with profile(record_shapes=True, use_kineto=kineto_available()) as prof:
            layer2(layer1(input))

        print(prof.function_events)

        top_level_expected_events_and_shapes = [
            ('aten::linear', [[128, 20], [30, 20], [30]]),
            ('aten::linear', [[128, 30], [40, 30], [40]])
        ]

        expected_iter = iter(top_level_expected_events_and_shapes)
        last_end = 0

        for event in prof.function_events:
            if event.time_range.start > last_end:
                name_expected, input_shape_expected = next(expected_iter)
                if name_expected is not None:
                    self.assertEqual(event.name, name_expected)
                self.assertEqual(event.input_shapes, input_shape_expected)
                last_end = event.time_range.end

    def test_profiler_no_cuda(self):
        print("")
        layer = torch.nn.Linear(20, 30)
        x = torch.randn(128, 20)
        with profile(use_cuda=False, use_kineto=kineto_available()) as prof:
            layer(x)

        prof_str = str(prof)
        print(prof_str)
        self.assertTrue('cpu' in prof_str.lower())
        self.assertTrue('cuda' not in prof_str.lower())

    def test_profiler_aggregation_lstm(self):
        print("")
        rnn = torch.nn.LSTM(10, 20, 2)
        total_time_s = 0
        with profile(record_shapes=True, use_kineto=kineto_available()) as prof:
            for i in range(20):
                input = torch.randn(5, 3, 10)
                h = torch.randn(2, 3, 20)
                c = torch.randn(2, 3, 20)
                start = time.time()
                rnn(input, (h, c))
                end = time.time()
                total_time_s += end - start

        print(prof.table(
            sort_by="self_cpu_time_total", row_limit=10, header="TEST"))
        print(prof.key_averages(group_by_input_shape=True).table(
            sort_by="self_cpu_time_total", row_limit=10))
        print(prof.table(
            sort_by="self_cpu_time_total", row_limit=10, max_src_column_width=300, header="TEST", top_level_events_only=True))
        print(prof.key_averages(group_by_input_shape=True).table(
            sort_by="self_cpu_time_total", row_limit=10, top_level_events_only=True))

        total_time_us = total_time_s * 1000.0 * 1000.0  # make it us which is profiler default
        print(
            "Total time based on python measurements: ",
            format_time(total_time_us)
        )
        print(
            "CPU time measurement python side overhead: {:.2f}%".format(
                (total_time_us / prof.self_cpu_time_total - 1.0) * 100.0
            )
        )

        if sys.platform != "win32":
            with tempfile.NamedTemporaryFile() as trace_file:
                prof.export_chrome_trace(trace_file.name)

    def test_record_function(self):
        x = torch.randn(10, 10)

        def forward(x):
            with record_function("outer"):
                y = x * 2 + 4
                with record_function("inner"):
                    y = y - 1
            y = y / 1

        forward(x)

        with profile(use_kineto=kineto_available()) as p:
            forward(x)

        events = p.function_events
        important_events = [
            'outer',
            'aten::mul',
            'aten::add',
            'inner',
            'aten::sub',
            'aten::div'
        ]
        idx = 0
        for info in events:
            if info.name == important_events[idx]:
                idx = idx + 1
            if idx == len(important_events):
                break
        self.assertEqual(idx, len(important_events))

        # We can also use record_function to decorate arbitrary function
        @record_function('my_func')
        def f(x, y):
            return x + y

        with profile(use_kineto=kineto_available()) as p:
            f(1, 2)

        self.assertTrue('my_func' in str(p))

    def test_record_function_multithreaded(self):
        rf = record_function("outer")
        rf.__enter__()
        with record_function("inner"):
            # test that exiting the record function after starting another one
            # doesn't throw.
            rf.__exit__(None, None, None)

        with record_function("inner"):
            rf.__enter__()
        # test that exiting the record function after ending another one
        # doesn't throw.
        rf.__exit__(None, None, None)


    def test_dir(self):
        x = torch.randn(10, 10)
        keys = dir(x)
        self.assertIn('shape', keys)

        # real and imag are only implemented for complex tensors.
        y = torch.randn(10, 10, dtype=torch.cfloat)
        for key in ['real', 'imag']:
            self.assertRaises(RuntimeError, lambda: hasattr(x, key))
            self.assertTrue(hasattr(y, key))
            keys.remove(key)

        for key in keys:
            self.assertTrue(hasattr(x, key))

    def test_as_strided(self):

        def test(x, prepro_fn, size, strides, offset=None):
            x = x.to(torch.double).detach().requires_grad_()

            # Check that forward will **not** resize storage because it may
            # cause NaN in output and fail numerical Jacobian check consequently
            with torch.no_grad():
                y = prepro_fn(x) if prepro_fn is not None else x
                max_offset = sum((si - 1) * st for si, st in zip(size, strides))
                max_offset += offset if offset is not None else y.storage_offset()
                assert max_offset < len(y.storage()), "test case resizes storage"

            def closure(x):
                if prepro_fn is not None:
                    x = prepro_fn(x)
                return x.as_strided(size, strides, offset)

            gradcheck(closure, [x])
            gradgradcheck(closure, [x])

        # test
        test(torch.arange(0, 25), lambda x: x.view(5, 5), [3, 3], [6, 2], 2)

        # test crazy stride at dim with size 1 case
        test(torch.randn(12), None, [1, 2, 1, 5], [0, 5, 100, 1], 2)

        # test expand case
        test(torch.randn(5), None, [3, 3, 3], [0, 1, 0], 2)
        test(torch.randn(5), None, [3, 3, 3], [0, 0, 0], 4)
        test(torch.randn(5), lambda x: x.expand(5, 5), [5, 5], [0, 1], 0)

        # test non-expand overlapping case
        test(torch.randn(35), None, [6, 6], [5, 1], 2)
        test(torch.randn(15), None, [3, 2], [3, 6], 2)

        # test transpose case
        test(torch.randn(3, 4), None, [4, 3], [1, 4])

        # test "getting things outside the input" case
        x = torch.randn(6, 2)
        test(x[3:], None, [3, 2], [2, 1], 0)  # should be all zeros
        self.assertEqual(x[3:].as_strided([3, 2], [2, 1], 0), x[:3])

        # test select on expanded input case
        test(torch.randn(2, 3), lambda x: x.expand(10, 2, 3), [2, 3], [3, 1], 0)

    def _test_lerp_tensor_weights(self, cast):
        def construct_inputs(*shapes):
            start = cast(torch.randn(shapes[0])).requires_grad_()
            end = cast(torch.randn(shapes[1])).requires_grad_()
            weight = cast(torch.randn(shapes[2])).requires_grad_()
            return [start, end, weight]

        all_test_shapes = [((3, 3, 3), (3, 3, 3), (3, 3, 3)),  # no broadcasting
                           ((3,), (3, 3, 3), (3, 3, 3)),  # start broadcasting - 1
                           ((3, 3, 3), (3,), (3, 3, 3)),  # end broadcasting - 1
                           ((3, 3, 3), (3, 3, 3), (3,)),  # weight broadcasting - 1
                           ((), (3, 3, 3), (3, 3, 3)),  # start broadcasting - 2
                           ((3, 3, 3), (), (3, 3, 3)),  # end broadcasting - 2
                           ((3, 3, 3), (3, 3, 3), ()),  # weight broadcasting - 2
                           ((3, 3), (3, 3, 3), (3,))]  # all broadcasting

        for shapes in all_test_shapes:
            cur_inputs = construct_inputs(*shapes)
            gradcheck(torch.lerp, cur_inputs)
            gradgradcheck(torch.lerp, cur_inputs)

    def test_lerp_tensor_weights(self):
        self._test_lerp_tensor_weights(lambda t: t)

    def test_reduce_dtype(self):
        def test_reduction(op, has_no_dim, takes_dtype=True):
            x = torch.randn(3, 3, dtype=torch.float, requires_grad=True)

            if has_no_dim:
                grad1, = torch.autograd.grad([op(x)], [x])
                grad2, = torch.autograd.grad([op(x, dtype=torch.double)], [x])
                self.assertEqual(grad1, grad2)
                self.assertEqual(grad2.dtype, torch.float)

            gi = torch.randn(op(x, dim=0).shape, dtype=torch.float)
            grad1, = torch.autograd.grad([op(x, dim=0)], [x], gi)
            if takes_dtype:
                grad2, = torch.autograd.grad([op(x, dim=0, dtype=torch.double)], [x], gi.double())
            else:
                grad2, = torch.autograd.grad([op(x.double(), dim=0)], [x], gi.double())
            self.assertEqual(grad1, grad2)
            self.assertEqual(grad2.dtype, torch.float)

        test_reduction(torch.sum, True)
        test_reduction(torch.prod, True)
        test_reduction(torch.cumsum, False)
        test_reduction(torch.cumprod, False)
        test_reduction(torch.logcumsumexp, False, takes_dtype=False)

    def test_inplace_view_saved_output(self):
        # Test an in-place operation on a view in which the in-place op saves
        # its output. Previously, this created a reference cycle.
        dealloc = [0]

        class IncrementOnDelete(object):
            def __del__(self):
                dealloc[0] += 1

        def test():
            root = torch.randn(3, 3, requires_grad=True)
            copy = root.clone()
            copy.grad_fn.register_hook(IncrementOnDelete())
            view = copy.view(9)
            torch.nn.functional.relu(view, inplace=True)

        test()
        self.assertEqual(dealloc[0], 1)

    def test_inplace_view_leaf_errors(self):
        # Issue #21875: Fail faster (when we try to modify the view vs. in backward())
        x = torch.zeros(1, requires_grad=True)
        y = x.view_as(x)
        with self.assertRaisesRegex(RuntimeError,
                                    "a view of a leaf Variable that "
                                    "requires grad is being used in "
                                    "an in-place operation."):
            y.add_(1)

    def test_inplace_view_backward(self):
        # Issue #10532: Make sure that this does not raise RuntimeError.
        net = nn.Sequential(
            nn.InstanceNorm2d(2),
            nn.ReLU(True)
        )

        x = torch.tensor([[[[1.0, 1.0]]]], requires_grad=True)
        g, = torch.autograd.grad(net(x).pow(2), [x], grad_outputs=x.new_ones(x.shape) , create_graph=True)
        torch.autograd.grad(g.sum(), [x])
        self.assertEqual(x, torch.tensor([[[[1.0, 1.0]]]]))

        # https://discuss.pytorch.org/t/freeing-buffer-strange-behavior/31955/8
        inputs = torch.ones((1, 3, 256, 256), requires_grad=True)

        tmp1 = (inputs + 1).view_as(inputs)
        tmp2 = torch.nn.functional.threshold(tmp1, 0., 0., True)
        prob_interpolated = torch.sigmoid(tmp2)

        gradients = torch.autograd.grad(outputs=prob_interpolated, inputs=inputs,
                                        grad_outputs=torch.ones(prob_interpolated.size()),
                                        create_graph=True, retain_graph=True)[0]

        gradient_penalty = gradients.sum()
        gradient_penalty.backward()

        fn = gradient_penalty.grad_fn.next_functions[0][0].next_functions[1][0]
        self.assertEqual(fn.name(), "ThresholdBackwardBackward")

    def test_inplace_view_weak_grad_fn(self):
        # Issue 23502: Test that b's grad_fn is preserved.
        a = torch.arange(10.0, requires_grad=True)

        b = a.narrow(0, 0, 2).clone().view(-1)
        b.relu_()

        c = b.clone()
        del b
        gc.collect()

        s = c.sum()
        s.backward()
        self.assertEqual(s, torch.tensor(1.0))

        # Issue #21875: Fail faster (when we try to modify the view vs. in backward())
        a = torch.rand(10, requires_grad=True).narrow(0, 0, 10)
        with self.assertRaises(RuntimeError):
            b = a.relu_()

    def test_mul_out(self):
        a = torch.randn(2, 2, requires_grad=True)
        b = torch.randn(2, 2, requires_grad=True)
        x = torch.zeros_like(a)

        # out=... functions don't support automatic differentiation currently
        self.assertRaisesRegex(RuntimeError, 'out=', lambda: torch.mul(a, b, out=x))

        # the inputs can require grad if we're in no_grad() mode
        with torch.no_grad():
            torch.mul(a, b, out=x)
            self.assertEqual(x, a * b)

    def test_mul_out_result_requires_grad(self):
        a = torch.randn(2, 2)
        b = torch.randn(2, 2)
        x = torch.zeros(2, 2, requires_grad=True)
        # we should throw an exception if the output requires grad
        self.assertRaisesRegex(RuntimeError, 'out=', lambda: torch.mul(a, b, out=x))

    def test_diagonal_derivative_requires_grad(self):
        # test that the backward requires grad
        # we do this is because diagonal_backward uses inplace
        # operations and gradgradcheck does not catch whether
        # they works as expected (it will succeed even if
        # the gradient has requires_grad == False
        a = torch.randn(5, 6, requires_grad=True)
        b = torch.diagonal(a)**2
        c = b.sum()
        d, = torch.autograd.grad(c, a, retain_graph=True, create_graph=True)
        self.assertTrue(d.requires_grad)

    def test_anomaly_detect_nan(self):
        size = 10

        class MyFunc(Function):
            @staticmethod
            def forward(ctx, inp1, inp2, fail_0th):
                ctx.fail_0th = fail_0th
                return inp1.sum(0, keepdim=True)

            @staticmethod
            def backward(ctx, gO):
                gI = gO.clone().expand(size)
                gI[0] = 0
                gI[0] /= 0  # Generate a nan
                if ctx.fail_0th:
                    return gI, None, None
                else:
                    return None, gI, None

        inp = torch.rand(size, requires_grad=True)
        out = MyFunc.apply(inp, inp, True)
        out.backward()  # Should not fail

        inp = torch.rand(size, requires_grad=True)
        out = MyFunc.apply(inp, inp, True)
        with self.assertRaisesRegex(RuntimeError, "Function 'MyFuncBackward' returned nan values in its 0th output."):
            with warnings.catch_warnings(record=True) as w:
                with detect_anomaly():
                    out.backward()
            self.assertIn('No forward pass information', str(w[0].message))

        inp = torch.rand(size, requires_grad=True)
        with self.assertRaisesRegex(RuntimeError, "Function 'MyFuncBackward' returned nan values in its 1th output."):
            with warnings.catch_warnings(record=True) as w:
                with detect_anomaly():
                    out = MyFunc.apply(inp, inp, False)
                    out.backward()
            self.assertIn('MyFunc.apply', str(w[0].message))

    def test_nested_anomaly_detect_nan(self):
        size = 10

        class MyFunc(Function):
            @staticmethod
            def forward(ctx, inp1, fail_0th):
                ctx.fail_0th = fail_0th
                ctx.save_for_backward(inp1)
                return inp1.sum(0, keepdim=True)

            @staticmethod
            def backward(ctx, gO):
                inp, = ctx.saved_tensors
                fail_0th = ctx.fail_0th
                g = gO.clone().expand(size)
                gI = MyFunc2.apply(g * inp, g + inp, fail_0th)
                return gI, None

        class MyFunc2(Function):
            @staticmethod
            def forward(ctx, inp1, inp2, fail_0th):
                ctx.fail_0th = fail_0th
                return inp1 * 2.0 + inp2

            @staticmethod
            def backward(ctx, gO):
                fail_0th = ctx.fail_0th
                g1 = gO.clone()
                g2 = gO.clone()
                g1[0] = 0
                g2[0] = 0
                # generate a nan
                if fail_0th:
                    g1[0] /= 0
                else:
                    g2[0] /= 0
                return g1, g2, None

        inp = torch.rand(size, requires_grad=True)
        out = MyFunc.apply(inp, True)
        ginp, = torch.autograd.grad(out, (inp,), create_graph=True)
        gsum = ginp.sum()
        gsum.backward()  # should not fail

        inp = torch.rand(size, requires_grad=True)
        out = MyFunc.apply(inp, True)
        ginp, = torch.autograd.grad(out, (inp,), create_graph=True)
        gsum = ginp.sum()
        with warnings.catch_warnings(record=True) as w:
            with self.assertRaisesRegex(RuntimeError, "Function 'MyFunc2Backward' returned nan values in its 0th output."):
                with detect_anomaly():
                    gsum.backward()
        self.assertIn('No forward pass information', str(w[1].message))

        inp = torch.rand(size, requires_grad=True)
        with warnings.catch_warnings(record=True) as w:
            with self.assertRaisesRegex(RuntimeError, "Function 'MyFunc2Backward' returned nan values in its 1th output."):
                with detect_anomaly():
                    out = MyFunc.apply(inp, False)
                    ginp, = torch.autograd.grad(out, (inp,), create_graph=True)
                    gsum = ginp.sum()
                    gsum.backward()
        self.assertIn('MyFunc2.apply', str(w[1].message))
        self.assertIn('MyFunc.apply', str(w[2].message))

    def test_anomaly_grad_warnings(self):
        # PyTorch won't throw warnings if there is an error
        # but we'd want to at least see them in stderr

        class StdErrDiverter:
            def __enter__(self):
                self.stderr_orig = sys.stderr
                self.stderr_new = io.StringIO()
                sys.stderr = self.stderr_new
                return self

            def __exit__(self, *args):
                self.captured = self.stderr_new.getvalue()
                sys.stderr = self.stderr_orig


        # if the warnings don't throw, they will be handled as regular warnings
        with self.assertRaisesRegex(RuntimeError,
                                    "one of the variables needed for gradient computation has been "
                                    "modified by an inplace operation"):
            with warnings.catch_warnings(record=True) as w:
                with detect_anomaly():
                    a = torch.randn(5, requires_grad=True)
                    d1 = a + 1
                    d2 = d1 ** 2
                    d1 += 1
                    torch.autograd.grad(d2.sum(), a)

        self.assertEqual(len(w), 2)
        self.assertIn('Anomaly Detection has been enabled', str(w[0].message))
        self.assertIn('Error detected in PowBackward0', str(w[1].message))

        # if the warning throws, it will be printed to sys.stderr
        with self.assertRaisesRegex(RuntimeError,
                                    "one of the variables needed for gradient computation has been "
                                    "modified by an inplace operation"):
            with warnings.catch_warnings(record=True) as w:
                with detect_anomaly():
                    warnings.simplefilter("error")
                    with StdErrDiverter() as s:
                        a = torch.randn(5, requires_grad=True)
                        d1 = a + 1
                        d2 = d1 ** 2
                        d1 += 1
                        torch.autograd.grad(d2.sum(), a)

        self.assertEqual(len(w), 1)
        self.assertIn('Anomaly Detection has been enabled', str(w[0].message))
        self.assertIn('Error detected in PowBackward0', s.captured)

    def test_anomaly_assign_parent_cleanup(self):
        # Test that python objects created are properly cleaned up when assign_parent is called
        import weakref

        def get_ref():
            # we use torch.exp here but any function that will construct a new node in its
            # backward call in grad mode will work
            x = torch.randn(2, 2, requires_grad=True)
            t = x.exp()

            # ExpBackward calls mul, creating the MulBackward node when create_graph=True.
            # In anomaly mode, a PyObject referencing MulBackward's "parent" ExpBackward is added to
            # MulBackward's anomaly metadata dict, creating the following reference chain:
            #
            # grad -> MulBackward -> PyObject -> ExpBackward
            #
            with detect_anomaly():
                grad = torch.autograd.grad(t, x, torch.ones_like(t), create_graph=True)

            # We add a weak reference to a new Foo object, which we insert into ExpBackward's metadata dict
            #
            # (PyObject) -> ExpBackward -> dict -> *Foo*
            #            t ----^        WeakRef ---^
            #
            # We want to test that when grad goes out of scope at the end of this function that PyObject is destroyed
            # We can test this by seeing whether Foo is not kept alive once t is destroyed
            class Foo(object):
                pass
            my_obj = Foo()
            meta_dict = t.grad_fn.metadata
            meta_dict[0] = my_obj
            ref = weakref.ref(my_obj)
            return t, ref

        t, ref = get_ref()
        self.assertIsNotNone(ref())
        del t
        self.assertIsNone(ref())

    def test_nested_anomaly_printstack_cleanup(self):
        # Test if metadata dict PyObject is properly destroyed
        import weakref

        def get_ref():
            # This is similar to the construction in test_anomaly_assign_parent_cleanup:
            #
            # MyFuncBackward2 -> PyObject -> MyFuncBackward -> dict -> Foo
            #                               out ---^         WeakRef ---^
            #
            # We want to check that Foo is still properly destroyed even when MyFunc2Backward's
            # AnomalyMetadata calls printstack, which does some python object manipulation.
            #
            # You might be wondering why we still have to test_anomaly_assign_parent_cleanup,
            # since if PyObject is not destroyed here, wouldn't this test would detect that also?
            # The answer is that custom function's PyObject (THPFunction) actually only hold
            # a weak reference to the c++ node!
            class MyFunc(Function):
                @staticmethod
                def forward(ctx, x):
                    ctx.save_for_backward(x)
                    return x

                @staticmethod
                def backward(ctx, gO):
                    x, = ctx.saved_tensors
                    return MyFunc2.apply(x)

            class MyFunc2(Function):
                @staticmethod
                def forward(ctx, x):
                    return x

                @staticmethod
                def backward(ctx, gO):
                    return gO + float("NaN")

            inp = torch.rand(1, requires_grad=True)
            out = MyFunc.apply(inp)
            ginp, = torch.autograd.grad(out, (inp,), create_graph=True)

            with warnings.catch_warnings(record=True) as w:
                with self.assertRaisesRegex(RuntimeError, "Function 'MyFunc2Backward' returned nan values in its 0th output."):
                    with detect_anomaly():
                        ginp.backward()

            class Foo(object):
                pass
            my_obj = Foo()
            meta_dict = out.grad_fn.metadata
            meta_dict[0] = my_obj
            ref = weakref.ref(my_obj)
            return out, ref

        t, ref = get_ref()
        self.assertIsNotNone(ref())
        del t
        self.assertIsNone(ref())

    @skipIfNoLapack
    def test_eig_no_eigenvectors(self):
        A = torch.tensor([[1., 2.], [2., 4.]], dtype=torch.float32, requires_grad=True)
        w, v = torch.eig(A, eigenvectors=False)
        with self.assertRaisesRegex(RuntimeError, 'cannot compute backward'):
            torch.autograd.backward([w, v], [torch.ones_like(w), torch.ones_like(v)])

    @skipIfNoLapack
    def test_eig_complex_eigenvalues(self):
        A = torch.tensor([[0., -1.], [1., 0.]], dtype=torch.float32, requires_grad=True)
        w, v = torch.eig(A, eigenvectors=True)
        with self.assertRaisesRegex(RuntimeError, 'does not support complex eigenvalues'):
            torch.autograd.backward([w, v], [torch.ones_like(w), torch.ones_like(v)])

    @skipIfNoLapack
    def test_symeig_no_eigenvectors(self):
        A = torch.tensor([[1., 2.], [2., 4.]], dtype=torch.float32, requires_grad=True)
        w, v = torch.symeig(A, eigenvectors=False)
        with self.assertRaisesRegex(RuntimeError, 'cannot compute backward'):
            torch.autograd.backward([w, v], [torch.ones_like(w), torch.ones_like(v)])

    @skipIfNoLapack
    def test_svd_no_singularvectors(self):
        A = torch.randn(2, 2, dtype=torch.float32, requires_grad=True)
        u, s, v = torch.svd(A, compute_uv=False)
        with self.assertRaisesRegex(RuntimeError, 'cannot compute backward'):
            torch.autograd.backward([u, s, v], [torch.ones_like(u), torch.ones_like(s), torch.ones_like(v)])

    def test_no_grad_copy(self):
        # create autograd function that saves grad pointer as class static
        class MyFunc(Function):
            static_grad_ptr = None

            @staticmethod
            def forward(ctx, inp1, inp2):
                return inp1 + inp2

            @staticmethod
            def backward(ctx, grad):
                MyFunc.static_grad_ptr = grad.data_ptr()
                return grad, grad

        class NonContGradFunc(Function):
            @staticmethod
            def forward(ctx, inp1):
                ctx.size = inp1.size()
                return torch.tensor([1.])

            @staticmethod
            def backward(ctx, grad):
                return torch.ones(1).expand(ctx.size)

        a = torch.randn(5, 6, requires_grad=True)
        b = torch.randn(5, 6, requires_grad=True)
        # non-contiguous grad should be copied
        NonContGradFunc.apply(MyFunc.apply(a, b)).backward()
        self.assertFalse(a.grad.data_ptr() == MyFunc.static_grad_ptr)
        self.assertFalse(b.grad.data_ptr() == MyFunc.static_grad_ptr)
        # test case that should trigger no copy for one of a,b
        a.grad = b.grad = None
        MyFunc.apply(a, b)[1][0].backward()
        p_g = MyFunc.static_grad_ptr
        p_a = a.grad.data_ptr()
        p_b = b.grad.data_ptr()
        # check a,b uses different grad buffer
        self.assertFalse(p_a == p_b)
        # check one of them is using the computed buffer
        self.assertTrue(p_a == p_g or p_b == p_g)

    def test_no_grad_copy_sparse(self):
        # create autograd function that saves grad pointer as class static
        class MyFunc(Function):
            static_grad_ptr = None

            @staticmethod
            def forward(ctx, inp1, inp2):
                return inp1 + inp2

            @staticmethod
            def backward(ctx, grad):
                MyFunc.static_grad_ptr = grad._values().data_ptr()
                return grad, grad

        class NonContGradFunc(Function):
            static_grad_ptr = None

            @staticmethod
            def forward(ctx, inp1, inp2):
                return inp1 + inp2

            @staticmethod
            def backward(ctx, grad):
                # Create a sparse tensor with non-contigous indices and values
                # and return as grad.
                v = torch.rand(1, 3)
                i = torch.ones(1, 1, dtype=torch.long)
                nv = v.expand(8, 3)
                ni = i.expand(1, 8)
                ngrad = torch.sparse.FloatTensor(ni, nv, torch.Size([10, 3]))
                NonContGradFunc.static_grad_ptr = ngrad._values().data_ptr()
                return ngrad, ngrad

        a = torch.randn(10, 3, requires_grad=True)
        b = torch.randn(10, 3, requires_grad=True)
        input = torch.tensor([1, 2, 4, 5, 4, 3, 2, 9])
        offsets = torch.tensor([0, 4])
        import torch.nn.functional as F

        # test case that should trigger no copy for one of a,b
        emb_matrix = MyFunc.apply(a, b)
        loss = F.embedding_bag(emb_matrix, input, offsets, sparse=True).sum()
        loss.backward(retain_graph=True)
        p_g = MyFunc.static_grad_ptr
        p_a = a.grad._values().data_ptr()
        p_b = b.grad._values().data_ptr()
        # check a,b uses different grad buffer
        self.assertFalse(p_a == p_b)
        # check one of them is using the computed buffer
        self.assertTrue(p_a == p_g or p_b == p_g)

        # Run backwards multiple times to ensure accumulation works.
        for i in range(10):
            loss.backward(retain_graph=True)

        # non-contiguous indices and value, we should trigger a copy.
        a.grad = b.grad = None
        emb_matrix = NonContGradFunc.apply(a, b)
        loss = F.embedding_bag(emb_matrix, input, offsets, sparse=True).sum()
        loss.backward(retain_graph=True)
        p_g = NonContGradFunc.static_grad_ptr
        p_a = a.grad._values().data_ptr()
        p_b = b.grad._values().data_ptr()
        # check a,b uses different grad buffer
        self.assertFalse(p_a == p_b)
        # Verify we cloned both grads.
        self.assertFalse(p_a == p_g)
        self.assertFalse(p_b == p_g)

        # Run backwards multiple times to ensure accumulation works.
        for i in range(10):
            loss.backward(retain_graph=True)

    def test_gradcheck_single_input(self):
        def f(inp):
            return inp.mul(5)

        gradcheck(f, torch.rand(10, dtype=torch.float64, requires_grad=True))
        gradgradcheck(f, torch.rand(10, dtype=torch.float64, requires_grad=True))

    def test_gradcheck_sparse_input(self):
        def fn(sparse):
            return torch.sparse.sum(sparse)

        gradcheck(fn, torch.rand(10).to_sparse().requires_grad_(True), check_sparse_nnz=True)
        with self.assertRaisesRegex(RuntimeError, 'gradcheck expects all tensor inputs are dense'):
            gradcheck(fn, torch.rand(10).to_sparse().requires_grad_(True), check_sparse_nnz=False)

    def test_gradcheck_nondeterministic(self):
        class NonDetFunc(Function):
            @staticmethod
            def forward(ctx, x, jitter=0.0):
                ctx._jitter = jitter
                return x

            @staticmethod
            def backward(ctx, grad_out):
                return NonDetFunc.apply(grad_out, ctx._jitter) * (1 + torch.rand_like(grad_out) * ctx._jitter), None

        inp = torch.randn(5, 5, requires_grad=True)
        gradcheck(lambda x: NonDetFunc.apply(x, 0.0), inp, check_batched_grad=False)
        with self.assertRaisesRegex(RuntimeError, 'Backward is not reentrant'):
            gradcheck(lambda x: NonDetFunc.apply(x, 1e-6), inp, check_batched_grad=False)
        with self.assertRaisesRegex(RuntimeError, 'Backward is not reentrant'):
            gradgradcheck(lambda x: NonDetFunc.apply(x, 1e-12), inp, check_batched_grad=False)
        gradcheck(lambda x: NonDetFunc.apply(x, 0.0), inp, nondet_tol=1e-5, check_batched_grad=False)
        gradcheck(lambda x: NonDetFunc.apply(x, 1e-6), inp, nondet_tol=1e-5, check_batched_grad=False)
        gradgradcheck(lambda x: NonDetFunc.apply(x, 1e-12), inp, nondet_tol=1e-5, check_batched_grad=False)

    def test_version_counter(self):
        x = torch.randn(1, 2)

        # In-place op bumps version
        x_saved_version = x._version
        x.add_(1).add_(1)
        self.assertTrue(x._version > x_saved_version)

        # Differentiable view shares version counter
        xz = x[:]
        self.assertTrue(x._version == xz._version)
        xz.add_(1)
        self.assertTrue(x._version == xz._version)

        # `x.data = y` preserves version counter of `x`
        x_saved_version = x._version
        x.data = torch.randn(2, 3)
        self.assertTrue(x._version == x_saved_version)
        x.add_(1)
        self.assertTrue(x._version > x_saved_version)
        # Make sure `x` is still using the same version counter it shares with `xz`
        self.assertTrue(x._version == xz._version)

        # In-place op on `xz` also updates version of `x`,
        # because they share the version counter
        xz.add_(1)
        self.assertTrue(x._version == xz._version)

    def test_set_data_tensorimpl_type(self):
        # Dense tensor has impl of type `TensorImpl`, while sparse tensor has impl
        # of type `SparseTensorImpl`.
        x = torch.randn(1, 2)
        x_s = torch.sparse_coo_tensor(torch.zeros([1, 1]), torch.ones([1]))
        with self.assertRaisesRegex(RuntimeError, 'incompatible tensor type'):
            x.data = x_s

    def test_set_data_preserve_pyobj(self):
        a = torch.randn(1, 2)
        b = torch.randn(1, 2)
        b_id_saved = id(b)
        b.data = a
        self.assertTrue(b_id_saved == id(b))

    @unittest.skipIf(IS_WINDOWS, "Skipping because doesn't work for windows")
    def test_thread_shutdown(self):
        code = """import torch
from torch.autograd import Function
class MyFunction(Function):
    @staticmethod
    def forward(ctx, x):
        return x

    @staticmethod
    def backward(ctx, grad):
        return grad

for shape in [(1,), ()]:
    v = torch.ones(shape, requires_grad=True)
    MyFunction.apply(v).backward()
"""
        s = TestCase.runWithPytorchAPIUsageStderr(code)
        self.assertRegex(s, "PYTORCH_API_USAGE torch.autograd.thread_shutdown")

    @unittest.skipIf(IS_MACOS, "Fails with SIGBUS on macOS; https://github.com/pytorch/pytorch/issues/25941")
    def test_deep_reentrant(self):

        class DeepReentrant(Function):
            @staticmethod
            def forward(ctx, x):
                with torch.enable_grad():
                    ctx.x = Variable(x.detach(), requires_grad=True)
                    ctx.x = ctx.x - 1
                return ctx.x.detach()

            @staticmethod
            def backward(ctx, x):
                if ctx.x < 0:
                    return x
                with torch.enable_grad():
                    DeepReentrant.apply(ctx.x).sum().backward()
                return x

        # Test stack overflow escape mechanism
        v = torch.tensor(2000.0, requires_grad=True)
        # This will cause stack overflow if reentrant calls are handled
        # in the same thread recursively
        DeepReentrant.apply(v).sum().backward()

        # Test stack overflow escape mechanism multiple times
        # to ensure reusing workers in the pool works fine
        v2 = torch.tensor(200.0, requires_grad=True)
        DeepReentrant.apply(v2).sum().backward()

    def test_reentrant_priority(self):
        order = []

        class MyFunction(Function):
            @staticmethod
            def forward(ctx, x):
                return x

            @staticmethod
            def backward(ctx, x):
                order.append("MyFunction")
                return x

        class Reentrant(Function):
            @staticmethod
            def forward(ctx, x):
                with torch.enable_grad():
                    ctx.x = Variable(x.detach(), requires_grad=True)
                    ctx.x = ctx.x - 1
                return ctx.x.detach()

            @staticmethod
            def backward(ctx, x):
                order.append("Reentrant")
                if ctx.x < 0:
                    return x
                with torch.enable_grad():
                    Reentrant.apply(ctx.x).backward()
                return x

        a = MyFunction.apply(torch.tensor(6.0, requires_grad=True))
        b = Reentrant.apply(torch.tensor(9.0, requires_grad=True))
        v = a * b
        v.backward()
        # The tasks for the Reentrant and MyFunction backward() will be added
        # to the queue in the autograd engine at the same time. The backward
        # for Reentrant will be executed first, which will then add other
        # backward tasks to the queue. We want to ensure all the reentrant tasks
        # are prioritized over the MyFunction backward task regardless of their
        # sequence numbers
        self.assertEqual(len(order), 11)
        self.assertEqual(order.count("Reentrant"), 10)
        self.assertEqual(order[-1], "MyFunction")


    @slowTest
    def test_checkpointing(self):
        num_inp = 2000
        nz_inp = 10
        nz_out = 10
        nz_bottleneck = 1000

        # small proxy network for some complex reasoning we want to do per input
        module = nn.Sequential(
            nn.Linear(nz_inp, nz_bottleneck),
            nn.ReLU(),
            nn.Linear(nz_bottleneck, nz_inp)
        )

        feat_combined = []
        for r in range(num_inp):
            data_r = torch.Tensor(1, nz_inp)
            data_r.uniform_()
            data_r.requires_grad = True
            feat_r = checkpoint(module, data_r)
            feat_combined.append(feat_r)

        # compute mean as a proxy for some joint reasoning
        mean_combined = torch.stack(feat_combined).mean()
        mean_combined.backward()

    def test_checkpoint_valid_reset_on_error(self):
        a = torch.randn(2, 2, requires_grad=True)

        with self.assertRaisesRegex(Exception, "Checkpointing is not compatible with .grad()"):
            b = checkpoint(torch.exp, a).sum()
            torch.autograd.grad(b, (a,))

        c = checkpoint(torch.exp, a).sum()
        c.backward()

    def _test_reentrant_with_callbacks(self, install_callbacks_in_depths):
        counter = {}
        counter["inner"] = 0
        counter["outer"] = 0

        def inc_inner_counter():
            counter["inner"] += 1

        def inc_outer_counter():
            counter["outer"] += 1

        class MyFunc(Function):
            @staticmethod
            def forward(ctx, input):
                return input

            @staticmethod
            @once_differentiable
            def backward(ctx, input):
                if 1 in install_callbacks_in_depths:
                    # Add a callback to execute.
                    Variable._execution_engine.queue_callback(inc_inner_counter)

                return input

        class MyReentrantFunc(Function):
            @staticmethod
            def forward(ctx, input):
                return input

            @staticmethod
            @once_differentiable
            def backward(ctx, input):
                if 0 in install_callbacks_in_depths:
                    # Add a callback to execute.
                    Variable._execution_engine.queue_callback(inc_outer_counter)
                # Reentrant backward call.
                tmp_inp = input.detach().requires_grad_()
                with torch.enable_grad():
                    tmp_out = (MyFunc.apply(tmp_inp)).sum()
                tmp_out.backward()
                return input

        t1 = torch.rand((3, 3), requires_grad=True)
        t2 = MyReentrantFunc.apply(t1)
        t3 = t2.sum()
        torch.autograd.backward([t3])

        return counter

    def test_reentrant_with_callbacks_depth_0(self):
        # Verify callback is called only once.
        ret = self._test_reentrant_with_callbacks([0])
        self.assertEqual(1, ret["outer"])
        self.assertEqual(0, ret["inner"])

    def test_reentrant_with_callbacks_depth_1(self):
        # Verify callback is called only once.
        ret = self._test_reentrant_with_callbacks([1])
        self.assertEqual(0, ret["outer"])
        self.assertEqual(1, ret["inner"])

    def test_reentrant_with_callbacks_both_depths(self):
        # Verify callback is called twice.
        ret = self._test_reentrant_with_callbacks([0, 1])
        self.assertEqual(1, ret["outer"])
        self.assertEqual(1, ret["inner"])

    def test_reentrant_with_leaf_variable_hook(self):
        handle = None
        param = torch.rand(10, requires_grad=True)

        def add_gradient_penalty_to_grad(grad):
            handle.remove()
            old_param_grad = grad
            param.grad = None
            # Add some sort of gradient penalty by directly updating the gradients
            with torch.enable_grad():
                g = grad.detach().requires_grad_()
                new_param = param.detach().requires_grad_()
                out = ((g * 2) + new_param).sum()
                out.backward()
            res = g.grad + grad
            param.grad = old_param_grad
            return res

        handle = param.register_hook(add_gradient_penalty_to_grad)
        # Forward pass
        tmp = (param * param)
        loss = tmp.sum()
        # Compute the gradients
        loss.backward()

    def test_reentrant_with_non_leaf_variable_hook(self):
        handle = None
        param = torch.rand(10, requires_grad=True)

        def manual_increase_gradient(grad):
            handle.remove()
            # Add some sort of gradient penalty by directly updating the gradients
            with torch.enable_grad():
                g = grad.detach().requires_grad_()
                out = ((g * 2) + 5).sum()
                out.backward()
            res = g.grad + grad
            return res

        # Forward pass
        tmp = (param * param)
        handle = tmp.register_hook(manual_increase_gradient)
        loss = tmp.sum()
        # Compute the gradients
        loss.backward()
        self.assertEqual(param.grad, 6 * param)

    def test_grad_fn_attr_bindings(self):
        # Check that the getter of each type returns what we want
        # See `gen_autograd_functions.py` for how the getters are generated
        #
        # This test is only meant to check if the codegen'd bindings work
        # Please help update this test if you update the names of any the fields we check!
        #
        a = torch.ones(1, requires_grad=True)
        b = torch.ones(1, requires_grad=True)
        out = torch.stack([a, b], dim=0)
        self.assertEqual(out.grad_fn._saved_tensors, (a, b))              # TensorList -> Tuple[Tensor]
        self.assertIsInstance(out.grad_fn._saved_tensors[0], torch.Tensor)
        self.assertEqual(out.grad_fn._saved_dim, 0)                       # int64_t -> int
        self.assertIsInstance(out.grad_fn._saved_dim, int)

        a = torch.ones(2, 2, requires_grad=True)
        indices = torch.tensor([0, 1])
        out = a[:, indices]
        self.assertEqual(out.grad_fn._saved_indices, (None, indices))     # c10::List<c10::optional<Tensor>> -> Tuple[Tensor?]
        self.assertIsInstance(out.grad_fn._saved_indices[1], torch.Tensor)
        self.assertEqual(out.grad_fn._saved_self_sizes, a.shape)          # IntArrayRef -> Tuple[int]
        self.assertIsInstance(out.grad_fn._saved_self_sizes[0], int)

        a = torch.ones(1, 1, 2, requires_grad=True)
        out = torch.nn.functional.interpolate(a, 4, mode="linear")
        self.assertEqual(out.grad_fn._saved_output_size, (4,))            # c10::optional<IntArrayRef> -> int[]?
        self.assertIsInstance(out.grad_fn._saved_output_size[0], int)
        self.assertEqual(out.grad_fn._saved_align_corners, False)         # bool -> bool
        self.assertIsInstance(out.grad_fn._saved_align_corners, bool)
        self.assertIsNone(out.grad_fn._saved_scale_factors)               # c10::optional<ArrayRef<double>> -> float[]?

        out = torch.nn.functional.interpolate(a, scale_factor=0.5, mode="linear")
        self.assertIsNone(out.grad_fn._saved_output_size)
        self.assertEqual(out.grad_fn._saved_scale_factors, (0.5,))
        self.assertIsInstance(out.grad_fn._saved_scale_factors[0], float)

        a = torch.ones(2, 2, requires_grad=True)
        out = torch.pdist(a, p=1)
        self.assertEqual(out.grad_fn._saved_p, 1.)                        # double -> float
        self.assertIsInstance(out.grad_fn._saved_p, float)

        a = torch.ones(1, 1, 2, requires_grad=True)
        out = torch.logit(a, 1.)
        self.assertEqual(out.grad_fn._saved_eps, 1.)                      # c10:optional<double> -> float?
        self.assertIsInstance(out.grad_fn._saved_eps, float)
        out = torch.logit(a)
        self.assertIsNone(out.grad_fn._saved_eps)

        a = torch.tensor([1.], requires_grad=True)
        out = torch.div(a, 2., rounding_mode="trunc")
        self.assertEqual(out.grad_fn._saved_rounding_mode, "trunc")       # std::string -> str

        x = torch.zeros(5, requires_grad=True)
        out = torch.threshold(x, threshold=(1 + 0j), value=(1 + 0j))
        self.assertIsInstance(out.grad_fn._saved_threshold, complex)      # Scalar(complex double) -> complex
        cfloat = torch.tensor(1 + 0j, dtype=torch.complex64)
        out = torch.threshold(x, threshold=cfloat, value=(1 + 0j))
        self.assertIsInstance(out.grad_fn._saved_threshold, complex)      # Scalar(complex float) -> complex
        out = torch.threshold(x, threshold=1., value=1.)
        self.assertIsInstance(out.grad_fn._saved_threshold, float)        # Scalar(floating point) -> float
        out = torch.threshold(x, threshold=1, value=1)
        self.assertIsInstance(out.grad_fn._saved_threshold, int)          # Scalar(integral) -> int
        out = torch.threshold(x, threshold=False, value=False)
        self.assertIsInstance(out.grad_fn._saved_threshold, bool)         # Scalar(bool) -> bool

        a = torch.ones(2, 2, requires_grad=True)
        out = a.as_strided((3,), (1,), 1)
        self.assertEqual(out.grad_fn._saved_storage_offset, 1)            # c10:optional<int64_t> -> int?
        self.assertIsInstance(out.grad_fn._saved_storage_offset, int)
        out = a.as_strided((3,), (1,))
        self.assertIsNone(out.grad_fn._saved_storage_offset)

        a = torch.ones(2, requires_grad=True)
        out = torch.tanh(a)
        self.assertEqual(out, out.grad_fn._saved_result)                  # saved variable when output

    def test_autograd_views_codegen(self):
        # This is not necessarily the absolute correct behavior, but this is the current
        # one. This test is here to make sure that any change to this behavior is detected
        # and not silent. The TODOs below mark the places with unexpected behavior.
        # Note that any change in these test will be BC-breaking and should be done carefully.

        # This test checks the behavior of two codegen functions (view_as and unbind)
        # with respect to view tracking and inplace operation on the output.

        def run_test(grad_mode, requires_grad, is_view, should_raise_tuple):
            def maybe_check_raise(fn, should_raise):
                self.assertTrue(should_raise is None or isinstance(should_raise, str))
                if should_raise is not None:
                    with self.assertRaisesRegex(RuntimeError, should_raise):
                        fn()
                else:
                    fn()

            inp = torch.rand(2, requires_grad=requires_grad).clone()
            with torch.set_grad_enabled(grad_mode):
                out = inp.view_as(inp)
            # Are they differentiable views?
            self.assertTrue(out._is_view() == is_view)
            # Are inplace allowed?
            maybe_check_raise(lambda: out.add_(1), should_raise_tuple[0])

            inp = torch.rand(2, requires_grad=requires_grad).clone()
            with torch.set_grad_enabled(grad_mode):
                out = inp.unbind()
            # Are they differentiable views?
            self.assertTrue(out[0]._is_view() == is_view)
            self.assertTrue(out[1]._is_view() == is_view)
            # Are inplace allowed?
            maybe_check_raise(lambda: out[0].add_(1), should_raise_tuple[1])
            maybe_check_raise(lambda: out[1].add_(1), should_raise_tuple[2])

        # should_raise contains None if it should not raise
        # should_raise contains a string of the error if it should raise
        # The 3 elements are for view_as, first output of unbind and second output of unbind
        run_test(grad_mode=True, requires_grad=False, is_view=True,
                 should_raise_tuple=(None, None, None))
        inp_change_err = "Output {} of UnbindBackward is a view and is being modified inplace."
        run_test(grad_mode=True, requires_grad=True, is_view=True,
                 should_raise_tuple=(None, inp_change_err.format("0"), inp_change_err.format("1")))
        leaf_grad_err = "A view was created in no_grad mode and is being modified inplace"
        run_test(grad_mode=False, requires_grad=True, is_view=True,
                 should_raise_tuple=(leaf_grad_err, leaf_grad_err, leaf_grad_err))
        run_test(grad_mode=False, requires_grad=False, is_view=True,
                 should_raise_tuple=(None, None, None))

    def test_inplace_not_requires_grad(self):
        class MyFn(torch.autograd.Function):
            @staticmethod
            def forward(ctx, inp):
                return inp.view_as(inp)

            @staticmethod
            def backward(ctx, grad):
                return grad

        # Original Tensor does not require grad
        a = torch.rand(1, 2)

        # Tensor being written does require grad
        b = torch.rand(1, requires_grad=True)

        # Take an invalid view on 'a' that should raise an error (warns during deprecation)
        view_a = MyFn.apply(a)

        with self.assertWarnsRegex(UserWarning, "This view was created inside a custom Function"):
            view_a += b

        # Extra test for copy_ that is a manual implementation and could be easily
        # forgotten when the codegen is updated (warns during deprecation)
        a = torch.rand(1, 2)
        b = torch.rand(1, requires_grad=True)
        view_a = MyFn.apply(a)

        with self.assertWarnsRegex(UserWarning, "This view was created inside a custom Function"):
            view_a.copy_(b)

        # Functions that should throw must properly throw
        a = torch.rand(1, 2)
        b = torch.rand(1, requires_grad=True)
        view_a = a.unbind()[0]
        with self.assertRaisesRegex(RuntimeError, "This view is the output of a function that returns "
                                                  "multiple views."):
            view_a.copy_(b)

        # Sanity check that views that should work still work
        a = torch.rand(1, 2)
        b = torch.rand(1, requires_grad=True)
        a.select(1, 0).copy_(b)

    def _do_test_autograd_simple_views_python(self, dtype):
        # This is not necessarily the absolute correct behavior, but this is the current
        # one. This test is here to make sure that any change to this behavior is detected
        # and not silent. The TODOs below mark the places with unexpected behavior.
        # Note that any change in these test will be BC-breaking and should be done carefully.

        # This checks the autograd.Function behavior when we return one or multiple outputs
        # while one of these is an input, a view of an input or of a temporary tensor.

        # This indicator is used to track how many times the backward function was called
        bw_called = [0]
        # This indicator is used to check if the argument `ga` contains non-zero values
        ga_nz = [False]

        class IdOneOutput(Function):
            @staticmethod
            def forward(ctx, a, b, make_view):
                if make_view:
                    a = a.narrow(0, 0, 2)
                else:
                    a = a.clone()
                return a

            @staticmethod
            def backward(ctx, ga):
                bw_called[0] += 1
                return ga, None, None

        class IdTwoOutput(Function):
            @staticmethod
            def forward(ctx, a, b, make_view):
                if make_view:
                    a = a.narrow(0, 0, 2)
                else:
                    a = a.clone()
                return a, a + b

            @staticmethod
            def backward(ctx, ga, gab):
                bw_called[0] += 1
                if ga.eq(0).all():
                    ga_nz[0] = False
                else:
                    ga_nz[0] = True
                return ga + gab, gab, None

        err_msg_two_outputs = "Output 0 of IdTwoOutputBackward is a view and is being modified inplace."
        err_msg_two_outputs += " This view is the output of a function that returns multiple views."

        class ViewOfTemp(Function):
            @staticmethod
            def forward(ctx, a, make_view):
                ctx.save_for_backward(a)
                if make_view:
                    a = a.narrow(0, 0, 2)
                else:
                    a = a.clone()
                b = a.clone()
                return b.select(0, 0)

            @staticmethod
            def backward(ctx, grad):
                bw_called[0] += 1
                a, = ctx.saved_tensors
                res = torch.zeros_like(a)
                res.select(0, 0).copy_(grad)
                return res, None

        for fn_id in ["one_output", "two_output", "view_of_temp"]:
            for inplace in [True, False]:
                for make_view in [True, False]:
                    # Used for special casing the tests below
                    output_is_a_view = (make_view or fn_id == "view_of_temp")

                    def fn(a, b):
                        # never modify a, b inplace for gracheck
                        a = a.clone()
                        b = b.clone()
                        if fn_id == "two_output":
                            tmp1, tmp2 = IdTwoOutput.apply(a, b, make_view)
                            if inplace:
                                tmp1 += 3
                                tmp2 += 3
                            else:
                                tmp1 = tmp1 + 3
                                tmp2 = tmp2 + 3
                            tmp = tmp1 * tmp2
                        else:
                            if fn_id == "one_output":
                                tmp = IdOneOutput.apply(a, b, make_view)
                            else:
                                tmp = ViewOfTemp.apply(a + b, make_view)
                            if inplace:
                                tmp += 3
                            else:
                                tmp = tmp + 3

                        return tmp.sum()

                    a = torch.ones(2, dtype=dtype, requires_grad=True)
                    b = torch.ones(2, dtype=dtype, requires_grad=True)


                    if fn_id == "two_output" and inplace and output_is_a_view:
                        with self.assertRaisesRegex(RuntimeError, err_msg_two_outputs):
                            fn(a, b)
                    else:
                        # Are the computed gradients correct ?
                        if inplace and output_is_a_view:
                            with warnings.catch_warnings(record=True) as w:
                                if fn_id == "view_of_temp":
                                    # This will be fixed after the deprecation cycle and the warning becomes
                                    # an error.
                                    with self.assertRaisesRegex(RuntimeError,
                                                                "a view of a leaf Variable that requires grad "
                                                                "is being used in an in-place operation."):
                                        gradcheck(fn, (a, b), check_batched_grad=False)
                                else:
                                    # This works but the custom backward is not called (or called with partial)
                                    # gradients as tested below
                                    gradcheck(fn, (a, b), check_batched_grad=False)
                            self.assertTrue(len(w) > 0)
                        else:
                            gradcheck(fn, (a, b), check_batched_grad=False)

                        # Was the custom backward called properly
                        bw_called[0] = 0
                        ga_nz[0] = True  # For the case where the backward is called
                        with warnings.catch_warnings(record=True) as w:
                            if inplace and output_is_a_view and fn_id != "one_output":
                                with self.assertRaisesRegex(RuntimeError,
                                                            "a view of a leaf Variable that requires grad "
                                                            "is being used in an in-place operation."):
                                    fn(a, b).backward()
                            else:
                                fn(a, b).backward()

                        expected_called = 1
                        expected_ga_nz = True
                        expected_warning = False

                        if output_is_a_view and inplace:
                            expected_called = 0
                            expected_warning = True

                        self.assertTrue(bw_called[0] == expected_called)
                        self.assertTrue(ga_nz[0] == expected_ga_nz)
                        self.assertTrue((len(w) == 1) == expected_warning)

    def test_autograd_simple_views_python(self):
        self._do_test_autograd_simple_views_python(torch.double)
        self._do_test_autograd_simple_views_python(torch.cdouble)

    def test_autograd_complex_views_python(self):
        # This is not necessarily the absolute correct behavior, but this is the current
        # one. This test is here to make sure that any change to this behavior is detected
        # and not silent. The TODOs below mark the places with unexpected behavior.
        # Note that any change in these test will be BC-breaking and should be done carefully.

        # This checks that multiples views in the forward are properly traced and how they
        # behave with respect to inplace operations.

        # This indicator is used to track how many times the backward function was called
        bw_called = [0]

        class ComplexView(Function):
            @staticmethod
            def forward(ctx, a, idx):
                res = a.narrow(0, idx, 1)
                res = a.select(0, idx)
                ctx.save_for_backward(a)
                ctx.idx = idx
                return res

            @staticmethod
            def backward(ctx, grad):
                bw_called[0] += 1
                a, = ctx.saved_tensors
                res = torch.zeros_like(a)
                res.select(0, ctx.idx).copy_(grad)
                return res, None

        a = torch.ones(2, requires_grad=True)
        idx = 1

        bw_called[0] = 0
        out = ComplexView.apply(a.clone(), idx)
        out.sum().backward()
        self.assertTrue(bw_called[0] == 1)

        out = ComplexView.apply(a.clone(), idx)
        with warnings.catch_warnings(record=True) as w:
            out += 1
        self.assertEqual(len(w), 1)

    def test_autograd_inplace_views_python(self):
        # This is not necessarily the absolute correct behavior, but this is the current
        # one. This test is here to make sure that any change to this behavior is detected
        # and not silent. The TODOs below mark the places with unexpected behavior.
        # Note that any change in these test will be BC-breaking and should be done carefully.

        # This test checks custom autograd.Function that perform inplace operations

        bw_called = [0]

        # I) Single output
        class MyAdder(Function):
            @staticmethod
            def forward(ctx, a, b):
                a.add_(b)
                ctx.mark_dirty(a)
                return a

            @staticmethod
            def backward(ctx, grad):
                bw_called[0] += 1
                return grad, grad


        a = torch.ones(2, requires_grad=True)
        b = torch.ones(2, requires_grad=True)

        # No extra inplace
        c = MyAdder.apply(a.clone(), b)
        c.sum().backward()
        self.assertTrue(bw_called[0] == 1)

        # With extra inplace on the output
        bw_called[0] = 0
        c = MyAdder.apply(a.clone(), b)
        c += 2
        c.sum().backward()
        self.assertTrue(bw_called[0] == 1)

        # The input is a view
        bw_called[0] = 0
        c = MyAdder.apply(a.clone().view_as(a), b)
        c.sum().backward()
        self.assertTrue(bw_called[0] == 1)

        # Should not give non-inputs to mark_dirty
        class MyAdderBad(Function):
            @staticmethod
            def forward(ctx, a, b):
                c = 3 * a
                c.add_(b)
                ctx.mark_dirty(c)
                return c

            @staticmethod
            def backward(ctx, grad):
                bw_called[0] += 1
                grad = 3 * grad
                return grad, grad

        a = torch.ones(2, requires_grad=True)
        b = torch.ones(2, requires_grad=True)

        with warnings.catch_warnings(record=True) as w:
            MyAdderBad.apply(a.clone(), b)
        self.assertEqual(len(w), 1)

        # II) Multiple outputs
        class MyBadAdder(Function):
            @staticmethod
            def forward(ctx, a, b):
                a.add_(b)
                ctx.mark_dirty(a)
                return a, a + b

            @staticmethod
            def backward(ctx, ga, gab):
                bw_called[0] += 1
                return ga + gab, ga + gab

        # No extra inplace
        bw_called[0] = 0
        c, d = MyBadAdder.apply(a.clone(), b)
        (c * d).sum().backward()
        self.assertTrue(bw_called[0] == 1)

        # With extra inplace on the output
        bw_called[0] = 0
        c, d = MyBadAdder.apply(a.clone(), b)
        c += 2
        (c * d).sum().backward()
        self.assertTrue(bw_called[0] == 1)

        # The input is a view
        inplace_on_view_err = "your Function modifies inplace an input that is a view of another Tensor"
        with self.assertRaisesRegex(RuntimeError, inplace_on_view_err):
            c, d = MyBadAdder.apply(a.clone().view_as(a), b)

        # III) Inplace + other op
        class MyOutPlaceAdder(Function):
            @staticmethod
            def forward(ctx, a, b):
                a.add_(b)
                ctx.mark_dirty(a)
                return a.clone(), a + b

            @staticmethod
            def backward(ctx, ga, gab):
                bw_called[0] += 1
                return ga + gab, ga + 2 * gab

        # We don't reuse the input
        def fn(a, b):
            orig_a = a.clone().view_as(a)
            c, d = MyOutPlaceAdder.apply(orig_a, b)
            return (c * d).sum()

        bad_mark_dirty_err = "Some elements marked as dirty during the forward method were not returned as output."
        with self.assertRaisesRegex(RuntimeError, bad_mark_dirty_err):
            fn(a, b)

    def test_named_tensor_for_complex_views(self):
        names = ["batch", "height", "width", "complex"]
        z = torch.ones((5, 12, 14, 2), requires_grad=True)
        z_named = z.refine_names(*names)
        z_complex = torch.view_as_complex(z_named.rename(None)).refine_names(*names[:-1])
        z_complex.sum().backward()
        self.assertEqual(z.grad, torch.view_as_real(torch.ones_like(z_complex).rename(None)))

    def test_custom_function_return_view_in_nograd(self):
        class Alias(Function):
            @staticmethod
            def forward(ctx, x):
                return x[:]

            @staticmethod
            def backward(ctx, gx):
                return gx

        inp = torch.rand(2, requires_grad=True)

        with torch.no_grad():
            output = Alias.apply(inp)

        with torch.no_grad():
            expected_output = inp[:]

        # Calling the custom function should operate as if we called an equivalent op
        self.assertEqual(output.requires_grad, expected_output.requires_grad)

        # Check that in-place modification on view throws
        leaf_grad_err = "A view was created in no_grad mode and is being modified inplace"
        with self.assertRaisesRegex(RuntimeError, leaf_grad_err):
            output.zero_()

    def test_grad_mode_restored_reentrant(self):
        class MyFunction(Function):
            @staticmethod
            def forward(ctx, inp):
                return inp.clone()

            @staticmethod
            def backward(ctx, go):
                original = torch._C.is_grad_enabled()
                with torch.enable_grad():
                    self.assertTrue(torch._C.is_grad_enabled())
                    foo = torch.rand(go.size(), requires_grad=True)
                    grad, = torch.autograd.grad(
                        foo ** 3, foo, grad_outputs=go
                    )
                    self.assertTrue(torch._C.is_grad_enabled())
                self.assertTrue(torch._C.is_grad_enabled() == original)
                return grad

        inp = torch.rand(3, requires_grad=True)

        # Case where original==False
        MyFunction.apply(inp).sum().backward()
        # Case where original==True
        MyFunction.apply(inp).sum().backward(create_graph=True)

    def test_power_function(self):
        a = torch.tensor([0., 0., 0.])
        b = torch.tensor([-1., 0., 1.], requires_grad=True)
        c = torch.sum(a**b)
        c.backward()
        self.assertEqual(b.grad, torch.tensor([-inf, 0., 0.]))

        s = 0
        b = torch.tensor([-1., 0., 1.], requires_grad=True)
        c = torch.sum(s**b)
        c.backward()
        self.assertEqual(b.grad, torch.tensor([-inf, 0., 0.]))

    def test_nansum_with_nans(self):
        a = torch.randn(2, 2, 2, 2)
        with torch.no_grad():
            a[a < 0.2] = float('nan')
        a.requires_grad = True

        # No args
        gradcheck(lambda x: x.nansum(), a)
        gradgradcheck(lambda x: x.nansum(), a)

        # Single dim
        gradcheck(lambda x: x.nansum((0)), a)
        gradgradcheck(lambda x: x.nansum((0)), a)

        # Multi dim
        gradcheck(lambda x: x.nansum((0, 2)), a)
        gradgradcheck(lambda x: x.nansum((0, 2)), a)

        gradcheck(lambda x: x.nansum((0, -1)), a)
        gradgradcheck(lambda x: x.nansum((0, -1)), a)

        # With keep-dim
        gradcheck(lambda x: x.nansum((0, -1), True), a)
        gradgradcheck(lambda x: x.nansum((0, -1), True), a)

    def test_nansum_dtype(self):
        inp = torch.randn(2, 2, 2, 2)
        with torch.no_grad():
            inp[inp < 0.2] = float('nan')

        def test(inp, inp_dtype, out_dtype):
            with torch.no_grad():
                a = inp.to(inp_dtype)
            a.requires_grad = True
            b = torch.sum(a, dtype=out_dtype)
            b.backward()
            self.assertEqual(a.dtype, a.grad.dtype)

        test(inp, torch.float, torch.double)
        test(inp, torch.double, torch.float)

    def test_nan_to_num(self):
        a = torch.randn(3, 3, 3, 3)
        with torch.no_grad():
            a[torch.rand_like(a) < 0.2] = float('nan')
            a[torch.rand_like(a) < 0.2] = float('inf')
            a[torch.rand_like(a) < 0.2] = -float('inf')

        a.requires_grad = True

        gradcheck(lambda x: x.nan_to_num(), a)
        gradgradcheck(lambda x: x.nan_to_num(), a)

        gradcheck(lambda x: x.nan_to_num(nan=1.2), a)
        gradgradcheck(lambda x: x.nan_to_num(nan=1.2), a)

        gradcheck(lambda x: x.nan_to_num(nan=1.2, posinf=2.0), a)
        gradgradcheck(lambda x: x.nan_to_num(nan=1.2, posinf=2.0), a)

        gradcheck(lambda x: x.nan_to_num(nan=1.2, posinf=2.0, neginf=-2.0), a)
        gradgradcheck(lambda x: x.nan_to_num(nan=1.2, posinf=2.0, neginf=-2.0), a)

        gradcheck(lambda x: x.nan_to_num(posinf=2.0, neginf=-2.0), a)
        gradgradcheck(lambda x: x.nan_to_num(posinf=2.0, neginf=-2.0), a)

        gradcheck(lambda x: x.nan_to_num(neginf=-2.0), a)
        gradgradcheck(lambda x: x.nan_to_num(neginf=-2.0), a)

    def test_custom_function_error(self):
        class BadFw(Function):
            @staticmethod
            def backward(ctx, foo):
                return foo

        class BadBw(Function):
            @staticmethod
            def forward(ctx, foo):
                return foo.clone()

        inp = torch.rand(1, requires_grad=True)
        with self.assertRaisesRegex(NotImplementedError, "must implement the forward"):
            BadFw.apply(inp)

        with self.assertRaisesRegex(RuntimeError, "must implement the backward"):
            BadBw.apply(inp).sum().backward()

    def test_custom_function_local_inplace(self):
        class MyFn(torch.autograd.Function):
            @staticmethod
            def forward(ctx, inp, inplace):
                view = inp.clone()[:3]
                if inplace:
                    view += 2
                return view

            @staticmethod
            def backward(ctx, grad):
                return grad, None

        base = torch.rand(10, requires_grad=True)

        foo = MyFn.apply(base, False)
        self.assertEqual(foo.grad_fn.__class__.__name__, "MyFnBackward")

        foo = MyFn.apply(base, True)
        self.assertEqual(foo.grad_fn.__class__.__name__, "MyFnBackward")

    def test_integer_outputs(self):
        inp = torch.rand(4, requires_grad=True)

        out = inp.argmax()
        self.assertFalse(out.dtype.is_floating_point)
        self.assertFalse(out.requires_grad)

        out = inp.argmin()
        self.assertFalse(out.dtype.is_floating_point)
        self.assertFalse(out.requires_grad)

        out = inp.argsort()
        self.assertFalse(out.dtype.is_floating_point)
        self.assertFalse(out.requires_grad)

        val = torch.rand((), requires_grad=True)

        out = torch.searchsorted(inp, val)
        self.assertFalse(out.dtype.is_floating_point)
        self.assertFalse(out.requires_grad)

        bins = torch.linspace(0, 1.0, steps=100, requires_grad=True)
        vals = torch.rand(5, 5, requires_grad=True)
        out = torch.bucketize(vals, bins)
        self.assertFalse(out.dtype.is_floating_point)
        self.assertFalse(out.requires_grad)

        val = torch.empty(5).requires_grad_()
        out = val.count_nonzero()
        self.assertFalse(out.requires_grad)

        def assert_only_first_requires_grad(res):
            if not isinstance(res, tuple):
                res = (res,)
            self.assertTrue(res[0].requires_grad)
            for out in res[1:]:
                if out is not None:
                    self.assertFalse(out.requires_grad)

        for sort in [True, False]:
            for return_inverse in [True, False]:
                for return_counts in [True, False]:
                    res = torch.unique(inp, sorted=sort, return_inverse=return_inverse,
                                       return_counts=return_counts)
                    assert_only_first_requires_grad(res)

                    res = torch.unique(inp, sorted=sort, return_inverse=return_inverse,
                                       return_counts=return_counts, dim=0)
                    assert_only_first_requires_grad(res)

                    res = torch.unique_consecutive(inp, return_inverse=return_inverse,
                                                   return_counts=return_counts)
                    assert_only_first_requires_grad(res)

                    res = torch.unique_consecutive(inp, return_inverse=return_inverse,
                                                   return_counts=return_counts, dim=0)
                    assert_only_first_requires_grad(res)

                    # Here we test the internal functions to make sure all of them are
                    # covered on top of the public API
                    res = torch._unique(inp, sorted=sort, return_inverse=return_inverse)
                    assert_only_first_requires_grad(res)

                    # This looks public but is actually manually deleted from the
                    # torch namespace in torch/functional.py
                    res = torch._VF.unique_dim(inp, dim=0, sorted=sort, return_inverse=return_inverse,
                                               return_counts=return_counts)
                    assert_only_first_requires_grad(res)

                    # We don't test `unique_dim_consecutive` here.
                    # It looks public but the python binding is actually manually disabled in
                    # tools/autograd/gen_python_functions.py

                    res = torch._unique2(inp, sorted=sort, return_inverse=return_inverse,
                                         return_counts=return_counts)
                    assert_only_first_requires_grad(res)


def index_perm_variable(shape, max_indices):
    if not isinstance(shape, tuple):
        shape = (shape,)

    index = torch.randperm(max_indices).narrow(0, 0, reduce(mul, shape)).view(shape)
    return index

def bernoulli_scalar():
    return torch.tensor(0, dtype=torch.uint8).bernoulli_()


def gradgradcheck_method_precision_override(test_name):
    # these are just empirical observations, we should improve
    gradgradcheck_precision_override = {
        'test_norm': {'atol': 2e-2, 'rtol': 1e-2},
        'test_norm_1_5': {'atol': 1.5e-2, 'rtol': 1e-2},
        'test_norm_3': {'atol': 5e-2, 'rtol': 1e-2},
        'test_dist': {'atol': 5e-2, 'rtol': 1e-2},
        'test_dist_4': {'atol': 8e-2, 'rtol': 1e-2},
    }
    non_broadcasted_test_name = test_name.split("_broadcast")[0]
    override = gradgradcheck_precision_override.get(non_broadcasted_test_name)
    if override:
        if 'broadcast_lhs' in test_name or 'broadcast_rhs' in test_name:
            # errors accumulated across 1 dimension
            override = {'atol': override['atol'] * S, 'rtol': override['atol'] * S}
        elif 'broadcast_all' in test_name:
            # errors accumulated across multiple dimensions
            override = {'atol': override['atol'] * S * S, 'rtol': override['atol'] * S * S}
    return override

def run_grad_and_gradgrad_checks(test_case, name, test_name, apply_method, output_variable,
                                 input_variables, run_gradgradcheck=True, check_batched_grad=True):
    test_case.assertTrue(gradcheck(apply_method, input_variables, eps=1e-6, atol=PRECISION,
                                   check_batched_grad=check_batched_grad))
    if name in EXCLUDE_GRADGRADCHECK or test_name in EXCLUDE_GRADGRADCHECK_BY_TEST_NAME:
        return
    gradgradcheck_precision_override = gradgradcheck_method_precision_override(test_name)
    if gradgradcheck_precision_override is not None:
        atol = gradgradcheck_precision_override['atol']
        rtol = gradgradcheck_precision_override['rtol']
        test_case.assertTrue(gradgradcheck(apply_method, input_variables, None, atol=atol, rtol=rtol,
                                           gen_non_contig_grad_outputs=True,
                                           check_batched_grad=check_batched_grad))
    else:
        test_case.assertTrue(gradgradcheck(apply_method, input_variables,
                                           gen_non_contig_grad_outputs=True,
                                           check_batched_grad=check_batched_grad))


def run_functional_checks(test_case, test_name, name, apply_fn, run_grad_checks,
                          f_args_variable, f_args_tensor):
    output_variable = apply_fn(*f_args_variable)

    if run_grad_checks:
        run_grad_and_gradgrad_checks(test_case, name, test_name, apply_fn,
                                     output_variable, f_args_variable)

    self_variable = f_args_variable[0]
    if isinstance(output_variable, torch.Tensor) and output_variable.requires_grad and self_variable is not None:
        output_variable.backward(randn_like(output_variable))
        test_case.assertEqualTypeString(self_variable, self_variable.grad)
        test_case.assertEqual(self_variable.size(), self_variable.grad.size())

# this list corresponds to ops which have separate tests defined for complex dtypes in
# common_methods_invocations.py
# test for these ops with 'complex' in variant should only run for complex and
# the tests for these ops which do not have 'complex' in variant should not run for complex
# and only run for floating point

separate_complex_tests = ['view_as_real', 'real', 'imag', 'div', 'pow', 'rsqrt', '__rdiv__', 'add', 'sub']

# NOTE: Some non-holomorphic are separately tested in TestAutogradComplex until gradcheck works properly
# for non-holomorphic functions

complex_list_filter = []

# TODO: Add back 'sgn' to complex_list; removed because of Windows test failure with 11.2
# See: https://github.com/pytorch/pytorch/issues/51980
if _get_torch_cuda_version() != (11, 2):
    complex_list_filter.append('sgn')

# allow list for complex
complex_list = ['t', 'view', 'reshape', 'reshape_as', 'view_as', 'roll', 'clone',
                'repeat', 'expand', 'rot90', 'transpose',
                'permute', 'squeeze', 'unsqueeze', 'resize', 'resize_as', 'tril', 'triu',
                'chunk', 'split', 'split_with_sizes', 'repeat', 'expand', 'zero_',
<<<<<<< HEAD
                'eq_', 'ne_', 'add', '__radd__', 'sum', 'conj', 'sin', 'cos', 'mul', 'sinh',
                'cosh', '__rmul__', 'sgn', 'abs', 'dot', 'vdot', 'tensor_split', 'matmul',
                'bmm', 'mv', 'ger', 'diagonal', 'atan', 'angle', 'tanh', 'fill_', 'sub',
                'exp', 'mean', 'inverse', 'triangular_solve', 'solve', 'addcmul',
                'addcdiv', 'cumsum', 'cumprod', 'prod'] + separate_complex_tests
=======
                'eq_', 'ne_', 'add', '__radd__', 'sum', 'conj', 'mul',
                '__rmul__', 'abs', 'dot', 'vdot', 'tensor_split', 'matmul',
                'bmm', 'mv', 'ger', 'diagonal', 'fill_', 'sub',
                'mean', 'inverse', 'solve', 'addcmul',
                'addcdiv', 'linalg.tensorinv', 'matrix_exp', 'qr',
                'narrow', 'swapaxes', 'swapdims', 'tensor_split', 'tile',
                'baddbmm', 'addbmm', 'addmv'] + complex_list_filter + separate_complex_tests

# deny list for batched grad computation
EXCLUDE_BATCHED_GRAD_TESTS = set([
    'test_unfold_scalar',
    'test_unfold_scalar_neg0',
    'test_to_sparse',
])
>>>>>>> 3236efa4

def add_test(
        name,
        self_size,
        args,
        variant_name='',
        check_ad=(),  # only used in test_jit
        dim_args_idx=(),
        skipTestIf=(),
        output_process_fn=lambda x: x,
        kwargs=None):
    kwargs = kwargs if kwargs else {}
    basic_test_name = 'test_' + name
    if variant_name != '':
        basic_test_name += '_' + variant_name

    if name in separate_complex_tests and 'complex' in variant_name:
        run_only_complex = True
    else:
        run_only_complex = False

    for dtype in [torch.double, torch.cdouble]:
        for dim_perm in product([-1, 1], repeat=len(dim_args_idx)):
            test_name = basic_test_name
            new_args = [arg * dim_perm[dim_args_idx.index(i)] if i in dim_args_idx else arg for i, arg in enumerate(args)]
            test_name = basic_test_name + ''.join('_neg' + str(i) for i, idx in enumerate(dim_perm) if idx < 0)

            if dtype.is_complex:
                # TODO: remove this. this is temporary while we ramp up the complex support.
                if name in complex_list:
                    if name in separate_complex_tests and 'complex' not in variant_name:
                        continue
                    if not run_only_complex:
                        test_name = test_name + '_complex'
                else:
                    continue
            elif run_only_complex:
                continue

            new_args = tuple(new_args)

            # for-loop bodies don't define scopes, so we have to save the variables
            # we want to close over in some way
            def do_test(self, device, dtype=dtype, name=name, self_size=self_size, args=new_args, test_name=test_name,
                        output_process_fn=output_process_fn):
                def check(name):
                    is_magic_method = name[:2] == '__' and name[-2:] == '__'
                    is_inplace = name[-1] == "_" and not is_magic_method
                    self_variable = create_input((self_size,), dtype=dtype, device=device)[0][0]
                    # FixMe: run grad checks on inplace self
                    if is_inplace:
                        self_variable.requires_grad = False
                    # need to record this because methods can change the size (e.g. unsqueeze)
                    args_variable, kwargs_variable = create_input(args, requires_grad=not is_inplace,
                                                                  call_kwargs=kwargs, dtype=dtype, device=device)
                    self_tensor = deepcopy(self_variable)
                    args_tensor = deepcopy(unpack_variables(args_variable))
                    if not exclude_tensor_method(name, test_name):
                        output_variable = getattr(self_variable, name)(*args_variable, **kwargs_variable)
                        output_tensor = getattr(self_tensor, name)(*args_tensor, **kwargs_variable)
                        if not isinstance(output_tensor, torch.Tensor) and not isinstance(output_tensor, tuple):
                            if dtype.is_complex:
                                output_tensor = torch.tensor((output_tensor, ), dtype=torch.cfloat, device=device)
                            else:
                                output_tensor = torch.tensor((output_tensor, ), dtype=torch.float, device=device)
                        self.assertEqual(unpack_variables(output_variable), output_tensor)
                        # TODO: check that both have changed after adding all inplace ops

                        def fn(*inputs):
                            output = getattr(inputs[0], name)(*inputs[1:], **kwargs)
                            return output_process_fn(output)

                        if not is_inplace and name not in EXCLUDE_GRADCHECK:
                            check_batched_grad = test_name not in EXCLUDE_BATCHED_GRAD_TESTS
                            run_grad_and_gradgrad_checks(self, name, test_name, fn,
                                                         output_variable, (self_variable,) + args_variable,
                                                         check_batched_grad=check_batched_grad)

                    # functional interface tests
                    torch_fn = getattr_qualified(torch, name)
                    if torch_fn is not None and name not in EXCLUDE_FUNCTIONAL:
                        def fn(*inputs):
                            output = torch_fn(*inputs, **kwargs)
                            return output_process_fn(output)

                        f_args_variable = (self_variable,) + args_variable
                        f_args_tensor = (self_tensor,) + args_tensor
                        # could run the gradchecks again, but skip since we did it for the methods above.
                        run_gradcheck = exclude_tensor_method(name, test_name) and not is_inplace and name not in EXCLUDE_GRADCHECK
                        run_functional_checks(self, test_name, name, fn,
                                              run_gradcheck, f_args_variable, f_args_tensor)

                    # check for correct type of input and input.grad
                    if not is_inplace:
                        self_variable = create_input((self_size,), requires_grad=True, dtype=dtype)[0][0]
                        args_variable, kwargs_variable = create_input(args, requires_grad=False, call_kwargs=kwargs, dtype=dtype)
                        if hasattr(self_variable, name):
                            attribute_result = getattr(self_variable, name)
                            if callable(attribute_result):
                                output_variable = attribute_result(*args_variable, **kwargs_variable)
                            else:
                                self.assertTrue(len(args_variable) == 0)
                                self.assertTrue(len(kwargs_variable) == 0)
                                output_variable = attribute_result
                        else:
                            self_and_args_variable = (self_variable,) + args_variable
                            output_variable = torch_fn(*self_and_args_variable, **kwargs_variable)
                        if isinstance(output_variable, torch.autograd.Variable):
                            if output_variable.is_sparse:
                                rand = randn_like(output_variable.to_dense()).to_sparse()
                            else:
                                rand = randn_like(output_variable)
                            output_variable.backward(rand)
                            self.assertTrue(type(self_variable) == type(self_variable.grad))
                            self.assertTrue(self_variable.size() == self_variable.grad.size())

                        # compare grads to inplace grads
                        inplace_name = name + '_'
                        # can't broadcast inplace to left hand side
                        skip_inplace = ('broadcast_lhs' in test_name or
                                        'broadcast_all' in test_name or
                                        'atanh' in test_name or
                                        'acosh' in test_name or
                                        'asinh' in test_name or
                                        'abs_complex' in test_name or
                                        'abs_scalar_complex' in test_name)
                        if hasattr(torch.ones(1), inplace_name) and not skip_inplace:
                            output_variable = getattr(self_variable, name)(*args_variable, **kwargs_variable)
                            if not isinstance(output_variable, tuple):
                                output_variable = (output_variable,)
                            inplace_self_variable = deepcopy(self_variable)
                            inplace_self_variable_copy = tuple(i.clone() if isinstance(i, torch.Tensor) else i
                                                               for i in (inplace_self_variable,))
                            inplace_args_variable = deepcopy(args_variable)
                            inplace_args_variable_copy = tuple(i.clone() if isinstance(i, torch.Tensor) else i
                                                               for i in inplace_args_variable)

                            inplace_output_variable = (
                                getattr(inplace_self_variable_copy[0], inplace_name)(*inplace_args_variable_copy,
                                                                                     **kwargs_variable))
                            if not isinstance(inplace_output_variable, tuple):
                                inplace_output_variable = (inplace_output_variable,)
                            self.assertEqual(inplace_output_variable, output_variable)
                            # Check that gradient is the same
                            for inp_i, i in zip((inplace_self_variable,) + inplace_args_variable,
                                                (self_variable,) + args_variable):
                                if not isinstance(inp_i, torch.Tensor):
                                    assert not isinstance(i, torch.Tensor)
                                    continue
                                if inp_i.grad is not None:
                                    with torch.no_grad():
                                        inp_i.grad.zero_()
                                if i.grad is not None:
                                    with torch.no_grad():
                                        i.grad.zero_()
                            for i_o, o in zip(inplace_output_variable, output_variable):
                                if dtype.is_complex:
                                    grad = randn_like(i_o).to(torch.cdouble)
                                else:
                                    grad = randn_like(i_o).double()
                                i_o.backward(grad)
                                o.backward(grad)
                            for inp_i, i in zip((inplace_self_variable,) + inplace_args_variable,
                                                (self_variable,) + args_variable):
                                if not isinstance(inp_i, torch.Tensor):
                                    continue
                                self.assertEqual(inp_i.grad, i.grad)

                check(name)
                inplace_name = name + '_'
                # can't broadcast inplace to left hand side
                broadcast_skip_inplace = 'broadcast_lhs' in test_name or 'broadcast_all' in test_name
                # skip C -> R inplace tests
                skip_c_to_r_inplace = 'abs_complex' in test_name or 'abs_scalar_complex' in test_name
                skip_inplace = broadcast_skip_inplace or skip_c_to_r_inplace
                if hasattr(torch.ones(1), inplace_name) and not skip_inplace:
                    check(inplace_name)

            assert not hasattr(TestAutograd, test_name), 'Two tests have the same name: ' + test_name

            for skip in skipTestIf:
                do_test = skip(do_test)

            setattr(TestAutogradDeviceType, test_name, do_test)

class TestAutogradComplex(TestCase):
    def test_view_func_for_complex_views(self):
        # case 1: both parent and child have view_func
        x = torch.randn(2, 2, 2, dtype=torch.double, requires_grad=True)
        y = x.detach().requires_grad_(True)

        x0 = x.clone()
        x1 = torch.view_as_complex(x0)
        x2 = torch.view_as_real(x1)
        x2.mul_(2)
        x2.sum().backward()

        y0 = y.clone()
        y0.mul_(2)
        y0.sum().backward()

        self.assertEqual(x.grad, y.grad)

        # case 2: parent has view_func but child does not
        x = torch.randn(2, 2, 2, dtype=torch.double, requires_grad=True)
        y = x.detach().requires_grad_(True)

        def fn(a):
            b = a.clone()
            b1 = torch.view_as_complex(b)
            b2 = b1.reshape(b1.numel())
            return b2

        x0 = fn(x)
        x0.mul_(2)
        x0.sum().backward()

        y0 = fn(y)
        y1 = y0.mul(2)
        y1.sum().backward()

        self.assertEqual(x.grad, y.grad)

        # case 3: parent does not have a view_func but child does
        x = torch.randn(10, dtype=torch.cdouble, requires_grad=True)
        y = x.detach().requires_grad_(True)

        def fn(a, dim0_size=5):
            b = a.clone()
            b1 = b.reshape(dim0_size, 2)
            b2 = torch.view_as_real(b1)
            return b2

        x0 = fn(x)
        x0.mul_(2)
        x0.sum().backward()

        y0 = fn(y)
        y1 = y0.mul(2)
        y1.sum().backward()

        self.assertEqual(x.grad, y.grad)

    def test_view_with_multi_output(self):
        x = torch.randn(2, 2, 2, dtype=torch.double)

        x1 = torch.view_as_complex(x)
        # Taking an invalid view should always be allowed as long as it is not
        # modified inplace
        res = x1.unbind(0)

        with self.assertRaisesRegex(RuntimeError, "output of a function that returns multiple views"):
            res[0] += torch.rand(2, requires_grad=True)

        x.requires_grad_(True)
        x1 = torch.view_as_complex(x)
        # Taking an invalid view should always be allowed as long as it is not
        # modified inplace
        res = x1.unbind(0)

        with self.assertRaisesRegex(RuntimeError, "output of a function that returns multiple views"):
            res[0] += torch.rand(2, requires_grad=True)

    def as_identity(self):
        # view_as_real and view_as_complex behavior should be like an identity
        def func(z):
            z_ = torch.view_as_complex(z)
            z_select = torch.select(z_, z_.dim() - 1, 0)
            z_select_real = torch.view_as_real(z_select)
            return z_select_real.sum()

        z = torch.randn(10, 2, 2, dtype=torch.double, requires_grad=True)
        gradcheck(func, [z])
        func(z).backward()

        z1 = z.clone().detach().requires_grad_(True)
        torch.select(z1, z1.dim() - 2, 0).sum().backward()

        self.assertEqual(z.grad, z1.grad)

class TestAutogradFunctional(TestCase):
    def _assert_same_struct(self, res, base):
        # base and res should be Tensors or tuple of Tensors with the same size
        if isinstance(base, torch.Tensor):
            self.assertTrue(isinstance(res, torch.Tensor))
            self.assertEqual(base.size(), res.size())
        elif isinstance(base, tuple):
            self.assertTrue(isinstance(res, tuple))
            self.assertEqual(len(base), len(res))
            for el_base, el_res in zip(base, res):
                self.assertTrue(isinstance(el_base, torch.Tensor))
                self.assertTrue(isinstance(el_res, torch.Tensor))
                self.assertEqual(el_base.size(), el_res.size())
        else:
            # Wrong base
            raise RuntimeError("The base given to `_assert_same_struct` doesn't have"
                               " the right structure.")

    def _assert_interleaved_struct(self, res, base1, base2):
        # base1 and base2 can be Tensors or tuples of Tensors.
        # If they are tuples, res should be a tuple as well.
        # The indexing works as follows for base1, base2 being
        # - tuple, tuple: res[i][j][k][l] = (base1[i][k], base2[j][l])
        # - tuple, Tensor: res[i][k][l] = (base1[i][k], base2[l])
        # - Tensor, tuple: res[i][j][l] = (base1[i], base2[j][l])
        # - Tensor, Tensor: res[k][l] = (base1[k], base2[l])
        if isinstance(base1, torch.Tensor) and isinstance(base2, torch.Tensor):
            self.assertTrue(isinstance(res, torch.Tensor))
            self.assertEqual(res.size(), base1.size() + base2.size())
        elif isinstance(base1, tuple) and isinstance(base2, torch.Tensor):
            self.assertTrue(isinstance(res, tuple))
            self.assertEqual(len(res), len(base1))
            for el_res, el_base1 in zip(res, base1):
                self.assertTrue(isinstance(el_res, torch.Tensor))
                self.assertTrue(isinstance(el_base1, torch.Tensor))
                self.assertEqual(el_res.size(), el_base1.size() + base2.size())
        elif isinstance(base1, torch.Tensor) and isinstance(base2, tuple):
            self.assertTrue(isinstance(res, tuple))
            self.assertEqual(len(res), len(base2))
            for el_res, el_base2 in zip(res, base2):
                self.assertTrue(isinstance(el_res, torch.Tensor))
                self.assertTrue(isinstance(el_base2, torch.Tensor))
                self.assertEqual(el_res.size(), base1.size() + el_base2.size())
        elif isinstance(base1, tuple) and isinstance(base2, tuple):
            self.assertTrue(isinstance(res, tuple))
            self.assertEqual(len(res), len(base1))
            for el_res, el_base1 in zip(res, base1):
                self.assertTrue(isinstance(el_res, tuple))
                self.assertEqual(len(res), len(base2))
                for el_el_res, el_base2 in zip(el_res, base2):
                    self.assertTrue(isinstance(el_el_res, torch.Tensor))
                    self.assertTrue(isinstance(el_base2, torch.Tensor))
                    self.assertEqual(el_el_res.size(), el_base1.size() + el_base2.size())
        else:
            # Wrong bases
            raise RuntimeError("The bases given to `_assert_interleaved_struct` don't have"
                               " the right structure.")

    def test_vjp_err_check(self):
        def foo(a):
            return 3 * a.narrow(0, 0, 3)

        def bar(a):
            return 3 * a.narrow(0, 0, 3), "bar"

        inp = torch.rand(4)
        v = torch.ones(3)
        with self.assertRaisesRegex(TypeError, "The inputs given to vjp must be either a Tensor"):
            res = autogradF.vjp(foo, (inp, 2), v)

        with self.assertRaisesRegex(TypeError, "The outputs of the user-provided function given to vjp must"):
            res = autogradF.vjp(bar, inp, v)

        with self.assertRaisesRegex(RuntimeError, "The vector v can only be None if the user-provided function returns"):
            res = autogradF.vjp(foo, inp)

        with self.assertRaisesRegex(RuntimeError, "The given v should contain a single Tensor."):
            res = autogradF.vjp(foo, inp, (torch.ones_like(inp), torch.ones_like(inp)))

        with self.assertRaisesRegex(RuntimeError, "v has invalid size: should be torch.Size"):
            res = autogradF.vjp(foo, inp, v[:2])

        res = autogradF.vjp(foo, inp, v)[1]
        self._assert_same_struct(res, inp)

    def test_vjp_err_check_strict(self):
        def foo(a):
            return a.detach()

        def bar(a):
            # Make a non-leaf Tensor that requires_grad but that is not connected to the input
            return a.long().float().requires_grad_().clone()

        inp = torch.rand(4)
        v = torch.rand(4)
        with self.assertRaisesRegex(RuntimeError, "Output 0 of the user-provided function does not require gradients."):
            res = autogradF.vjp(foo, inp, v, strict=True)
        res = autogradF.vjp(foo, inp, v, strict=False)
        self._assert_same_struct(res[1], inp)
        self.assertEqual(res[1].abs().sum(), 0.)

        with self.assertRaisesRegex(RuntimeError, "The output of the user-provided function is independent of input 0"):
            res = autogradF.vjp(bar, inp, v, strict=True)
        res = autogradF.vjp(bar, inp, v, strict=False)
        self._assert_same_struct(res[1], inp)
        self.assertEqual(res[1].abs().sum(), 0.)

        # The Jacobian does not depend on the input
        def foo(a):
            return a.clone()

        inp.requires_grad_()
        with self.assertRaisesRegex(RuntimeError, "jacobian of the user-provided function is independent of input 0."):
            res = autogradF.vjp(foo, inp, v, create_graph=True, strict=True)
        res = autogradF.vjp(foo, inp, v, create_graph=True, strict=False)
        self._assert_same_struct(res[1], inp)
        self.assertEqual(res[1], v)

    def test_vjp_output(self):
        def reducer(x):
            return x.sum(dim=1)
        inputs = torch.rand(4, 4)
        v = torch.ones(4)
        res = autogradF.vjp(reducer, inputs, v)
        self._assert_same_struct(res[1], inputs)
        self.assertIsNone(res[0].grad_fn)
        self.assertIsNone(res[1].grad_fn)

        def adder(x, y):
            return 2 * x + 3 * y

        inputs = (torch.rand(2), torch.rand(2))
        v = torch.ones(2)
        out, vjp_val = autogradF.vjp(adder, inputs, v)
        self._assert_same_struct(vjp_val, inputs)
        self.assertIsNone(out.grad_fn)
        self.assertIsNone(vjp_val[0].grad_fn)
        self.assertIsNone(vjp_val[1].grad_fn)

        def adder(x, y):
            return 2 * x + 3 * y, x + y

        inputs = (torch.rand(2), torch.rand(2))
        v = (torch.tensor([1., 0.]), torch.tensor([1., 0.]))
        out, vjp_val = autogradF.vjp(adder, inputs, v)
        self._assert_same_struct(vjp_val, inputs)
        self.assertIsNone(out[0].grad_fn)
        self.assertIsNone(out[1].grad_fn)
        self.assertIsNone(vjp_val[0].grad_fn)
        self.assertIsNone(vjp_val[1].grad_fn)

    def test_vjp_scalar(self):
        def reducer(x):
            return x.sum()
        inputs = torch.rand(4, 4)
        v = torch.ones([])
        res = autogradF.vjp(reducer, inputs, v)
        self._assert_same_struct(res[0], v)
        self._assert_same_struct(res[1], inputs)

        res = autogradF.vjp(reducer, inputs)
        self._assert_same_struct(res[0], v)
        self._assert_same_struct(res[1], inputs)

        def expander(x):
            return x.unsqueeze(0).repeat(4)
        inputs = torch.rand([])
        v = torch.ones(4)
        res = autogradF.vjp(expander, inputs, v)
        self._assert_same_struct(res[0], v)
        self._assert_same_struct(res[1], inputs)

    def test_vjp_create_graph(self):
        def reducer(x):
            return x.sum(dim=1)
        inputs = torch.rand(2, 2)
        v = torch.ones(2)

        inputs.requires_grad_()
        v.requires_grad_()
        res = autogradF.vjp(reducer, inputs, v, create_graph=True)
        self._assert_same_struct(res[1], inputs)
        self.assertIsNotNone(res[0].grad_fn)
        self.assertIsNotNone(res[1].grad_fn)

        gradcheck(lambda inp, v: autogradF.vjp(reducer, inputs, v, create_graph=True), (inputs, v))
        gradgradcheck(lambda inp, v: autogradF.vjp(reducer, inputs, v, create_graph=True), (inputs, v))

        def adder(x, y):
            return 2 * x + 3 * y, x * y

        inputs = (torch.rand(2, requires_grad=True), torch.rand(2, requires_grad=True))
        v = (torch.tensor([1., 0.], requires_grad=True), torch.tensor([1., 0.], requires_grad=True))

        gradcheck(lambda *args: autogradF.vjp(adder, args[:2], args[2:], create_graph=True)[1], inputs + v)
        gradgradcheck(lambda *args: autogradF.vjp(adder, args[:2], args[2:], create_graph=True)[1], inputs + v)

        def foo(*args):
            x, y = args[:2]
            v = args[2:]

            x = x.cos()
            val, grad = autogradF.vjp(adder, (x, y), v, create_graph=True)

            return val[0].exp() + val[1].exp() + grad[0].exp() + grad[1].exp() + x.exp() + y.exp()

        gradcheck(foo, inputs + v)
        gradgradcheck(foo, inputs + v)

    def test_jvp_err_check(self):
        def foo(a):
            return 3 * a.narrow(0, 0, 3)

        def bar(a):
            return 3 * a.narrow(0, 0, 3), "bar"

        inp = torch.rand(4)
        v = torch.rand(4)
        with self.assertRaisesRegex(TypeError, "The inputs given to jvp must be either a Tensor"):
            res = autogradF.jvp(foo, (inp, 2), v)

        with self.assertRaisesRegex(TypeError, "The outputs of the user-provided function given to jvp must"):
            res = autogradF.jvp(bar, inp, v)

        with self.assertRaisesRegex(RuntimeError, "The vector v can only be None if the input to the user-provided function"):
            res = autogradF.jvp(foo, inp)

        with self.assertRaisesRegex(RuntimeError, "The given v should contain a single Tensor."):
            res = autogradF.jvp(foo, inp, (v, v))

        with self.assertRaisesRegex(RuntimeError, "v has invalid size: should be torch.Size"):
            res = autogradF.jvp(foo, inp, v[:2])

        res = autogradF.jvp(foo, inp, v)[1]
        self._assert_same_struct(res, foo(inp))

    def test_jvp_err_check_strict(self):
        def foo(a):
            return a.detach()

        def bar(a):
            # Make a non-leaf Tensor that requires_grad but that is not connected to the input
            return a.long().float().requires_grad_().clone()

        inp = torch.rand(4)
        v = torch.rand(4)
        with self.assertRaisesRegex(RuntimeError, "Output 0 of the user-provided function does not require gradients."):
            res = autogradF.jvp(foo, inp, v, strict=True)
        res = autogradF.jvp(foo, inp, v, strict=False)
        self._assert_same_struct(res[1], res[0])
        self.assertEqual(res[1].abs().sum(), 0.)

        with self.assertRaisesRegex(RuntimeError, "The output of the user-provided function is independent of input 0"):
            res = autogradF.jvp(bar, inp, v, strict=True)
        res = autogradF.jvp(bar, inp, v, strict=False)
        self._assert_same_struct(res[1], res[0])
        self.assertEqual(res[1].abs().sum(), 0.)

        # The Jacobian does not depend on the input
        def foo(a):
            return a.clone()

        inp.requires_grad_()
        with self.assertRaisesRegex(RuntimeError, "jacobian of the user-provided function is independent of input 0."):
            res = autogradF.jvp(foo, inp, v, create_graph=True, strict=True)
        res = autogradF.jvp(foo, inp, v, create_graph=True, strict=False)
        self._assert_same_struct(res[1], inp)
        self.assertEqual(res[1], v)

    def test_jvp_output(self):
        def reducer(x):
            return x.sum(dim=1)
        inputs = torch.rand(4, 4)
        v = torch.ones(4, 4)
        res = autogradF.jvp(reducer, inputs, v)
        self._assert_same_struct(res[1], res[0])
        self.assertIsNone(res[0].grad_fn)
        self.assertIsNone(res[1].grad_fn)

        def adder(x, y):
            return 2 * x + 3 * y

        inputs = (torch.rand(2), torch.rand(2))
        v = (torch.ones(2), torch.ones(2))
        out, jvp_val = autogradF.jvp(adder, inputs, v)
        self._assert_same_struct(jvp_val, out)
        self.assertIsNone(out.grad_fn)
        self.assertIsNone(jvp_val[0].grad_fn)
        self.assertIsNone(jvp_val[1].grad_fn)

        def adder(x, y):
            return 2 * x + 3 * y, x + y

        inputs = (torch.rand(2), torch.rand(2))
        v = (torch.tensor([1., 0.]), torch.tensor([1., 0.]))
        out, jvp_val = autogradF.jvp(adder, inputs, v)
        self._assert_same_struct(jvp_val, out)
        self.assertIsNone(out[0].grad_fn)
        self.assertIsNone(out[1].grad_fn)
        self.assertIsNone(jvp_val[0].grad_fn)
        self.assertIsNone(jvp_val[1].grad_fn)

    def test_jvp_scalar(self):
        def reducer(x):
            return x.sum()
        inputs = torch.rand(4, 4)
        v = torch.ones(4, 4)
        res = autogradF.jvp(reducer, inputs, v)
        self._assert_same_struct(res[0], torch.zeros([]))
        self._assert_same_struct(res[1], res[0])

        def expander(x):
            return x.unsqueeze(0).repeat(4)
        inputs = torch.rand([])
        v = torch.ones([])
        res = autogradF.jvp(expander, inputs, v)
        self._assert_same_struct(res[0], torch.zeros(4))
        self._assert_same_struct(res[1], res[0])

        res = autogradF.jvp(expander, inputs)
        self._assert_same_struct(res[0], torch.zeros(4))
        self._assert_same_struct(res[1], res[0])

    def test_jvp_create_graph(self):
        def reducer(x):
            return x.sum(dim=1)
        inputs = torch.rand(2, 2)
        v = torch.ones(2, 2)

        inputs.requires_grad_()
        v.requires_grad_()
        res = autogradF.jvp(reducer, inputs, v, create_graph=True)
        self._assert_same_struct(res[1], res[0])
        self.assertIsNotNone(res[0].grad_fn)
        self.assertIsNotNone(res[1].grad_fn)

        gradcheck(lambda inp, v: autogradF.jvp(reducer, inp, v, create_graph=True), (inputs, v))
        gradgradcheck(lambda inp, v: autogradF.jvp(reducer, inp, v, create_graph=True), (inputs, v))

        def adder(x, y):
            return 2 * x + 3 * y, x * y

        inputs = (torch.rand(2, requires_grad=True), torch.rand(2, requires_grad=True))
        v = (torch.tensor([1., 0.], requires_grad=True), torch.tensor([1., 0.], requires_grad=True))

        gradcheck(lambda *args: autogradF.jvp(adder, args[:2], args[2:], create_graph=True)[1], inputs + v)
        gradgradcheck(lambda *args: autogradF.jvp(adder, args[:2], args[2:], create_graph=True)[1], inputs + v)

        def foo(*args):
            x, y = args[:2]
            v = args[2:]

            x = x.cos()
            val, grad = autogradF.jvp(adder, (x, y), v, create_graph=True)

            return val[0].exp() + val[1].exp() + grad[0].exp() + grad[1].exp() + x.exp() + y.exp()

        gradcheck(foo, inputs + v)
        gradgradcheck(foo, inputs + v)

    def _test_construct_standard_basis_for(self, inputs):
        numels = tuple(tensor.numel() for tensor in inputs)
        results = autogradF._construct_standard_basis_for(inputs, numels)
        for result, inp in zip(results, inputs):
            self.assertEqual(result.dtype, inp.dtype)
            self.assertEqual(result.device, inp.device)
        results = torch.cat([result.to(device='cpu', dtype=torch.float)
                             for result in results], dim=1)
        expected = torch.eye(results[0].shape[0], dtype=torch.float)
        self.assertEqual(results, expected)

    def test_construct_standard_basis_for(self):
        test_cases = [
            (torch.randn(2, 3),),
            (torch.randn(1),),
            (torch.randn([]),),
            (torch.randn(1), torch.randn([]), torch.randn([])),
            (torch.randn(2), torch.randn(3), torch.randn([])),
            (torch.randn(2), torch.randn([]), torch.randn(3)),
            (torch.randn(2, 3), torch.randn(3), torch.randn(3, 4, 2)),
            (torch.randn(2, dtype=torch.float64), torch.randn(3, dtype=torch.float32)),
        ]

        for inputs in test_cases:
            self._test_construct_standard_basis_for(inputs)

    @unittest.skipIf(not TEST_CUDA, "test requires CUDA")
    def test_construct_standard_basis_for_cuda(self):
        test_cases = [
            (torch.randn(2), torch.randn(3, device='cuda')),
            (torch.randn(3, device='cuda'), torch.randn(2)),
        ]

        for inputs in test_cases:
            self._test_construct_standard_basis_for(inputs)

    def _test_vectorize_raises_no_warnings(self, api):
        # vmap is an experimental prototype. When someone calls torch.vmap,
        # it raises a python warning. This test checks that
        # autogradF.{jacobian, hessian} don't raise that experimental prototype
        # warning; it is not nice for a public-facing API to raise a warning
        # no matter how it is called.
        def foo(a):
            return (a ** 2).sum()

        x = torch.randn(3)
        with warnings.catch_warnings(record=True) as wa:
            result = api(foo, x, vectorize=True)
        self.assertEqual(len(wa), 0)

    def test_jacobian_vectorize_raises_no_warnings(self):
        return self._test_vectorize_raises_no_warnings(autogradF.jacobian)

    def test_hessian_vectorize_raises_no_warnings(self):
        return self._test_vectorize_raises_no_warnings(autogradF.hessian)

    def _test_jacobian_err_check(self, vectorize):
        def foo(a):
            return 3 * a.narrow(0, 0, 3)

        def bar(a):
            return 3 * a.narrow(0, 0, 3), "bar"

        inp = torch.rand(4)
        with self.assertRaisesRegex(TypeError, "The inputs given to jacobian must be either a Tensor"):
            res = autogradF.jacobian(foo, (inp, 2), vectorize=vectorize)

        with self.assertRaisesRegex(TypeError, "The outputs of the user-provided function given to jacobian must"):
            res = autogradF.jacobian(bar, inp, vectorize=vectorize)

        res = autogradF.jacobian(foo, inp, vectorize=vectorize)
        self._assert_interleaved_struct(res, foo(inp), inp)

        def foo(a, b):
            return b, 3 * a.narrow(0, 0, 3)

        inp = (torch.rand(4), torch.rand(5))

        res = autogradF.jacobian(foo, inp, vectorize=vectorize)
        self._assert_interleaved_struct(res, foo(*inp), inp)

    def test_jacobian_err_check(self):
        return self._test_jacobian_err_check(vectorize=False)

    def test_jacobian_err_check_vectorize(self):
        return self._test_jacobian_err_check(vectorize=True)

    def test_jacobian_err_check_strict(self):
        def foo(a):
            return a.detach()

        def bar(a):
            # Make a non-leaf Tensor that requires_grad but that is not connected to the input
            return a.long().float().requires_grad_().clone()

        inp = torch.rand(4)
        with self.assertRaisesRegex(RuntimeError, "Output 0 of the user-provided function does not require gradients."):
            res = autogradF.jacobian(foo, inp, strict=True)
        res = autogradF.jacobian(foo, inp, strict=False)
        self._assert_interleaved_struct(res, foo(inp), inp)
        self.assertEqual(res.abs().sum(), 0.)

        with self.assertRaisesRegex(RuntimeError, "Output 0 of the user-provided function is independent of input 0."):
            res = autogradF.jacobian(bar, inp, strict=True)
        res = autogradF.jacobian(bar, inp, strict=False)
        self._assert_interleaved_struct(res, foo(inp), inp)
        self.assertEqual(res.abs().sum(), 0.)

        # The Jacobian does not depend on the input
        def foo(a):
            return a.clone()

        inp.requires_grad_()
        with self.assertRaisesRegex(RuntimeError, "jacobian of the user-provided function is independent of input 0."):
            res = autogradF.jacobian(foo, inp, create_graph=True, strict=True)
        res = autogradF.jacobian(foo, inp, create_graph=True, strict=False)
        self._assert_interleaved_struct(res, inp, inp)
        self.assertEqual(res, torch.eye(4))

    def test_jacobian_err_check_strict_vectorize(self):
        def foo(x):
            return x

        inp = torch.rand(4)
        with self.assertRaisesRegex(RuntimeError, "not supported together"):
            res = autogradF.jacobian(foo, inp, strict=True, vectorize=True)

    def _test_jacobian_output(self, vectorize):
        def exp_reducer(x):
            return x.exp().sum(dim=1)

        inputs = torch.rand(4, 4)
        res = autogradF.jacobian(exp_reducer, inputs, vectorize=vectorize)
        self._assert_interleaved_struct(res, exp_reducer(inputs), inputs)
        self.assertIsNone(res.grad_fn)

        def identity(x):
            return x.clone()

        inputs = torch.rand(4)
        res = autogradF.jacobian(identity, inputs, vectorize=vectorize)
        self._assert_interleaved_struct(res, identity(inputs), inputs)
        self.assertIsNone(res.grad_fn)
        self.assertEqual(res, torch.eye(4))

        def add_exp_reducer(x, y):
            return (x + y.exp()).sum(dim=1)

        inputs = (torch.rand(4, 4), torch.rand(4, 4))
        res = autogradF.jacobian(add_exp_reducer, inputs, vectorize=vectorize)
        self._assert_interleaved_struct(res, add_exp_reducer(*inputs), inputs)
        self.assertIsNone(res[0].grad_fn)
        self.assertIsNone(res[1].grad_fn)

    def test_jacobian_output(self):
        self._test_jacobian_output(vectorize=False)

    def test_jacobian_output_vectorize(self):
        self._test_jacobian_output(vectorize=True)

    def _test_jacobian_scalar(self, vectorize):
        def reducer(x):
            return x.sum()
        inputs = torch.rand(4, 4)
        res = autogradF.jacobian(reducer, inputs, vectorize=vectorize)
        self._assert_same_struct(res, inputs)

        def expander(x):
            return x.unsqueeze(0).repeat(4)
        inputs = torch.rand([])
        res = autogradF.jacobian(expander, inputs, vectorize=vectorize)
        self._assert_same_struct(res, torch.zeros(4))

    def test_jacobian_scalar(self):
        self._test_jacobian_scalar(vectorize=False)

    def test_jacobian_scalar_vectorize(self):
        self._test_jacobian_scalar(vectorize=True)

    def _test_jacobian_create_graph(self, vectorize):
        def exp_reducer(x):
            return x.exp().sum(dim=1)

        inputs = torch.rand(4, 4, requires_grad=True)
        res = autogradF.jacobian(exp_reducer, inputs, create_graph=True, vectorize=vectorize)
        self._assert_interleaved_struct(res, exp_reducer(inputs), inputs)
        self.assertIsNotNone(res.grad_fn)

        gradcheck(lambda inp: autogradF.jacobian(exp_reducer, inp, create_graph=True, vectorize=vectorize), inputs)
        gradgradcheck(lambda inp: autogradF.jacobian(exp_reducer, inp, create_graph=True, vectorize=vectorize), inputs)

        def add_exp_reducer(x, y):
            return (x + y).exp().sum(dim=1)

        inputs = (torch.rand(4, 4, requires_grad=True), torch.rand(4, 4, requires_grad=True))
        res = autogradF.jacobian(add_exp_reducer, inputs, create_graph=True, vectorize=vectorize)
        self._assert_interleaved_struct(res, add_exp_reducer(*inputs), inputs)
        self.assertIsNotNone(res[0].grad_fn)
        self.assertIsNotNone(res[1].grad_fn)

        gradcheck(lambda *inp: autogradF.jacobian(add_exp_reducer, inp, create_graph=True, vectorize=vectorize), inputs)
        gradgradcheck(lambda *inp: autogradF.jacobian(add_exp_reducer, inp, create_graph=True, vectorize=vectorize), inputs)

        def foo(x, y):
            x = x.cos()
            val, jac = autogradF.jacobian(add_exp_reducer, (x, y), create_graph=True, vectorize=vectorize)

            res = val[0].exp().sum() + val[1].exp().sum() + jac[0].exp().sum()
            res = res + jac[1].exp().sum() + x.exp().sum() + y.exp().sum()
            return res

        gradcheck(foo, inputs)
        gradgradcheck(foo, inputs)

    def test_jacobian_create_graph(self):
        self._test_jacobian_create_graph(vectorize=False)

    def test_jacobian_create_graph_vectorize(self):
        self._test_jacobian_create_graph(vectorize=True)

    def _check_jacobian_vectorize_correctness(self, f, inputs):
        expected = autogradF.jacobian(f, inputs, vectorize=False)
        result = autogradF.jacobian(f, inputs, vectorize=True)
        self.assertEqual(result, expected)

    def test_jacobian_vectorize_correctness_simple(self):
        def f(x):
            return 3 * x ** 2

        x = torch.randn(2, 3, 5)
        self._check_jacobian_vectorize_correctness(f, x)

    def test_jacobian_vectorize_correctness_multi_input(self):
        def f(x, y):
            return (x.cos() * x) @ y.sin()

        x = torch.randn(2, 3)
        y = torch.randn(3, 5)
        self._check_jacobian_vectorize_correctness(f, (x, y))

    def test_jacobian_vectorize_correctness_multi_input_multi_output(self):
        def f(x, y):
            return (x * x) @ y, x @ (x.sum(1) * y), y.sum()

        x = torch.randn(5, 3)
        y = torch.randn(3, 5)
        self._check_jacobian_vectorize_correctness(f, (x, y))

    def test_jacobian_vectorize_correctness_unrelated_outputs(self):
        def f(x, y):
            return x, y, x, y

        x = torch.randn(2)
        y = torch.randn(3)
        self._check_jacobian_vectorize_correctness(f, (x, y))

    def test_jacobian_vectorize_correctness_zero_dim(self):
        # zero-dim output
        def f(x, y):
            return x.sum(), y.sum(), x * y

        x = torch.randn(3)
        y = torch.randn(3)
        self._check_jacobian_vectorize_correctness(f, (x, y))

        # zero-dim input
        def g(x):
            return torch.stack([x, x, x])

        x = torch.randn([])
        self._check_jacobian_vectorize_correctness(g, x)

        # Mixed zero-dim input / zero-dim output
        def h(x, y):
            return y.sum(), x * y

        x = torch.randn([])
        y = torch.randn(1)
        self._check_jacobian_vectorize_correctness(h, (x, y))

    @unittest.skipIf(not TEST_CUDA, "test requires CUDA")
    def test_jacobian_vectorize_correctness_different_devices(self):
        def f(x, y):
            return x * y, (x * y).cuda()

        x = torch.randn(3)
        y = torch.randn(3)
        self._check_jacobian_vectorize_correctness(f, (x, y))

    def test_jacobian_vectorize_correctness_different_dtype(self):
        def f(x, y):
            return (x * y).float(), (x * y).double()

        x = torch.randn(3)
        y = torch.randn(3)
        self._check_jacobian_vectorize_correctness(f, (x, y))

    def _check_hessian_vectorize_correctness(self, f, inputs):
        expected = autogradF.hessian(f, inputs, vectorize=False)
        result = autogradF.hessian(f, inputs, vectorize=True)
        self.assertEqual(result, expected)

    def test_hessian_vectorize_correctness_simple(self):
        def f(x):
            return (3 * x ** 2).sum()

        x = torch.randn(2, 3, 5)
        self._check_hessian_vectorize_correctness(f, x)

    def test_hessian_vectorize_correctness_multi_input(self):
        def f(x, y, z):
            return ((x.relu() * x) @ y.sin() @ z).sum()

        x = torch.randn(2, 3)
        y = torch.randn(3, 5)
        z = torch.randn(5, 5)
        self._check_hessian_vectorize_correctness(f, (x, y, z))

    def test_hessian_vectorize_correctness_unrelated_outputs(self):
        # output unrelated to one input
        def f(x, y):
            return (x ** 2).sum()

        x = torch.randn(2)
        y = torch.randn(3)
        self._check_hessian_vectorize_correctness(f, (x, y))

        # output unrelated to all inputs
        def f(x, y):
            return torch.randn([])

        x = torch.randn(2)
        y = torch.randn(3)
        self._check_hessian_vectorize_correctness(f, (x, y))

    def _test_hessian_err_check(self, vectorize):
        def foo(a):
            return 3 * a.narrow(0, 0, 3).exp().sum()

        def bar(a):
            return 3 * a.narrow(0, 0, 3), "bar"

        def bar2(a):
            return 3 * a.narrow(0, 0, 3)

        def bar3(a):
            return 3 * a.narrow(0, 0, 3), 3 * a.narrow(0, 0, 3)

        inp = torch.rand(4)
        with self.assertRaisesRegex(TypeError, "The inputs given to hessian must be either a Tensor"):
            res = autogradF.hessian(foo, (inp, 2), vectorize=vectorize)

        with self.assertRaisesRegex(TypeError, "The outputs of the user-provided function given to hessian must"):
            res = autogradF.hessian(bar, inp, vectorize=vectorize)

        err_msg_out = "The Tensor returned by the function given to hessian should contain a single element"
        with self.assertRaisesRegex(RuntimeError, err_msg_out):
            res = autogradF.hessian(bar2, inp, vectorize=vectorize)

        with self.assertRaisesRegex(RuntimeError, "The function given to hessian should return a single Tensor"):
            res = autogradF.hessian(bar3, inp, vectorize=vectorize)

        res = autogradF.hessian(foo, inp, vectorize=vectorize)
        self._assert_interleaved_struct(res, inp, inp)

        def foo(a, b):
            return (3 * b.narrow(0, 0, 3) * a.narrow(0, 0, 3)).sum()

        inp = (torch.rand(4), torch.rand(5))

        res = autogradF.hessian(foo, inp, vectorize=vectorize)
        self._assert_interleaved_struct(res, inp, inp)

    def test_hessian_err_check(self):
        self._test_hessian_err_check(vectorize=False)

    def test_hessian_err_check_vectorize(self):
        self._test_hessian_err_check(vectorize=True)

    def test_hessian_err_check_strict(self):
        def foo(a):
            return a.detach().sum()

        def bar(a):
            # Make a non-leaf Tensor that requires_grad but that is not connected to the input
            return a.long().float().requires_grad_().clone().sum()

        def bar2(a):
            # A Linear function for which the jacobian is independent of the input
            return (3 * a).sum()

        inp = torch.rand(4)
        with self.assertRaisesRegex(RuntimeError, "Output 0 of the user-provided function does not require gradients."):
            res = autogradF.hessian(foo, inp, strict=True)
        res = autogradF.hessian(foo, inp, strict=False)
        self._assert_interleaved_struct(res, inp, inp)
        self.assertEqual(res.abs().sum(), 0.)

        with self.assertRaisesRegex(RuntimeError, "jacobian of the user-provided function with respect to input 0"):
            res = autogradF.hessian(bar, inp, strict=True)
        res = autogradF.hessian(bar, inp, strict=False)
        self._assert_interleaved_struct(res, inp, inp)
        self.assertEqual(res.abs().sum(), 0.)

        with self.assertRaisesRegex(RuntimeError, "jacobian of the user-provided function with respect to input 0 is"):
            res = autogradF.hessian(bar2, inp, strict=True)
        res = autogradF.hessian(bar2, inp, strict=False)
        self._assert_interleaved_struct(res, inp, inp)
        self.assertEqual(res.abs().sum(), 0.)

    def test_hessian_err_check_strict_vectorize(self):
        def foo(x):
            return (x ** 3).sum()

        inp = torch.rand(4)
        with self.assertRaisesRegex(RuntimeError, "not supported together"):
            res = autogradF.hessian(foo, inp, strict=True, vectorize=True)

    def _test_hessian_output(self, vectorize):
        def pow_reducer(x):
            return x.pow(3).sum()

        inputs = torch.rand(2, 2)
        res = autogradF.hessian(pow_reducer, inputs, vectorize=vectorize)
        self._assert_interleaved_struct(res, inputs, inputs)
        self.assertIsNone(res.grad_fn)

        def add_pow_reducer(x, y):
            return (x + y).pow(3).sum()

        inputs = (torch.rand(2, 2), torch.rand(2, 2))
        res = autogradF.hessian(add_pow_reducer, inputs, vectorize=vectorize)
        self._assert_interleaved_struct(res, inputs, inputs)
        self.assertIsNone(res[0][0].grad_fn)
        self.assertIsNone(res[0][1].grad_fn)
        self.assertIsNone(res[1][0].grad_fn)
        self.assertIsNone(res[1][1].grad_fn)

    def test_hessian_output(self):
        self._test_hessian_output(vectorize=False)

    def test_hessian_output_vectorize(self):
        self._test_hessian_output(vectorize=True)

    def _test_hessian_scalar(self, vectorize):
        def reducer(x):
            return x.sum()
        inputs = torch.rand(4, 4)
        res = autogradF.hessian(reducer, inputs, vectorize=vectorize)
        self._assert_interleaved_struct(res, inputs, inputs)

        inputs = torch.rand([])
        res = autogradF.hessian(reducer, inputs, vectorize=vectorize)
        self._assert_same_struct(res, inputs)

        def bad_reducer(x):
            return x.sum().view(1, 1, 1)
        inputs = torch.rand(4, 4)
        res = autogradF.hessian(bad_reducer, inputs, vectorize=vectorize)
        self._assert_interleaved_struct(res, inputs, inputs)

    def test_hessian_scalar(self):
        return self._test_hessian_scalar(vectorize=False)

    def test_hessian_scalar_vectorize(self):
        return self._test_hessian_scalar(vectorize=True)

    def _test_hessian_create_graph(self, vectorize):
        def pow_reducer(x):
            return x.pow(3).sum()

        inputs = torch.rand(2, 2, requires_grad=True)
        res = autogradF.hessian(pow_reducer, inputs, create_graph=True, vectorize=vectorize)
        self._assert_interleaved_struct(res, inputs, inputs)
        self.assertIsNotNone(res.grad_fn)

        gradcheck(lambda inp: autogradF.hessian(pow_reducer, inp, create_graph=True, vectorize=vectorize), inputs)
        gradgradcheck(lambda inp: autogradF.hessian(pow_reducer, inp, create_graph=True, vectorize=vectorize), inputs)

        def add_pow_reducer(x, y):
            return (x + y).pow(3).sum()

        inputs = (torch.rand(2, 2, requires_grad=True), torch.rand(2, 2, requires_grad=True))
        res = autogradF.hessian(add_pow_reducer, inputs, create_graph=True, vectorize=vectorize)
        self._assert_interleaved_struct(res, inputs, inputs)
        self.assertIsNotNone(res[0][0].grad_fn)
        self.assertIsNotNone(res[0][1].grad_fn)
        self.assertIsNotNone(res[1][0].grad_fn)
        self.assertIsNotNone(res[1][1].grad_fn)

        def flatten(inp):
            return tuple(el_lvl2 for el_lvl1 in inp for el_lvl2 in el_lvl1)

        gradcheck(lambda *inp: flatten(autogradF.hessian(add_pow_reducer, inp, create_graph=True, vectorize=vectorize)), inputs)
        gradgradcheck(lambda *inp: flatten(autogradF.hessian(add_pow_reducer, inp, create_graph=True, vectorize=vectorize)), inputs)

        def foo(x, y):
            x = x.cos()
            val, hess = autogradF.hessian(add_pow_reducer, (x, y), create_graph=True, vectorize=vectorize)

            res = val[0].cos().sum() + val[1].cos().sum() + hess[0].cos().sum()
            res = res + hess[1].cos().sum() + x.cos().sum() + y.cos().sum()
            return res

        gradcheck(foo, inputs)
        gradgradcheck(foo, inputs)

    def test_hessian_create_graph(self):
        self._test_hessian_create_graph(vectorize=False)

    def test_hessian_create_graph_vectorize(self):
        self._test_hessian_create_graph(vectorize=True)

    def test_vhp_err_check(self):
        def foo(a):
            return 3 * a.narrow(0, 0, 3).exp().sum()

        def bar(a):
            return 3 * a.narrow(0, 0, 3), "bar"

        def bar2(a):
            return 3 * a.narrow(0, 0, 3)

        inp = torch.rand(4)
        v = torch.rand(4)
        with self.assertRaisesRegex(TypeError, "The inputs given to vhp must be either a Tensor"):
            res = autogradF.vhp(foo, (inp, 2), v)

        with self.assertRaisesRegex(TypeError, "The outputs of the user-provided function given to vhp must"):
            res = autogradF.vhp(bar, inp, v)

        err_msg_out = "The Tensor returned by the function given to vhp should contain a single element"
        with self.assertRaisesRegex(RuntimeError, err_msg_out):
            res = autogradF.vhp(bar2, inp, v)

        with self.assertRaisesRegex(RuntimeError, "v has invalid size:"):
            res = autogradF.vhp(foo, inp, torch.rand(5))

        with self.assertRaisesRegex(TypeError, "The v given to vhp must be either a Tensor or a tuple of Tensors"):
            res = autogradF.vhp(foo, inp, (v, 2))

        res = autogradF.vhp(foo, inp, v)
        self._assert_same_struct(res[1], inp)

        def foo(a, b):
            return (3 * b.narrow(0, 0, 3) * a.narrow(0, 0, 3)).sum()

        inp = (torch.rand(4), torch.rand(5))
        v = (torch.rand(4), torch.rand(5))

        res = autogradF.vhp(foo, inp, v)
        self._assert_same_struct(res[1], inp)

    def test_vhp_err_check_strict(self):
        def foo(a):
            return a.detach().sum()

        def bar(a):
            # Make a non-leaf Tensor that requires_grad but that is not connected to the input
            return a.long().float().requires_grad_().clone().sum()

        def bar2(a):
            # A Linear function for which the jacobian is independent of the input
            return (3 * a).sum()

        inp = torch.rand(4)
        v = torch.rand(4)
        with self.assertRaisesRegex(RuntimeError, "Output 0 of the user-provided function does not require gradients."):
            res = autogradF.vhp(foo, inp, v, strict=True)
        res = autogradF.vhp(foo, inp, v, strict=False)
        self._assert_same_struct(res[1], inp)
        self.assertEqual(res[1].abs().sum(), 0.)

        with self.assertRaisesRegex(RuntimeError, "The output of the user-provided function is independent of input 0"):
            res = autogradF.vhp(bar, inp, v, strict=True)
        res = autogradF.vhp(bar, inp, v, strict=False)
        self._assert_same_struct(res[1], inp)
        self.assertEqual(res[1].abs().sum(), 0.)

        with self.assertRaisesRegex(RuntimeError, "jacobian of the user-provided function with respect to input 0 is"):
            res = autogradF.vhp(bar2, inp, v, strict=True)
        res = autogradF.vhp(bar2, inp, v, strict=False)
        self._assert_same_struct(res[1], inp)
        self.assertEqual(res[1].abs().sum(), 0.)

    def test_vhp_output(self):
        def foo(a):
            return 3 * a.narrow(0, 0, 3).exp().sum()

        inputs = torch.rand(4, 4)
        v = torch.ones(4, 4)
        res = autogradF.vhp(foo, inputs, v)
        self._assert_same_struct(res[1], inputs)
        self.assertIsNone(res[0].grad_fn)
        self.assertIsNone(res[1].grad_fn)

        def bar(a, b):
            return (a + 3 * b.narrow(0, 0, 3)).exp().sum()

        inputs = (torch.rand(3), torch.rand(4))
        v = (torch.ones(3), torch.ones(4))
        out, vhp_val = autogradF.vhp(bar, inputs, v)
        self._assert_same_struct(vhp_val, inputs)
        self.assertIsNone(out.grad_fn)
        self.assertIsNone(vhp_val[0].grad_fn)
        self.assertIsNone(vhp_val[1].grad_fn)

    def test_vhp_scalar(self):
        def reducer(x):
            return x.sum()
        inputs = torch.rand(4, 4)
        v = torch.ones(4, 4)
        res = autogradF.vhp(reducer, inputs, v)
        self._assert_same_struct(res[1], inputs)

        inputs = torch.rand([])
        v = torch.rand([])
        res = autogradF.vhp(reducer, inputs, v)
        self._assert_same_struct(res[1], inputs)

        res = autogradF.vhp(reducer, inputs)
        self._assert_same_struct(res[1], inputs)

        def bad_reducer(x):
            return x.sum().view(1, 1, 1)
        inputs = torch.rand(4, 4)
        v = torch.rand(4, 4)
        res = autogradF.vhp(bad_reducer, inputs, v)
        self._assert_same_struct(res[1], inputs)

    def test_vhp_create_graph(self):
        def foo(a):
            return 3 * a.narrow(0, 0, 3).exp().sum()

        inputs = torch.rand(4, 4, requires_grad=True)
        v = torch.ones(4, 4, requires_grad=True)
        res = autogradF.vhp(foo, inputs, v, create_graph=True)
        self._assert_same_struct(res[1], inputs)
        self.assertIsNotNone(res[0].grad_fn)
        self.assertIsNotNone(res[1].grad_fn)

        gradcheck(lambda inp, v: autogradF.vhp(foo, inp, v, create_graph=True), (inputs, v))
        gradgradcheck(lambda inp, v: autogradF.vhp(foo, inp, v, create_graph=True), (inputs, v))

        def bar(a, b):
            return (a + 3 * b.narrow(0, 0, 3)).exp().sum()

        inputs = (torch.rand(3, requires_grad=True), torch.rand(4, requires_grad=True))
        v = (torch.ones(3, requires_grad=True), torch.ones(4, requires_grad=True))
        out, vhp_val = autogradF.vhp(bar, inputs, v, create_graph=True)
        self._assert_same_struct(vhp_val, inputs)
        self.assertIsNotNone(out.grad_fn)
        self.assertIsNotNone(vhp_val[0].grad_fn)
        self.assertIsNotNone(vhp_val[1].grad_fn)

        gradcheck(lambda *args: autogradF.vhp(bar, args[:2], args[2:], create_graph=True)[1], inputs + v)
        gradgradcheck(lambda *args: autogradF.vhp(bar, args[:2], args[2:], create_graph=True)[1], inputs + v)

        def foo(*args):
            x, y = args[:2]
            v = args[2:]

            x = x.cos()
            val, grad = autogradF.vhp(bar, (x, y), v, create_graph=True)

            return val.cos() + grad[0].cos().sum() + grad[1].cos() + x.cos().sum() + y.cos()

        gradcheck(foo, inputs + v)
        gradgradcheck(foo, inputs + v)

    def test_hvp_err_check(self):
        def foo(a):
            return 3 * a.narrow(0, 0, 3).exp().sum()

        def bar(a):
            return 3 * a.narrow(0, 0, 3), "bar"

        def bar2(a):
            return 3 * a.narrow(0, 0, 3)

        inp = torch.rand(4)
        v = torch.rand(4)
        res = autogradF.hvp(foo, inp, v)
        with self.assertRaisesRegex(TypeError, "The inputs given to hvp must be either a Tensor"):
            res = autogradF.hvp(foo, (inp, 2), v)

        with self.assertRaisesRegex(TypeError, "The outputs of the user-provided function given to hvp must"):
            res = autogradF.hvp(bar, inp, v)

        err_msg_out = "The Tensor returned by the function given to hvp should contain a single element"
        with self.assertRaisesRegex(RuntimeError, err_msg_out):
            res = autogradF.hvp(bar2, inp, v)

        with self.assertRaisesRegex(RuntimeError, "v has invalid size:"):
            res = autogradF.hvp(foo, inp, torch.rand(5))

        with self.assertRaisesRegex(TypeError, "The v given to hvp must be either a Tensor or a tuple of Tensors"):
            res = autogradF.hvp(foo, inp, (v, 2))

        res = autogradF.hvp(foo, inp, v)
        self._assert_same_struct(res[1], inp)

        def foo(a, b):
            return (3 * b.narrow(0, 0, 3) * a.narrow(0, 0, 3)).sum()

        inp = (torch.rand(4), torch.rand(5))
        v = (torch.rand(4), torch.rand(5))

        res = autogradF.hvp(foo, inp, v)
        self._assert_same_struct(res[1], inp)

    def test_hvp_err_check_strict(self):
        def foo(a):
            return a.detach().sum()

        def bar(a):
            # Make a non-leaf Tensor that requires_grad but that is not connected to the input
            return a.long().float().requires_grad_().clone().sum()

        def bar2(a):
            # A Linear function for which the jacobian is independent of the input
            return (3 * a).sum()

        inp = torch.rand(4)
        v = torch.rand(4)
        with self.assertRaisesRegex(RuntimeError, "Output 0 of the user-provided function does not require gradients."):
            res = autogradF.hvp(foo, inp, v, strict=True)
        res = autogradF.hvp(foo, inp, v, strict=False)
        self._assert_same_struct(res[1], inp)
        self.assertEqual(res[1].abs().sum(), 0.)

        with self.assertRaisesRegex(RuntimeError, "The output of the user-provided function is independent of input 0"):
            res = autogradF.hvp(bar, inp, v, strict=True)
        res = autogradF.hvp(bar, inp, v, strict=False)
        self._assert_same_struct(res[1], inp)
        self.assertEqual(res[1].abs().sum(), 0.)

        with self.assertRaisesRegex(RuntimeError, "jacobian of the user-provided function with respect to input 0 is"):
            res = autogradF.hvp(bar2, inp, v, strict=True)
        res = autogradF.hvp(bar2, inp, v, strict=False)
        self._assert_same_struct(res[1], inp)
        self.assertEqual(res[1].abs().sum(), 0.)

    def test_hvp_output(self):
        def foo(a):
            return 3 * a.narrow(0, 0, 3).exp().sum()

        inputs = torch.rand(4, 4)
        v = torch.ones(4, 4)
        res = autogradF.hvp(foo, inputs, v)
        self._assert_same_struct(res[1], inputs)
        self.assertIsNone(res[0].grad_fn)
        self.assertIsNone(res[1].grad_fn)

        def bar(a, b):
            return (a + 3 * b.narrow(0, 0, 3)).exp().sum()

        inputs = (torch.rand(3), torch.rand(4))
        v = (torch.ones(3), torch.ones(4))
        out, hvp_val = autogradF.hvp(bar, inputs, v)
        self._assert_same_struct(hvp_val, inputs)
        self.assertIsNone(out.grad_fn)
        self.assertIsNone(hvp_val[0].grad_fn)
        self.assertIsNone(hvp_val[1].grad_fn)

    def test_hvp_scalar(self):
        def reducer(x):
            return x.exp().sum()
        inputs = torch.rand(4, 4)
        v = torch.ones(4, 4)
        res = autogradF.hvp(reducer, inputs, v)
        self._assert_same_struct(res[1], inputs)

        inputs = torch.rand([])
        v = torch.rand([])
        res = autogradF.hvp(reducer, inputs, v)
        self._assert_same_struct(res[1], inputs)

        res = autogradF.hvp(reducer, inputs)
        self._assert_same_struct(res[1], inputs)

        def bad_reducer(x):
            return x.exp().sum().view(1, 1, 1)
        inputs = torch.rand(4, 4)
        v = torch.rand(4, 4)
        res = autogradF.hvp(bad_reducer, inputs, v)
        self._assert_same_struct(res[1], inputs)

    def test_hvp_create_graph(self):
        def foo(a):
            return 3 * a.narrow(0, 0, 3).exp().sum()

        inputs = torch.rand(4, 4, requires_grad=True)
        v = torch.ones(4, 4, requires_grad=True)
        res = autogradF.hvp(foo, inputs, v, create_graph=True)
        self._assert_same_struct(res[1], inputs)
        self.assertIsNotNone(res[0].grad_fn)
        self.assertIsNotNone(res[1].grad_fn)

        gradcheck(lambda inp, v: autogradF.hvp(foo, inp, v, create_graph=True), (inputs, v))
        gradgradcheck(lambda inp, v: autogradF.hvp(foo, inp, v, create_graph=True), (inputs, v))

        def bar(a, b):
            return (a + 3 * b.narrow(0, 0, 3)).exp().sum()

        inputs = (torch.rand(3, requires_grad=True), torch.rand(4, requires_grad=True))
        v = (torch.ones(3, requires_grad=True), torch.ones(4, requires_grad=True))
        out, hvp_val = autogradF.hvp(bar, inputs, v, create_graph=True)
        self._assert_same_struct(hvp_val, inputs)
        self.assertIsNotNone(out.grad_fn)
        self.assertIsNotNone(hvp_val[0].grad_fn)
        self.assertIsNotNone(hvp_val[1].grad_fn)

        gradcheck(lambda *args: autogradF.hvp(bar, args[:2], args[2:], create_graph=True)[1], inputs + v)
        gradgradcheck(lambda *args: autogradF.hvp(bar, args[:2], args[2:], create_graph=True)[1], inputs + v)

        def foo(*args):
            x, y = args[:2]
            v = args[2:]

            x = x.cos()
            val, grad = autogradF.hvp(bar, (x, y), v, create_graph=True)

            return val.cos() + grad[0].cos().sum() + grad[1].cos() + x.cos().sum() + y.cos()

        gradcheck(foo, inputs + v)
        gradgradcheck(foo, inputs + v)

    def test_jacobian_match_vjp_jvp(self):
        def foo(x):
            return x ** 3 + x.sum()

        inputs = torch.rand(4)
        v = torch.rand(4)

        jac = autogradF.jacobian(foo, inputs)
        jvp = autogradF.jvp(foo, inputs, v)[1]
        vjp = autogradF.vjp(foo, inputs, v)[1]

        self.assertEqual(jvp, torch.mm(jac, v.unsqueeze(1)).squeeze(1))
        self.assertEqual(vjp, torch.mm(v.unsqueeze(0), jac).squeeze(0))

    def test_hessian_match_vhp_hvp(self):
        def foo(a):
            return 3 * a.narrow(0, 0, 3).exp().sum()

        inputs = torch.rand(4)
        v = torch.rand(4)

        hes = autogradF.hessian(foo, inputs)
        hvp = autogradF.hvp(foo, inputs, v)[1]
        vhp = autogradF.vhp(foo, inputs, v)[1]

        self.assertEqual(hvp, torch.mm(hes, v.unsqueeze(1)).squeeze(1))
        self.assertEqual(vhp, torch.mm(v.unsqueeze(0), hes).squeeze(0))

class TestAutogradForwardMode(TestCase):
    def test_forward_level_cleanup(self):
        import weakref

        def get_tensor_and_weak_ref():
            # Helper function to get a Tensor and a weak ref that tells us
            # if the c++ version of this Tensor is still alive or not.
            #
            # Create the following reference chain to do so:
            #   - python Tensor t
            #   - c++ Tensor corresponding by t
            #   - c++ Node corresponding to t.grad_fn
            #   - python dict of metadata from this Node
            #   - an object in this dict that we can take a weakref of


            # Create a new Tensor and Node
            t = torch.rand(2, requires_grad=True).clone()
            # Create the metadata dict
            meta_dict = t.grad_fn.metadata
            # Create the object in the dict

            class Foo(object):
                pass
            my_obj = Foo()
            meta_dict[0] = my_obj

            # After exiting this function, the python Tensor t is the only
            # thing keeping ref alive
            ref = weakref.ref(my_obj)
            return t, ref

        # Sanity check that the helper function works as expected
        t, t_ref = get_tensor_and_weak_ref()
        self.assertIsNotNone(t_ref())

        del t
        self.assertIsNone(t_ref())

        # Main test code
        foo = torch.rand(2)

        with fwAD.dual_level():
            tangent, tangent_ref = get_tensor_and_weak_ref()
            self.assertIsNotNone(tangent_ref())

            dual = fwAD.make_dual(foo, tangent)
            self.assertIsNotNone(tangent_ref())

            # Make sure that the tangent we provided has been re-used as is
            self.assertTrue(fwAD.unpack_dual(dual)[1] is tangent)

            # Make sure that dual is keeping the tangent alive
            del tangent
            self.assertIsNotNone(tangent_ref())

            # Make sure that the dual level does not keep the c++
            # version of the tangent alive
            del dual
            self.assertIsNone(tangent_ref())

# Generic device type autograd tests.
class TestAutogradDeviceType(TestCase):

    def test_min_max_median_backprops_to_all_values(self, device):
        for f in [torch.min, torch.max, torch.median, torch.nanmedian]:
            x1 = torch.tensor([1., 0., 1., 0., 1., 0.], device=device, requires_grad=True)
            x2 = torch.tensor([float('nan'), float('nan'), float('nan')], requires_grad=True)
            for x in [x1, x2]:
                y = f(x)
                y.backward()
                self.assertEqual(x.grad.sum(), 1.)
                self.assertEqual((x.grad == 1 / 3).sum(), 3)

    def test_cdist(self, device):
        def _test_cdist_for_size(sizex, sizey=None):
            if sizey is None:
                sizey = sizex
            for p in [0, 1, 2, 3, 1.5, 2.5, float('inf')]:
                x = torch.randn(sizex, device=device, dtype=torch.double)
                y = torch.randn(sizey, device=device, dtype=torch.double)
                eps = 1e-6
                # to avoid extremum
                x = x - (((x - y) < eps).double() * 2 * eps)
                x.requires_grad = True
                y.requires_grad = True
                f_args_variable = (x, y)

                def f(a, b):
                    return torch.cdist(a, b, p)
                f_args_tensor = deepcopy(unpack_variables(f_args_variable))
                run_functional_checks(self, "test_cdist", "cdist", f,
                                      True, f_args_variable, f_args_tensor)

        def _test_euclidean_large_cdist(sizex, sizey=None):
            if sizey is None:
                sizey = sizex
            x = torch.randn(sizex, device=device, dtype=torch.float)
            y = torch.randn(sizey, device=device, dtype=torch.float)
            eps = 1e-6
            # to avoid extremum
            x = x - (((x - y) < eps).float() * 2 * eps)
            x.requires_grad = True
            y.requires_grad = True
            dist = torch.cdist(x, y, p=2)
            # Do a backward pass to check that it is valid for large
            # matrices
            loss = dist.sum()
            loss.backward()

        _test_cdist_for_size((S, S))
        _test_cdist_for_size((S, S, S))
        _test_cdist_for_size((3, 5))
        _test_cdist_for_size((2, 3, 5))
        _test_cdist_for_size((1, 2, 3))
        _test_cdist_for_size((1, 1), (S, 1))
        _test_euclidean_large_cdist((2000, 5))

    # Ensure that cdist backward with p<1 does not produce NaNs
    def test_cdist_grad_p_lt_1_no_nan(self, device):
        for p in [0.99, 0.7, 0.5, 0.1, 0.01]:
            x = torch.randn(1, 2, device=device)
            y = x.clone().detach() + torch.tensor([[1., 0.]], device=device)
            x.requires_grad = True
            y.requires_grad = True
            result = torch.cdist(x, y, p=p)
            result.backward(torch.ones_like(result))
            self.assertFalse(torch.isnan(x.grad).any())
            self.assertFalse(torch.isnan(y.grad).any())

    def test_cdist_same_inputs(self, device):
        # Test to detect issues in cdist gradient calculation
        # When the distances are 0
        sizex = (1, 27, 32)
        for p in [0, 1, 2, 3, 1.5, 2.5, float('inf')]:
            x = torch.randn(sizex, device=device, dtype=torch.float)
            dist_grad = torch.randn((1, 27, 27), device=device, dtype=torch.float)
            y = x.clone()
            eps = 1e-6
            x.requires_grad = True
            d = torch.cdist(x, y)
            d.backward(dist_grad)
            # Check that the backward passs does not contain invalid
            # values such as nan or inf
            assert torch.isfinite(x.grad).all()

    def test_parameter_resize(self, device):
        asd = torch.nn.Parameter(torch.ones(16, device=device))

        for i in range(2):
            with torch.no_grad():
                asd.set_(asd[1:])
                asd.grad = None

            m = torch.cat((asd, asd))
            m.sum().backward()

    def test_sparse_ctor_getter_backward(self, device):
        # See NOTE [ Sparse: autograd and API ] on the expected behavior of this test
        def _test(size, sparse_dim, nnz, device):
            v_size = [nnz] + list(size[sparse_dim:])
            i = torch.rand(sparse_dim, nnz)
            i.mul_(torch.tensor(size[:sparse_dim]).unsqueeze(1).to(i))
            i = i.to(torch.long)

            inp = torch.randn(v_size, requires_grad=True)
            other = self.genSparseTensor(size, sparse_dim, nnz, is_uncoalesced=True)[0]
            other = other.to(device)

            def fn(v):
                x = torch.sparse_coo_tensor(i, v, size, device=device)
                y = (x + other).coalesce()
                yv = y.values()
                new_v = yv.tanh()
                z = torch.sparse_coo_tensor(y.indices(), new_v, y.size())
                return z.coalesce().values()

            gradcheck(fn, (inp,), check_batched_grad=False)
            # FIXME: make gradgradcheck work.
            # gradgradcheck(fn, (inp,), check_batched_grad=False)

            # assert that _values is non-differentiable
            with self.assertRaisesRegex(RuntimeError, "does not have a grad_fn"):
                other.detach().requires_grad_()._values().backward(torch.ones_like(other._values()))

        for empty_i, empty_v, empty_nnz in product([True, False], repeat=3):
            sparse_size = [] if empty_i else [2, 1]
            dense_size = [1, 0, 2] if empty_v else [1, 2]
            nnz = 0 if empty_nnz else 5
            _test(sparse_size + dense_size, len(sparse_size), nnz, device)

    # autograd tests via common_method_invocations don't allow input tensors to
    # be sparse (RuntimeError: gradcheck expects all tensor inputs are dense when
    # check_sparse_nnz is set to False.)
    def test_sparse_mask_autograd(self, device):
        tensor = torch.randn(3, requires_grad=True, device=device)
        mask = torch.ones(3, device=device)
        mask[1] = 0
        mask = mask.to_sparse()
        converted = tensor.sparse_mask(mask).to_dense()
        converted.sum().backward()
        self.assertEqual(tensor.grad, mask.to_dense())

    def test_pyscalar_conversions(self, device):
        def _test_pyscalar_conversions(t, integral_conv):
            # integral -> integral
            l = t(torch.zeros(1, 1, 1, dtype=torch.long))
            pyscalar = -12345
            l[0] = pyscalar
            self.assertEqual(integral_conv(l), pyscalar)

            # floating point -> floating point
            f = Variable(t(torch.randn(1, 1)))
            pyscalar = -12345.1
            f[0] = pyscalar
            self.assertEqual(float(f), pyscalar)
            f[0] = nan
            self.assertTrue(math.isnan(float(f)))
            f[0] = inf
            self.assertEqual(float(f), inf)
            f[0] = -inf
            self.assertEqual(float(f), -inf)

            # integral -> floating point
            # check we can convert something that loses precision
            pyscalar = 1234567890123456789
            self.assertNotEqual(pyscalar, integral_conv(float(pyscalar)))
            l[0] = pyscalar
            self.assertEqual(float(l), float(pyscalar))

            # floating point -> integral
            f[0] = nan
            self.assertRaises(ValueError, lambda: integral_conv(f[0]))
            f[0] = inf
            self.assertRaises(OverflowError, lambda: integral_conv(f[0]))
            f[0] = -inf
            self.assertRaises(OverflowError, lambda: integral_conv(f[0]))
            f[0] = sys.float_info.max
            self.assertEqual(integral_conv(f), sys.float_info.max)

            # bool, nonzero
            def test_nonzero(tensor, value, expected):
                tensor[0] = value
                self.assertEqual(expected, bool(tensor))
                self.assertEqual(expected, True if tensor else False)

            test_nonzero(l, 0, False)
            test_nonzero(l, -2, True)
            test_nonzero(f, 0.0, False)
            test_nonzero(f, sys.float_info.min, True)
            test_nonzero(f, nan, bool(nan))
            test_nonzero(f, inf, bool(inf))
            test_nonzero(f, -inf, bool(-inf))


        _test_pyscalar_conversions(lambda x: x.to(device), lambda x: int(x))

    @dtypesIfCUDA(torch.half, torch.float, torch.double, torch.int8, torch.int16, torch.int32, torch.int64)
    @dtypes(torch.float, torch.double, torch.int8, torch.int16, torch.int32, torch.int64)
    def test_set_requires_grad_only_for_floats(self, device, dtype):
        def f1():
            a = torch.ones(1, dtype=dtype, device=device)
            a.requires_grad_()

        def f2():
            a = torch.ones(1, dtype=dtype, device=device)
            a.requires_grad = True

        def f3():
            torch.ones(1, dtype=dtype, device=device, requires_grad=True)

        a = torch.ones(1, dtype=dtype, device=device)
        a.requires_grad = False  # should always work
        a.requires_grad_(False)

        for f in [f1, f2, f3]:
            if dtype.is_floating_point:
                f()
            else:
                with self.assertRaisesRegex(RuntimeError, 'floating point', msg="dt: {} device: {}".format(a.dtype, a.device)):
                    f()

    @onlyCUDA
    def test_advanced_indexing_backwards_large(self, device):
        # See https://github.com/pytorch/pytorch/issues/22843
        n = (1 << 16)
        x = torch.rand(n, 1, device=device, requires_grad=True)
        a = x[:, [0]]
        a.sum().backward()
        self.assertEqual(x.grad, torch.ones(n, 1, device=device))

    def test_advanced_indexing_backwards_memory_format(self, device):
        # See https://github.com/pytorch/pytorch/issues/36956
        shape = (2, 8, 1, 2)
        i = torch.randint(1, shape, device=device).contiguous(memory_format=torch.channels_last)
        x = torch.randn(shape, requires_grad=True, device=device)
        x[i].sum().backward()

    def _test_reentrant_parent_error_on_cpu(self, device):
        t1 = torch.rand([3, 3], requires_grad=True)
        t2 = torch.rand([3, 3], device=device, requires_grad=True)
        t3 = torch.rand([3, 3], device=device, requires_grad=True)

        # Parent graph cpu graph.
        t4 = t1 * t1
        t5 = TestAutograd.SimulateBackwardError.apply(t4)

        # Child gpu graph (much longer than parent graph).
        prev = t2 * t2
        for i in range(10):
            prev = prev * t2
        reentrant_root = prev

        class ReentrantFunc(Function):
            @staticmethod
            def forward(ctx, inp):
                return inp.clone()

            @staticmethod
            def backward(ctx, grad):
                # Reentrant backward in child will take much longer.
                reentrant_root.backward()
                return grad

        # Parent gpu graph.
        t6 = ReentrantFunc.apply(t3)
        t7 = t6 * t6

        # Parent graph will error out first, while child graph will continue executing.
        with self.assertRaisesRegex(Exception, "Simulate error"):
            torch.autograd.backward([t5.sum(), t7.sum()])

        # No grads should be accumulated since child graph will stop execution
        # after parent receives error.
        self.assertIsNone(t2.grad)
        self.assertIsNone(t1.grad)
        self.assertIsNone(t3.grad)

    @onlyCUDA
    def test_reentrant_parent_error_on_cpu(self, device):
        before = CudaMemoryLeakCheck.get_cuda_memory_usage()

        # Run as separate function so that gc can clean up everything when we
        # check for memory usage.
        self._test_reentrant_parent_error_on_cpu(device)

        # Wait for autograd thread to cleanup failed tasks.
        after = CudaMemoryLeakCheck.get_cuda_memory_usage()
        start = time.time()
        while before != after and time.time() - start < 30:
            time.sleep(0.1)
            after = CudaMemoryLeakCheck.get_cuda_memory_usage()

        self.assertEqual(before, after)

    # test for backward in https://github.com/pytorch/pytorch/issues/15511
    def test_pdist_large(self, device):
        def func(x):
            return torch.pdist(x, p=2)

        # shape[0] should be able to be (roughly) arbitrarily large, but the kernel
        # is currently limited to smaller sizes (see issue above); this is just testing
        # a floor.
        shape = (1000, 1)
        x = torch.randn(shape, device=device).requires_grad_()
        output = torch.pdist(x, p=2)
        # just run a single backward, as gradcheck/gradgradcheck is expensive here
        output.sum().backward()

    def test_where_functional(self, device):
        x = torch.randn(5, 5, device=device, requires_grad=True)
        y = torch.randn(5, 5, device=device, requires_grad=True)
        cond = mask_not_all_zeros((5, 5)).to(device=device)

        def where(cond, x, y):
            return torch.where(cond, x, y)

        gradcheck(where, [cond, x, y], raise_exception=True)
        gradgradcheck(where, [cond, x, y], [torch.randn(5, 5, device=device)])

        x = torch.randn(5, 1, 5, device=device, requires_grad=True)
        y = torch.randn(5, 5, 1, device=device, requires_grad=True)
        gradcheck(where, [cond, x, y], raise_exception=True)
        gradgradcheck(where, [cond, x, y], [torch.randn(5, 5, 5, device=device)])

    def test_where_scalar(self, device):
        x = torch.randn(5, 5, device=device, requires_grad=True)
        scalar = 4.
        cond = mask_not_all_zeros((5, 5)).to(device=device)

        def where_scalar_first(cond, x):
            return torch.where(cond, scalar, x)

        def where_scalar_second(cond, x):
            return torch.where(cond, x, scalar)

        gradcheck(where_scalar_first, (cond, x))
        gradgradcheck(where_scalar_first, (cond, x))

        gradcheck(where_scalar_second, (cond, x))
        gradgradcheck(where_scalar_second, (cond, x))

    @skipCUDAIf(True, """Test is flaky on Linux and Windows, typical error message:
            https://github.com/pytorch/pytorch/issues/34870""")
    def test_ctc_loss(self, device):
        batch_size = 64
        num_labels = 101
        target_length = 15
        gradcheck_input_size = 10

        ZERO_NONE = 0
        ZERO_SOME = 1
        ZERO_ALL = 2

        # input_length, vary_lengths, zero_lengths
        tests = [(150, False, ZERO_NONE),
                 (150, True, ZERO_NONE),
                 (50, True, ZERO_SOME),
                 (50, True, ZERO_ALL)]

        if 'cuda' in device:
            tests += [(50, False, ZERO_NONE),
                      (50, True, ZERO_NONE),
                      (150, True, ZERO_SOME),
                      (150, True, ZERO_ALL)]

        for input_length, vary_lengths, zero_mode in tests:
            targets = torch.randint(1, num_labels, (batch_size, target_length),
                                    device=device, dtype=torch.long)
            x = torch.randn(gradcheck_input_size, device=device, requires_grad=True)
            tile_factors = torch.randn(input_length * batch_size * num_labels // gradcheck_input_size + 1,
                                       device=device)
            input_lengths = [(torch.randint(input_length // 2, input_length + 1, ()).item()
                              if vary_lengths or i == 0 else input_length) for i in range(batch_size)]
            if zero_mode == ZERO_ALL:
                target_lengths = [0 for _ in range(batch_size)]
            else:
                target_lengths = [(torch.randint(target_length // 2, target_length + 1, ()).item()
                                   if vary_lengths else target_length) for _ in range(batch_size)]
                if zero_mode == ZERO_SOME:
                    idxes = torch.randint(0, batch_size, (10,))
                    for i in idxes:
                        target_lengths[i] = 0

            def ctc_after_softmax(x):
                x_full = ((x[:, None] * tile_factors[None, :]).view(-1)[:input_length * batch_size * num_labels]
                          .view(input_length, batch_size, num_labels))
                log_probs = torch.log_softmax(x_full, 2)
                return torch.nn.functional.ctc_loss(log_probs, targets, input_lengths, target_lengths)

            gradcheck(ctc_after_softmax, [x])

    @onlyCUDA
    @skipCUDAIfRocm
    @skipCUDAIfCudnnVersionLessThan(7600)
    def test_ctc_loss_cudnn(self, device):
        batch_size = 16
        input_length = 30
        num_labels = 101
        target_length = 15
        targets = torch.randint(1, num_labels, (batch_size * target_length,),
                                device='cuda', dtype=torch.long)
        log_probs = torch.log_softmax(torch.randn(input_length, batch_size, num_labels, device='cuda', dtype=torch.float), 2)
        log_probs.requires_grad_()

        input_lengths = batch_size * [input_length]
        target_lengths = batch_size * [target_length]
        grad_out = torch.randn(batch_size, device='cuda', dtype=torch.float)
        with torch.backends.cudnn.flags(enabled=False):
            loss_native = torch.nn.functional.ctc_loss(log_probs, targets, input_lengths, target_lengths, reduction='none')
            grad_native, = torch.autograd.grad(loss_native, log_probs, grad_out)
        loss_cudnn = torch.nn.functional.ctc_loss(log_probs, targets.to('cpu', torch.int32),
                                                  input_lengths, target_lengths, reduction='none')
        self.assertTrue("Cudnn" in str(loss_cudnn.grad_fn))
        grad_cudnn, = torch.autograd.grad(loss_cudnn, log_probs, grad_out)
        self.assertEqual(grad_cudnn, grad_native, atol=1e-4, rtol=0)

    def test_leaky_relu_inplace_with_neg_slope(self, device):
        a = torch.tensor([-1., 1.], device=device, requires_grad=True)
        b = torch.nn.functional.leaky_relu_(a.clone(), -2)
        with self.assertRaisesRegex(RuntimeError, "call out-of-place version"):
            b.backward(torch.ones(2, device=device))

        a = torch.tensor([-1., 1.], device=device, requires_grad=True)
        b = torch.nn.functional.rrelu_(a.clone(), -5.0, 1.0)
        with self.assertRaisesRegex(RuntimeError, "call out-of-place version"):
            b.backward(torch.ones(2, device=device))

    def test_leaky_relu_inplace_with_zero_slope(self, device):
        a = torch.tensor([-2., 0., 2.], device=device, requires_grad=True)
        b = torch.nn.functional.leaky_relu_(a.clone(), 0.0)
        b.backward(torch.ones(3, device=device))
        expected = torch.tensor([0., 0., 1.], device=device)
        self.assertEqual(a.grad, expected)

    @onlyOnCPUAndCUDA
    def test_elu_inplace_with_neg_alpha(self, device):
        a = torch.tensor([-1., 1.], device=device, requires_grad=True)
        b = torch.nn.functional.elu_(a.clone(), alpha=-2)
        with self.assertRaisesRegex(RuntimeError, "call out-of-place version"):
            b.backward(torch.ones(2, device=device))

        a = torch.tensor([-1., 1.], device=device, requires_grad=True)
        b = torch.nn.functional.celu_(a.clone(), alpha=-2)
        with self.assertRaisesRegex(RuntimeError, "call out-of-place version"):
            b.backward(torch.ones(2, device=device))

    @onlyCUDA
    def test_free_unneeded_tensor(self, device):
        x = torch.randn(2, 3, 10, 10, device=device, requires_grad=True)
        m = torch.randn(1, 3, 1, 1, device=device)

        z = x.sum()
        base_mem = torch.cuda.memory_allocated()
        z = ((x + 2) * m).sum()
        end_mem = torch.cuda.memory_allocated()

        # In the end the memory usage should remain equal, because neither of
        # (x + 2) and ((x + 2) * m) should be kept alive for backward, while the
        # previous allocation of z had the same size as the current one.
        self.assertEqual(base_mem, end_mem)

    @onlyCUDA
    def test_pin_memory(self, device):
        x = torch.randn(2, 2, requires_grad=True)
        self.assertEqual(x, x.pin_memory())
        self.assertIsNot(x, x.pin_memory())
        self.assertTrue(x.pin_memory().requires_grad)
        gradcheck(lambda x: x.pin_memory(), [x])
        gradgradcheck(lambda x: x.pin_memory(), [x])

    @skipCUDAIfRocm
    @onlyCUDA
    def test_profiler_emit_nvtx(self, device):
        # This test is not intended to ensure correctness of nvtx ranges.
        # That would require something a great deal more complex (you'd have to create a
        # profile in a subprocess, open it, and parse the sql somehow).
        # This test is merely intended to catch if emit_nvtx breaks on construction.
        a = torch.tensor([1, 2, 3], dtype=torch.float32, device=device)
        with torch.cuda.profiler.profile():
            with emit_nvtx():
                a.add(1.0)

    @onlyCUDA
    def test_rnn_backward_to_input_but_not_parameters(self, device):
        # this checks whether it is possible to not require
        # weight parameters, but require inputs, see #7722
        l = torch.nn.LSTM(2, 3).to(device)
        for p in l.parameters():
            p.requires_grad = False
        s = torch.randn(1, 1, 2, requires_grad=True, device=device)
        out, _ = l(s)
        out.sum().backward()
        self.assertFalse(s.grad is None or s.grad.abs().sum().item() == 0)

    @onlyCUDA
    def test_lstmcell_backward_only_one_output_grad(self, device):
        # checks that undefined gradients doen't hamper the backward
        # see #11872
        l = torch.nn.LSTMCell(2, 3).to(device).double()
        s = torch.randn(1, 2, device=device, dtype=torch.double, requires_grad=True)
        for i in range(2):
            out = l(s)[i]
            out.sum().backward()
            self.assertFalse(s.grad is None or s.grad.abs().sum().item() == 0)

    def _test_rnn_mod(self, mod, inp):
        def flatten_out(mod, inp):
            out = mod(inp)
            return tuple([t if isinstance(t, torch.Tensor) else tt for t in out for tt in t])
        gradcheckfunc = partial(flatten_out, mod)
        with torch.backends.cudnn.flags(enabled=False):
            gradcheck(gradcheckfunc, inp, check_batched_grad=False)
            gradgradcheck(gradcheckfunc, inp, check_batched_grad=False)

        if inp.is_cuda and not TEST_WITH_ROCM:
            # Assert that we have good error message around unsupported CuDNN double backward
            # NB: we trigger double backward using .backward() instead of autograd.grad due to
            # https://github.com/pytorch/pytorch/issues/37874
            with torch.backends.cudnn.flags(enabled=True):
                result = gradcheckfunc(inp)
                result[0].sum().backward(create_graph=True)
                grad0 = next(mod.parameters()).grad
                with self.assertRaisesRegex(RuntimeError,
                                            "please disable the CuDNN backend temporarily"):
                    grad0.sum().backward()

                # Here we avoid the backward(create_graph=True) memory leak
                # described in https://github.com/pytorch/pytorch/issues/7343
                for param in mod.parameters():
                    param.grad = None
                inp.grad = None

    def test_LSTM_grad_and_gradgrad(self, device):
        hsize = 4
        inp = torch.rand(1, 3, hsize, device=device, dtype=torch.float64, requires_grad=True)
        for bias in [True, False]:
            mod = torch.nn.LSTM(hsize, hsize, bias=bias).to(device).to(torch.float64)
            self._test_rnn_mod(mod, inp)

    def test_GRU_grad_and_gradgrad(self, device):
        hsize = 4
        inp = torch.rand(1, 3, hsize, device=device, dtype=torch.float64, requires_grad=True)
        for bias in [True, False]:
            mod = torch.nn.GRU(hsize, hsize, bias=bias).to(device).to(torch.float64)
            self._test_rnn_mod(mod, inp)

    def test_copysign_subgradient(self, device):
        # Input is 0.0
        x = torch.tensor([0.0, 0.0, 0.0], dtype=torch.float, device=device, requires_grad=True)
        y = torch.tensor([-1.0, 0.0, 1.0], dtype=torch.float, device=device, requires_grad=True)
        out = torch.copysign(x, y)
        out.sum().backward()
        self.assertEqual(x.grad.tolist(), [0.0, 0.0, 0.0])
        self.assertEqual(y.grad.tolist(), [0.0] * 3)

        # Input is -0.0
        x = torch.tensor([-0.0, -0.0, -0.0], dtype=torch.float, device=device, requires_grad=True)
        y = torch.tensor([-1.0, 0.0, 1.0], dtype=torch.float, device=device, requires_grad=True)
        out = torch.copysign(x, y)
        out.sum().backward()
        self.assertEqual(x.grad.tolist(), [0.0, 0.0, 0.0])
        self.assertEqual(y.grad.tolist(), [0.0] * 3)

        # Other is 0.0
        x = torch.tensor([-1.0, 0.0, 1.0], dtype=torch.float, device=device, requires_grad=True)
        y = torch.tensor([0.0, 0.0, 0.0], dtype=torch.float, device=device, requires_grad=True)
        out = torch.copysign(x, y)
        out.sum().backward()
        self.assertEqual(x.grad.tolist(), [-1.0, 0.0, 1.0])
        self.assertEqual(y.grad.tolist(), [0.0] * 3)

        # Other is -0.0
        x = torch.tensor([-1.0, 0.0, 1.0], dtype=torch.float, device=device, requires_grad=True)
        y = torch.tensor([-0.0, -0.0, -0.0], dtype=torch.float, device=device, requires_grad=True)
        out = torch.copysign(x, y)
        out.sum().backward()
        self.assertEqual(x.grad.tolist(), [1.0, 0.0, -1.0])
        self.assertEqual(y.grad.tolist(), [0.0] * 3)

    @deviceCountAtLeast(1)
    def test_grad_assignment(self, devices):
        x = torch.randn(5, 5, device=devices[0])

        # Tests that the wrong shape raises
        with self.assertRaises(RuntimeError):
            x.grad = torch.randn(2, 2, device=devices[0])

        # Tests that the wrong dtype raises
        with self.assertRaises(RuntimeError):
            x.grad = torch.randn(5, 5, dtype=torch.long, device=devices[0])

        # Tests that self-assignment raises
        with self.assertRaises(RuntimeError):
            x.grad = x

        # Tests device -> cpu grad assignment raises
        if self.device_type != 'cpu':
            with self.assertRaises(RuntimeError):
                t_cpu = torch.rand(5, 5)
                t_cpu.grad = torch.randn(5, 5, device=devices[0])

        # Tests half type on CUDA
        if self.device_type == 'cuda':
            x = x.to(dtype=torch.half, device=devices[0])
            x.grad = torch.zeros_like(x)

        # Tests cross-device assignment raises
        if len(devices) > 1:
            x = torch.randn(5, 5, device=devices[0])
            with self.assertRaises(RuntimeError):
                x.grad = torch.randn(5, 5, device=devices[1])

    @deviceCountAtLeast(1)
    @dtypes(torch.float, torch.double)
    def test_requires_grad_factory(self, devices, dtype):
        fns = [torch.ones_like, torch.testing.randn_like]
        x = torch.randn(2, 3, dtype=dtype, device=devices[0])

        for fn in fns:
            for requires_grad in [True, False]:
                output = fn(x, dtype=dtype, device=devices[0], requires_grad=requires_grad)
                self.assertEqual(requires_grad, output.requires_grad)
                self.assertIs(dtype, output.dtype)
                self.assertEqual(devices[0], str(x.device))

    @deviceCountAtLeast(2)
    def test_unused_output_device(self, devices):
        from torch.nn.parallel._functions import Broadcast
        x = torch.randn(5, 5, dtype=torch.float, device=devices[0], requires_grad=True)
        outputs = Broadcast.apply(list(range(len(devices))), x)
        y = outputs[-1] * 2
        y.sum().backward()
        # TODO(#38095): Replace assertEqualIgnoreType. See issue #38095
        self.assertEqualIgnoreType(x.grad, torch.ones(5, 5) * 2)

    @deviceCountAtLeast(2)
    def test_backward_device(self, devices):
        # check that current device matches the variable's device
        device = [None]

        class Identity(torch.autograd.Function):
            @staticmethod
            def forward(ctx, x):
                return x.clone()

            @staticmethod
            def backward(ctx, grad_output):
                device[0] = grad_output.device
                return grad_output.clone()

        v = torch.randn(1, device=devices[1], requires_grad=True)
        Identity.apply(v).backward()
        self.assertEqual(str(device[0]), devices[1])

    @deviceCountAtLeast(2)
    def test_inputbuffer_add_multidevice(self, devices):
        input = torch.randn(1, device=devices[0], requires_grad=True)
        output = input.to(device=devices[1]) + input.to(device=devices[1])
        output.backward()

    @onlyCPU
    def test_copy_(self, device):
        # At the time of writing this test, copy_ is not generated from native_functions.yaml
        # there was a bug that bfloat16 was not recognized as floating.
        x = torch.randn(10, device=device, requires_grad=True)
        floating_dt = [dt for dt in torch.testing.get_all_dtypes() if dt.is_floating_point]
        for dt in floating_dt:
            y = torch.empty(10, device=device, dtype=dt)
            y.copy_(x)
            self.assertTrue(y.requires_grad)
            z = x.to(torch.bfloat16)
            self.assertTrue(z.requires_grad)

    @onlyCUDA
    def test_simple_reentrant_cross_device(self, device):
        class ReentrantFunc(Function):
            _cpu_mode = True

            @staticmethod
            def forward(ctx, x):
                return x * (x + 2)

            @staticmethod
            def backward(ctx, grad_output):
                with torch.enable_grad():
                    if ReentrantFunc._cpu_mode:
                        new_param = torch.randn(2, 2, requires_grad=True)
                        (new_param ** 2).sum().backward()
                    else:
                        new_param = torch.randn(2, 2, device=device, requires_grad=True)
                        (new_param ** 2).sum().backward()
                return grad_output

        # Reentrant starts on GPU thread, finishs on GPU thread
        x = torch.randn(2, 2, device=device, requires_grad=True)
        out = ReentrantFunc.apply(x)
        out.sum().backward()

        # Reentrant starts on CPU thread, finishs on GPU thread
        x = torch.randn(2, 2, requires_grad=True)
        # set ReentrantFunc node to GPU to emit tasks to GPU queue
        ReentrantFunc._cpu_mode = False
        out = ReentrantFunc.apply(x)
        out.sum().backward()

        # Reentrant starts on GPU thread, finishs on CPU thread
        x = torch.randn(2, 2, device=device, requires_grad=True)
        # set ReentrantFunc node to CPU to emit tasks to CPU queue
        ReentrantFunc._cpu_mode = True
        out = ReentrantFunc.apply(x)
        out.sum().backward()

    @onlyCUDA
    def test_cross_device_reentrant_autograd(self, device):
        # Output on gpu so that this task will be associated with the gpu thread
        def fn_on_gpu(inp):
            # Artificially increase the priority of the next op to make sure it runs
            # as soon as we reach it before the ops of branch1.
            dummy = inp * 2 * 2 * 2 * 2
            return inp.to(device=device)

        def parent_on_cpu(inp):
            # Slow branch of ops on gpu so that the work queue for the gpu thread
            # won't empty too quickly. They also have smaller priorities than the
            # ones created by fn_on_gpu
            branch1 = inp.to(device=device)
            branch1 = branch1 / branch1
            branch1 = branch1 / branch1
            branch1 = branch1 / branch1
            # Perform checkpoint on cpu tensors. So the last op performed in the reentrant
            # autograd is an AccumulateGrad that runs on the cpu thread for the gpu thread.
            # So the cpu thread will notify the gpu thread with an empty NodeTask.
            branch2 = checkpoint(fn_on_gpu, inp)
            out = branch2 + branch1
            return out

        inp = torch.rand(2, requires_grad=True)
        out = parent_on_cpu(inp)
        # This will segfault if the empty NodeTask is not handled properly in the
        # gpu thread ReadyQueue
        out.sum().backward()

    def test_inplace_view_backprop_base(self, device):
        # modify view and back-prop through base
        root = torch.randn(2, 2, device=device, requires_grad=True)
        x = root.clone()
        v1 = x.narrow(0, 0, 1)
        v1.mul_(2)
        x.sum().backward()
        self.assertEqual(root.grad.tolist(), [[2, 2], [1, 1]])

    def test_inplace_view_backprop_view_of_view(self, device):
        # modify view and backprop through view-of-view
        root = torch.randn(2, 2, device=device, requires_grad=True)
        x = root.clone()
        v1 = x.narrow(0, 0, 1)
        v2 = x.narrow(0, 0, 1)
        v1.mul_(2)
        v2.sum().backward()
        self.assertEqual(root.grad.tolist(), [[2, 2], [0, 0]])

    def test_inplace_view_of_view(self, device):
        # modify view-of-view and backprop through base
        root = torch.randn(2, 2, device=device, requires_grad=True)
        x = root.clone()
        v1 = x.narrow(0, 0, 1)
        v2 = v1.narrow(1, 1, 1)
        v2.mul_(2)
        x.sum().backward()
        self.assertEqual(root.grad.tolist(), [[1, 2], [1, 1]])

    def test_inplace_view_then_no_grad(self, device):
        # Perform an in-place operation on a view of a non-leaf variable.
        a = torch.ones(3, 1, device=device, requires_grad=True)
        b = a * 2
        c = b.view_as(b)
        c[0][0] = 3

        # Force a graph update with grad disabled.
        with torch.no_grad():
            c.grad_fn

        c.sum().backward()

    def test_inplace_view_gradcheck(self, device):
        # gradcheck modifications to views
        a = torch.randn(4, 4, device=device, requires_grad=True)
        b = torch.randn(2, 2, device=device, requires_grad=True)

        def func(root, b):
            x = root.clone()
            x.narrow(1, 2, 2).narrow(0, 1, 2).mul_(b)
            x.narrow(1, 0, 2).narrow(0, 1, 2).mul_(b)
            return x

        gradcheck(func, [a, b], raise_exception=True)
        go = torch.randn(a.size(), device=device, requires_grad=True)
        gradgradcheck(func, (a, b), (go,))

    def test_inplace_view_multiple_outputs(self, device):
        root = torch.arange(9.).reshape(3, 3).requires_grad_()
        x = root.clone()
        v1 = x.unbind()
        with self.assertRaises(RuntimeError):
            v1[0].mul_(2)

    def test_inplace_view_of_multiple_output_view(self, device):
        a = torch.rand(10, device=device, requires_grad=True).clone()
        b = a.unbind(0)
        c = b[0].view_as(b[0])
        with self.assertRaises(RuntimeError):
            c.mul_(2)

    def test_inplace_multiple_output_view_of_view(self, device):
        a = torch.rand(10, device=device, requires_grad=True).clone()
        b = a.view_as(a)
        c = b.unbind(0)
        with self.assertRaises(RuntimeError):
            c[0].mul_(2)

    def test_inplace_view_makes_base_require_grad(self, device):
        # in-place modification to view makes base require grad
        a = torch.randn(4, 4, device=device, requires_grad=False)
        b = torch.randn(4, 2, device=device, requires_grad=True)

        def func(root, b):
            x = root.clone()
            self.assertFalse(x.requires_grad)
            x.narrow(1, 2, 2).mul_(b)
            self.assertTrue(x.requires_grad)
            return x

        gradcheck(func, [a, b], raise_exception=True)
        go = torch.randn(a.size(), device=device, requires_grad=True)
        gradgradcheck(func, (a, b), (go,))

    def test_inplace_view_backprop_view(self, device):
        # modify view and backprop through view
        a = torch.tensor([2., 5.], device=device, requires_grad=False)
        b = torch.tensor([3.], device=device, requires_grad=True)
        res = a.narrow(0, 1, 1).mul_(b)
        res.sum().backward()
        self.assertEqual(b.grad.tolist(), [5])
        self.assertIsNone(a.grad)

    def test_inplace_view_modify_base(self, device):
        # Test that an in-place operation on a base that forced it to require
        # grad also forces any previous views to require grad and backprop
        # correctly
        r = torch.ones(1, device=device, requires_grad=True)

        def fn(r):
            x = torch.ones(5, device=device)
            v = x.select(0, 1)
            self.assertFalse(v.requires_grad)
            self.assertIsNone(v.grad_fn)
            x.add_(r)  # v is now dependent on r due to the in-place op on x
            self.assertTrue(v.requires_grad)
            return v

        gradcheck(fn, [r])
        gradgradcheck(fn, [r])

    def test_inplace_view_python(self, device):
        # in-place modifications of Python-autograd created view
        a = torch.randn(4, 4, device=device, requires_grad=True)
        b = torch.randn(2, 2, device=device, requires_grad=True)

        class PyAdd(torch.autograd.Function):
            @staticmethod
            def forward(ctx, x, y):
                ctx.mark_dirty(x)
                x.add_(y)
                return x

            @staticmethod
            def backward(ctx, grad):
                return grad, grad

        def func(root, b):
            x = root.clone()
            PyAdd.apply(x.narrow(1, 2, 2).narrow(0, 1, 2), b)
            PyAdd.apply(x.narrow(1, 0, 2).narrow(0, 1, 2), b)
            return x

        gradcheck(func, [a, b], raise_exception=True)
        go = torch.randn(a.size(), device=device, requires_grad=True)
        gradgradcheck(func, (a, b), (go,))

    def test_inplace_view_non_contig(self, device):
        root = torch.ones(2, 3, 2, device=device).select(2, 1).t().requires_grad_(True)
        x = root.clone()
        v1 = x.narrow(0, 0, 1)
        v2 = v1.narrow(1, 1, 1)
        v2.mul_(2)
        x.sum().backward()
        self.assertEqual(root.grad.tolist(), [[1, 2], [1, 1], [1, 1]])

    def test_inplace_view_multi_output_unsafe(self, device):
        for f in [lambda t: t.unsafe_split(1),
                  lambda t: t.unsafe_split_with_sizes((1, 1, 1)),
                  lambda t: t.unsafe_chunk(3)]:
            a = torch.randn(3, 3, device=device, requires_grad=True)
            b = a + a
            s1, s2, s3 = f(b)
            s1.mul_(s2)
            s1.sum().backward()

    def test_inplace_view_multi_output_safe(self, device):
        for f in [lambda t: t.split(1),
                  lambda t: t.split_with_sizes((1, 1, 1)),
                  lambda t: t.chunk(3)]:
            a = torch.randn(3, 3, device=device, requires_grad=True)
            b = a + a
            s1, s2, s3 = f(b)
            with warnings.catch_warnings(record=True) as w:
                s1.mul_(s2)
            self.assertIn('Consider using `unsafe_` version', str(w[0].message))

    def test_mv_grad_stride_0(self, device):
        # Reference: https://github.com/pytorch/pytorch/issues/38315
        mat = torch.randn(2, 2, device=device)
        vec = torch.randn(1, device=device).requires_grad_(True)

        def fn(vec):
            # Expand inside the function to make sure the input to
            # gradcheck does not have overlapping memory
            vec = vec.expand(2)
            return (mat @ vec).sum()

        gradcheck(fn, (vec))
        gradgradcheck(fn, (vec))

    def test_logcumsumexp_large_value(self, device):
        a = torch.rand(4, 4, 4, dtype=torch.double, requires_grad=True)
        with torch.no_grad():
            # Large Number
            a[0] = 10000

        gradcheck(lambda x: x.logcumsumexp(0), a)
        gradgradcheck(lambda x: x.logcumsumexp(0), a)

        gradcheck(lambda x: x.logcumsumexp(1), a)
        gradgradcheck(lambda x: x.logcumsumexp(1), a)

        gradcheck(lambda x: x.logcumsumexp(2), a)
        gradgradcheck(lambda x: x.logcumsumexp(2), a)

    @slowTest
    def test_lu_backward(self, device):
        def run_test(*sizes):
            x = torch.rand(*sizes, device=device, dtype=torch.double).requires_grad_(True)

            gradcheck(lambda x: x.lu(get_infos=True), x)
            gradgradcheck(lambda x: x.lu(get_infos=True), x)

            gradcheck(lambda x: x.lu(get_infos=False), x)
            gradgradcheck(lambda x: x.lu(get_infos=False), x)

            # there is no pivot-less LU factorization on CPU
            if x.device.type == 'cuda':
                gradcheck(lambda x: x.lu(pivot=False, get_infos=True), x)
                gradgradcheck(lambda x: x.lu(pivot=False, get_infos=True), x)

                gradcheck(lambda x: x.lu(pivot=False, get_infos=False), x)
                gradgradcheck(lambda x: x.lu(pivot=False, get_infos=False), x)

        run_test(3, 3)
        run_test(3, 3, 3)
        run_test(3, 3, 3, 3)
        run_test(5, 5)
        run_test(3, 5, 5)
        run_test(3, 3, 5, 5)

    def test_strided_leaf_grad_layout(self, device):
        # (1) If leaf is non-overlapping and dense, grad's layout should match its leaf.
        for fmt_a in (torch.contiguous_format, torch.channels_last):
            for fmt_b in (torch.contiguous_format, torch.channels_last):
                a = torch.rand((2, 3, 4, 5), device=device).to(memory_format=fmt_a)
                b = torch.rand((2, 3, 4, 5), device=device).to(memory_format=fmt_b)
                a.requires_grad_()
                b.requires_grad_()
                # checks (1) for broadcasted gradients
                a.sum().backward()
                self.assertEqual(a.grad.stride(), a.stride())
                b.sum().backward()
                self.assertEqual(b.grad.stride(), b.stride())
                # checks (1) for non-broadcasted gradients
                a.grad = None
                b.grad = None
                (a * b).sum().backward()
                self.assertEqual(a.grad.stride(), a.stride())
                self.assertEqual(b.grad.stride(), b.stride())

        # (2) If leaf isn't dense, checks that grads are rowmajor contiguous.
        c = torch.empty_strided((2, 2), (4, 2), device=device).copy_(torch.rand((2, 2), device=device))
        c.requires_grad_()
        d = torch.rand((2, 2), device=device)
        # checks (2) for broadcasted gradients
        c.sum().backward()
        self.assertEqual(c.grad.stride(), (2, 1))
        # checks (2) for non-broadcasted gradients
        c.grad = None
        (c * d).sum().backward()
        self.assertEqual(c.grad.stride(), (2, 1))

    def _test_atleast(self, device, torch_fn):
        # 0-dim
        s = torch.tensor(0.5, dtype=torch.double, requires_grad=True)

        gradcheck(lambda x: torch_fn(x), s)
        gradgradcheck(lambda x: torch_fn(x), s)

        # 1-dim
        a = torch.rand(4, dtype=torch.double, requires_grad=True)

        gradcheck(lambda x: torch_fn(x), a)
        gradgradcheck(lambda x: torch_fn(x), a)

        # 2,3,4-dim
        b = torch.rand(4, 3, dtype=torch.double, requires_grad=True)
        c = torch.rand(4, 3, 2, dtype=torch.double, requires_grad=True)
        d = torch.rand(4, 3, 2, 1, dtype=torch.double, requires_grad=True)

        input_tuple = (s, a, b, c, d)
        gradcheck(lambda s, w, x, y, z: torch_fn(s, w, x, y, z), input_tuple)
        gradgradcheck(lambda s, w, x, y, z: torch_fn(s, w, x, y, z), input_tuple)

    def test_atleast(self, device):
        self._test_atleast(device, torch.atleast_1d)
        self._test_atleast(device, torch.atleast_2d)
        self._test_atleast(device, torch.atleast_3d)

    def test_xlogy(self, device):

        def _tensor_tensor_helper(x, y):
            gradcheck(lambda x, y: torch.xlogy(x, y), (x, y))
            gradgradcheck(lambda x, y: torch.xlogy(x, y), (x, y))

            with torch.no_grad():
                x = x.clone()
                x[torch.rand_like(x) > 0.5] = 0

            gradcheck(lambda y: torch.xlogy(x, y), (y))
            gradgradcheck(lambda y: torch.xlogy(x, y), (y))

        shapes = ((4,), (1, 4), (1, 1, 4), (1, 1, 1, 4))

        # For broadcastible shapes and scalar.
        for x_shape, y_shape in permutations(shapes, 2):
            x = torch.rand(*x_shape, dtype=torch.double, device=device, requires_grad=True)
            y = torch.rand(*y_shape, dtype=torch.double, device=device, requires_grad=True)

            _tensor_tensor_helper(x, y)
            _tensor_tensor_helper(y, x)

            gradcheck(lambda y: torch.xlogy(0, y), (y))
            gradgradcheck(lambda y: torch.xlogy(0, y), (y))

            gradcheck(lambda y: torch.xlogy(2, y), (y))
            gradgradcheck(lambda y: torch.xlogy(2, y), (y))
            gradcheck(lambda y: torch.xlogy(y, 2), (y))
            gradgradcheck(lambda y: torch.xlogy(y, 2), (y))

        # Different shape
        x = torch.rand(2, 3, 4, 5, dtype=torch.double, device=device, requires_grad=True)
        y = torch.rand(4, 5, dtype=torch.double, device=device, requires_grad=True)
        _tensor_tensor_helper(x, y)
        _tensor_tensor_helper(y, x)
        _tensor_tensor_helper(x, x)
        _tensor_tensor_helper(y, y)

        # Same shape
        x = torch.rand(4, 5, dtype=torch.double, device=device, requires_grad=True)
        y = torch.rand(4, 5, dtype=torch.double, device=device, requires_grad=True)
        _tensor_tensor_helper(x, y)
        _tensor_tensor_helper(y, x)
        _tensor_tensor_helper(x, x)
        _tensor_tensor_helper(y, y)


class TestMultithreadAutograd(TestCase):
    def _run_py_multithread_fn(self, fn, args=(), num_threads=10, kwargs=None):
        threads = []
        for _ in range(num_threads):
            p = threading.Thread(target=fn, args=(args))
            p.start()
            threads.append(p)

        for p in threads:
            p.join()

    def test_simple_backward(self):
        # simple multithreaded backward that create threads in the beginning of training
        # and everything else is training separately, i.e. inputs, operations, etc.
        def train_fn():
            x = torch.ones(5, 5, requires_grad=True)
            y = (x + 3) * (x + 4) * 0.5
            y.sum().backward()
            self.assertEqual(x.grad, x + 3.5)

        self._run_py_multithread_fn(train_fn)

    def test_simple_backward_same_input(self):
        # simple multithreaded backward with only shared inputs (i.e. This is common
        # for things like Hogwild multithreaded training with multiple CPU threads)
        def train_fn_backward(x):
            y = (x + 3) * (x + 4) * 0.5
            y.sum().backward()

        x = torch.ones(5, 5, requires_grad=True)
        self._run_py_multithread_fn(train_fn_backward, (x,))
        # Since we are calling backward from multiple threads
        # and all threads share the same input, when we do backward
        # concurrently, different backwards will all accumulate to
        # the same .grad for each input, and the gradients should
        # be equal to num_threads * gradient
        self.assertEqual(x.grad, 10 * (x + 3.5))

        def train_fn_grad(x):
            y = (x + 3) * (x + 4) * 0.5
            grads = torch.autograd.grad(y.sum(), x)
            self.assertEqual(len(grads), 1)
            self.assertEqual(grads[0], x + 3.5)

        # since we use functional grad() api, gradients will not
        # be accumulate to the same place and should be the same
        self._run_py_multithread_fn(train_fn_grad, (x,))

    def test_python_thread_in_middle(self):
        # User might write a network that starts on one CPU thread, then runs its second half
        # concurrently with other threads (either via python threading or fork/join calls),
        # then calls backward()/grad() on BOTH threads, like a Y pattern from input at the
        # bottom to output at the top. This way part of the GraphTask is being shared across
        # different threads and we need to ensure user specify retain_graph=True, otherwise
        # error out with the correct error message

        # Case 1: multiple backward with python threads, retain_graph=False
        # should throw error in some threads with no retain_graph.
        success_vs_raises = [0, 0]

        def train_fn_no_retain_graph(x):
            y = x + x ** 2
            try:
                y.sum().backward()
                success_vs_raises[0] += 1
            except RuntimeError as error:
                success_vs_raises[1] += 1
                self.assertRegex(str(error), "Specify retain_graph=True")

        x_no_retain = torch.ones(5, 5, requires_grad=True)
        y_no_retain = x_no_retain + x_no_retain ** 2
        self._run_py_multithread_fn(train_fn_no_retain_graph, (y_no_retain,), num_threads=5)
        # at least one thread will be success in this case, all other threads should raise
        # with the error that throw to user to recommend them specify retain_graph=True
        self.assertTrue(success_vs_raises[0] >= 1)

        # multiple backward with python threads, no error with retain_graph=True
        def train_fn_retain_graph(x):
            y = x + x ** 2
            y.sum().backward(retain_graph=True)

        x_retain = torch.ones(5, 5, requires_grad=True)
        y_retain = x_retain + x_retain ** 2
        self._run_py_multithread_fn(train_fn_retain_graph, (y_retain,), num_threads=5)
        # result should equal to num_thread * gradients
        self.assertEqual(x_retain.grad, 5 * (4 * x_retain ** 3 + 6 * (x_retain ** 2) + 4 * x_retain + 1))

    def test_fork_join_in_middle(self):
        # multiple backward with jit threads (fork/join primitive)
        # similar to test_python_thread_in_middle, we test with retain_graph=False/True

        # Case 1: multiple grad() calls with jit threads, retain_graph=False
        # should throw error in some threads with no retain_graph.
        @torch.jit.script
        def train_fn_jit_no_retain(middle, orig_x):
            y = middle + middle ** 2
            return torch.autograd.grad([y.sum()], [orig_x])

        @torch.jit.script
        def train_fn_fork_join_calls_no_retain(x):
            y_no_retain = (x + 3) * (x + 4) * 0.5

            fut = torch.jit._fork(train_fn_jit_no_retain, y_no_retain, x)
            grad_hat = train_fn_jit_no_retain(y_no_retain, x)
            grad = torch.jit._wait(fut)
            return grad, grad_hat

        try:
            train_fn_fork_join_calls_no_retain(torch.randn(5, 5, requires_grad=True))
        except RuntimeError as error:
            self.assertRegex(str(error), "Specify retain_graph=True")

        # Case 2: no error with retain_graph=True
        @torch.jit.script
        def train_fn_jit_retain(middle, orig_x):
            y = middle + middle ** 2
            return torch.autograd.grad([y.sum()], [orig_x], retain_graph=True)

        @torch.jit.script
        def train_fn_fork_join_calls_retain(x):
            y_retain = (x + 3) * (x + 4) * 0.5
            fut1 = torch.jit._fork(train_fn_jit_retain, y_retain, x)
            fut2 = torch.jit._fork(train_fn_jit_retain, y_retain, x)
            grad = train_fn_jit_retain(y_retain, x)
            grad1 = torch.jit._wait(fut1)
            grad2 = torch.jit._wait(fut2)
            return grad, grad1, grad2

        grad, grad1, grad2 = train_fn_fork_join_calls_retain(torch.randn(5, 5, requires_grad=True))
        self.assertEqual(grad, grad1)
        self.assertEqual(grad, grad2)

    def test_preserve_backtrace(self):
        class Foo(torch.autograd.Function):
            @staticmethod
            def forward(ctx, input):
                return input

            @staticmethod
            def backward(ctx, *grad):
                raise ValueError("something")

        t = torch.rand(10, requires_grad=True)
        try:
            Foo.apply(t).sum().backward()
        except Exception:
            import traceback
            tb = sys.exc_info()[2]
            tb_str = "\n".join(traceback.format_tb(tb))
            self.assertTrue('raise ValueError("something")' in tb_str)

    # TODO(@anjali411): add an OpInfo based test for torch.cat
    # Issue: https://github.com/pytorch/pytorch/issues/51627
    def test_cat_r_to_c(self):
        inp_c = torch.rand(3, 2, dtype=torch.cdouble, requires_grad=True)
        inp_r = torch.randn(3, 2, dtype=torch.double, requires_grad=True)

        def fn(x1, x2):
            return torch.cat((x1, x2), dim=-1)

        torch.autograd.gradcheck(fn, [inp_r, inp_c])
        torch.autograd.gradcheck(fn, [inp_c, inp_r])

for test in method_tests():
    add_test(*test)


# e.g., TestAutogradDeviceTypeCPU and TestAutogradDeviceTypeCUDA
instantiate_device_type_tests(
    TestAutogradDeviceType,
    globals(),
    except_for=None
)

if __name__ == '__main__':
    run_tests()<|MERGE_RESOLUTION|>--- conflicted
+++ resolved
@@ -5113,20 +5113,14 @@
                 'repeat', 'expand', 'rot90', 'transpose',
                 'permute', 'squeeze', 'unsqueeze', 'resize', 'resize_as', 'tril', 'triu',
                 'chunk', 'split', 'split_with_sizes', 'repeat', 'expand', 'zero_',
-<<<<<<< HEAD
-                'eq_', 'ne_', 'add', '__radd__', 'sum', 'conj', 'sin', 'cos', 'mul', 'sinh',
-                'cosh', '__rmul__', 'sgn', 'abs', 'dot', 'vdot', 'tensor_split', 'matmul',
-                'bmm', 'mv', 'ger', 'diagonal', 'atan', 'angle', 'tanh', 'fill_', 'sub',
-                'exp', 'mean', 'inverse', 'triangular_solve', 'solve', 'addcmul',
-                'addcdiv', 'cumsum', 'cumprod', 'prod'] + separate_complex_tests
-=======
                 'eq_', 'ne_', 'add', '__radd__', 'sum', 'conj', 'mul',
                 '__rmul__', 'abs', 'dot', 'vdot', 'tensor_split', 'matmul',
                 'bmm', 'mv', 'ger', 'diagonal', 'fill_', 'sub',
                 'mean', 'inverse', 'solve', 'addcmul',
                 'addcdiv', 'linalg.tensorinv', 'matrix_exp', 'qr',
                 'narrow', 'swapaxes', 'swapdims', 'tensor_split', 'tile',
-                'baddbmm', 'addbmm', 'addmv'] + complex_list_filter + separate_complex_tests
+                'baddbmm', 'addbmm', 'addmv',
+                'cumsum', 'cumprod', 'prod'] + complex_list_filter + separate_complex_tests
 
 # deny list for batched grad computation
 EXCLUDE_BATCHED_GRAD_TESTS = set([
@@ -5134,7 +5128,6 @@
     'test_unfold_scalar_neg0',
     'test_to_sparse',
 ])
->>>>>>> 3236efa4
 
 def add_test(
         name,
