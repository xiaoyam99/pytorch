# Owner(s): ["oncall: profiler"]
import collections
import expecttest
import gc
import io
import json
import os
import re
import tempfile
from typing import List, Optional
import unittest
from dataclasses import dataclass, field

import torch
import torch.nn as nn
import torch.optim
import torch.utils.data
import torch.utils.data.datapipes as dp
from torch.testing._internal.common_cuda import TEST_MULTIGPU
from torch.testing._internal.common_utils import (
    TestCase, run_tests, TEST_WITH_ASAN, TEST_WITH_ROCM, IS_WINDOWS,
    TEST_WITH_CROSSREF, TemporaryFileName, TemporaryDirectoryName)
from torch.autograd import (_record_function_with_args_enter, _record_function_with_args_exit)
from torch.autograd.profiler import profile as _profile
from torch.autograd.profiler_legacy import profile as _profile_legacy
from torch.profiler import (
    kineto_available, profile, record_function, supported_activities,
    DeviceType, ProfilerAction, ProfilerActivity, ExecutionGraphObserver,
    _utils
)
from torch.profiler._pattern_matcher import (Pattern, NamePattern,
                                             ExtraCUDACopyPattern,
                                             ForLoopIndexingPattern,
                                             FP32MatMulPattern,
                                             OptimizerSingleTensorPattern,
                                             SynchronizedDataLoaderPattern,
                                             GradNotSetToNonePattern,
                                             Conv2dBiasFollowedByBatchNorm2dPattern,
                                             MatMulDimInFP16Pattern)
from torch.testing._internal.common_device_type import skipCUDAVersionIn

try:
    import psutil
    HAS_PSUTIL = True
except ImportError:
    HAS_PSUTIL = False
import pickle


@unittest.skipIf(not HAS_PSUTIL, "Requires psutil to run")
@unittest.skipIf(TEST_WITH_ASAN, "Cannot test with ASAN")
@unittest.skipIf(IS_WINDOWS, "Test is flaky on Windows")
@unittest.skipIf(not torch.cuda.is_available(), "CUDA is required")
class TestProfilerCUDA(TestCase):

    @skipCUDAVersionIn([(11, 5)])  # https://github.com/pytorch/pytorch/issues/69023
    def test_mem_leak(self):
        """Checks that there's no memory leak when using profiler with CUDA
        """
        t = torch.rand(1, 1).cuda()
        p = psutil.Process()
        last_rss = collections.deque(maxlen=5)
        for outer_idx in range(10):
            with _profile(use_cuda=True):
                for _ in range(1024):
                    t = torch.mm(t, t)

            gc.collect()
            torch.cuda.empty_cache()
            last_rss.append(p.memory_info().rss)

        # with CUDA events leaking the increase in memory was ~7 MB between
        # profiler invocations above
        is_increasing = all(
            [last_rss[idx] > last_rss[idx - 1] for idx in range(1, len(last_rss))])
        max_diff = -1
        for idx in range(1, len(last_rss)):
            max_diff = max(max_diff, last_rss[idx] - last_rss[idx - 1])
        self.assertTrue(not (is_increasing and max_diff > 100 * 1024),
                        msg='memory usage is increasing, {}'.format(str(last_rss)))

    def test_custom_module_input_op_ids(self):
        class MyFunc(torch.autograd.Function):
            @staticmethod
            def forward(ctx, x):
                ctx.save_for_backward(x)
                return x

            @staticmethod
            def backward(ctx, gO):
                x, = ctx.saved_tensors
                return x

        def custom_layer(input_ten):
            return MyFunc.apply(input_ten)

        # Only testing that emit_nvtx runs when
        # record_shapes option is enabled.
        with torch.autograd.profiler.emit_nvtx(record_shapes=True) as prof:
            x = torch.randn(10, 10, requires_grad=True)
            y = torch.randn(10, 10, requires_grad=True)
            z = x + y
            s = custom_layer(z)
            q = s.sum()
            q.backward()

class TestRecordFunction(TestCase):
    def _record_function_with_param(self):
        u = torch.randn(3, 4, 5, requires_grad=True)
        with _profile(with_stack=True, use_kineto=kineto_available(), record_shapes=True) as prof:
            with record_function("## TEST 1 ##", "1, 2, 3"):
                rf_handle = _record_function_with_args_enter("## TEST 2 ##", 1, False, 2.5, [u, u], "hello", u)
                _record_function_with_args_exit(rf_handle)
            with record_function("## TEST 3 ##"):
                rf_handle = _record_function_with_args_enter("## TEST 4 ##")
                _record_function_with_args_exit(rf_handle)
        return prof

    def test_record_function(self):
        prof_result = self._record_function_with_param()
        found_test_1 = False
        found_test_2 = False
        found_test_3 = False
        found_test_4 = False
        for e in prof_result.function_events:
            if "## TEST 1 ##" == e.name:
                found_test_1 = True
                self.assertTrue(e.input_shapes == [[]])
            elif "## TEST 2 ##" == e.name:
                found_test_2 = True
                self.assertTrue(e.input_shapes == [[], [], [], [], [], [3, 4, 5]])
            elif "## TEST 3 ##" == e.name:
                found_test_3 = True
                self.assertTrue(e.input_shapes == [])
            elif "## TEST 4 ##" == e.name:
                found_test_4 = True
                self.assertTrue(e.input_shapes == [])
        self.assertTrue(found_test_1)
        self.assertTrue(found_test_2)
        self.assertTrue(found_test_3)
        self.assertTrue(found_test_4)

    def test_datapipe_with_record_function(self):
        with _profile(with_stack=True, use_kineto=kineto_available(), record_shapes=True) as prof:
            input_dp1 = dp.iter.IterableWrapper(range(4))
            input_dp2 = dp.iter.IterableWrapper(range(4, 8))
            input_dp3 = dp.iter.IterableWrapper(range(8, 12))
            output_dp = input_dp1.mux(input_dp2, input_dp3)
            output = list(output_dp)

        has_iter = False
        has_mux = False
        for e in prof.function_events:
            if has_iter and has_mux:
                break

            if not has_iter and e.name == "enumerate(DataPipe)#IterableWrapperIterDataPipe":
                has_iter = True
            if not has_mux and e.name == "enumerate(DataPipe)#MultiplexerIterDataPipe":
                has_mux = True
        self.assertTrue(has_iter)
        self.assertTrue(has_mux)

    def test_datapipe_delegation_with_profiler(self):
        class IDPIterator(torch.utils.data.IterDataPipe):
            def __init__(self):
                self.data = list(range(10))
                self._idx = 0

            def __iter__(self):
                return self

            def __next__(self):
                if self._idx >= 10:
                    self._idx = 0
                    raise StopIteration
                self._idx += 1
                return self.data[self._idx - 1]

            def get_value(self, idx):
                return self.data[idx]

        dp1 = IDPIterator()  # The object itself is an iterator
        self.assertEqual(5, dp1.get_value(5))
        it_dp1 = iter(dp1)  # This creates the 1st iterator
        self.assertEqual(5, it_dp1.get_value(5))  # type: ignore[attr-defined]
        self.assertEqual(list(range(10)), list(it_dp1))

        class IDPDelegator(torch.utils.data.IterDataPipe):
            def __init__(self, datapipe):
                self.datapipe = datapipe

            def __iter__(self):
                return iter(self.datapipe)

        dp2 = IDPDelegator(dp1)
        it_dp2 = iter(dp2)
        self.assertEqual(5, it_dp2.get_value(5))
        self.assertEqual(list(range(10)), list(it_dp2))

    def test_datapipe_with_record_function_fork(self):
        with _profile(with_stack=True, use_kineto=kineto_available(), record_shapes=True) as prof:
            input_dp = dp.iter.IterableWrapper(range(10))
            dp1, dp2, dp3 = input_dp.fork(num_instances=3)
            output1 = list(dp1)
        has_iter = False
        has_child = False
        for e in prof.function_events:
            if has_iter and has_child:
                break

            if not has_iter and e.name == "enumerate(DataPipe)#IterableWrapperIterDataPipe":
                has_iter = True
            if not has_child and e.name == "enumerate(DataPipe)#_ChildDataPipe":
                has_child = True
        self.assertTrue(has_iter)
        self.assertTrue(has_child)


class TestExecutionGraph(TestCase):
    def payload(self, use_cuda=False):
        u = torch.randn(3, 4, 5, requires_grad=True)
        with record_function("## TEST 1 ##", "1, 2, 3"):
            rf_handle = _record_function_with_args_enter("## TEST 2 ##", 1, False, 2.5, [u, u], (u, u), "hello", u)
            x = torch.randn(10, 10, requires_grad=True)
            if use_cuda:
                x = x.cuda()
            y = torch.randn(10, 10, requires_grad=True)
            if use_cuda:
                y = y.cuda()
            z = x + y + x * y + x * y
            z.backward(z)
            if use_cuda:
                z = z.cpu()
            _record_function_with_args_exit(rf_handle)

    def get_execution_graph_root(self, output_file_name):
        nodes = []
        with open(output_file_name, 'r') as f:
            eg_graph = json.load(f)
            assert "nodes" in eg_graph
            nodes = eg_graph["nodes"]
        return nodes

    @unittest.skipIf(not kineto_available(), "Kineto is required")
    def test_execution_graph_with_kineto(self):
        trace_called_num = 0

        def trace_handler(p):
            nonlocal trace_called_num
            trace_called_num += 1

        use_cuda = torch.profiler.ProfilerActivity.CUDA in supported_activities()
        # Create a temp file to save execution graph data.
        fp = tempfile.NamedTemporaryFile('w+t', suffix='.json', delete=False)
        fp.close()
        expected_loop_events = 0
        eg = ExecutionGraphObserver()
        eg.register_callback(fp.name)
        with profile(
            activities=supported_activities(),
            schedule=torch.profiler.schedule(
                skip_first=3,
                wait=1,
                warmup=1,
                active=2),
            on_trace_ready=trace_handler,
        ) as p:
            eg.start()
            for idx in range(10):
                expected_loop_events += 1
                with record_function(f"## LOOP {idx} ##"):
                    self.payload(use_cuda=use_cuda)
                p.step()
            eg.stop()

        eg.unregister_callback()

        assert trace_called_num == 2
        assert fp.name == eg.get_output_file_path()
        nodes = self.get_execution_graph_root(fp.name)
        loop_count = 0
        for n in nodes:
            assert "name" in n
            if "[pytorch|profiler|execution_graph|process]" in n["name"]:
                found_root_node = True
            if n["name"].startswith("## LOOP "):
                loop_count += 1
        assert found_root_node
        assert loop_count == expected_loop_events

    def test_execution_graph_alone(self):
        use_cuda = torch.profiler.ProfilerActivity.CUDA in supported_activities()
        # Create a temp file to save execution graph data.
        fp = tempfile.NamedTemporaryFile('w+t', suffix='.json', delete=False)
        fp.close()
        expected_loop_events = 0

        eg = ExecutionGraphObserver()
        eg.register_callback(fp.name)
        eg.start()
        for idx in range(5):
            expected_loop_events += 1
            with record_function(f"## LOOP {idx} ##"):
                self.payload(use_cuda=use_cuda)
        eg.stop()
        eg.unregister_callback()

        assert fp.name == eg.get_output_file_path()
        nodes = self.get_execution_graph_root(fp.name)
        loop_count = 0
        for n in nodes:
            assert "name" in n
            if "[pytorch|profiler|execution_graph|process]" in n["name"]:
                found_root_node = True
            if n["name"].startswith("## LOOP "):
                loop_count += 1
        assert found_root_node
        assert loop_count == expected_loop_events

    def test_execution_graph_start_stop(self):
        use_cuda = torch.profiler.ProfilerActivity.CUDA in supported_activities()
        # Create a temp file to save execution graph data.
        fp = tempfile.NamedTemporaryFile('w+t', suffix='.json', delete=False)
        fp.close()
        expected_loop_events = 0
        eg = ExecutionGraphObserver()
        eg.register_callback(fp.name)
        for idx in range(10):
            if idx == 3:
                eg.start()
            elif idx == 5:
                eg.stop()
            elif idx == 8:
                eg.start()
            elif idx == 9:
                eg.stop()
                eg.unregister_callback()
            if eg._execution_graph_running:
                expected_loop_events += 1
            with record_function(f"## LOOP {idx} ##"):
                self.payload(use_cuda=use_cuda)

        assert fp.name == eg.get_output_file_path()
        nodes = self.get_execution_graph_root(fp.name)
        loop_count = 0
        for n in nodes:
            assert "name" in n
            if "[pytorch|profiler|execution_graph|process]" in n["name"]:
                found_root_node = True
            if n["name"].startswith("## LOOP "):
                loop_count += 1
        assert found_root_node
        assert loop_count == expected_loop_events

    def test_execution_graph_no_capture(self):
        fp = tempfile.NamedTemporaryFile('w+t', suffix='.json', delete=False)
        fp.close()
        eg = ExecutionGraphObserver()
        eg.register_callback(fp.name)
        eg.unregister_callback()

        assert fp.name == eg.get_output_file_path()
        nodes = self.get_execution_graph_root(fp.name)
        for n in nodes:
            assert "name" in n
            if "[pytorch|profiler|execution_graph|process]" in n["name"]:
                found_root_node = True
        assert found_root_node


class TestProfiler(TestCase):

    @unittest.skipIf(TEST_WITH_CROSSREF, "crossref intercepts calls and changes the callsite.")
    def test_source(self):
        """Checks that source code attribution works for eager, TS and autograd mode
        """
        # avoid automatic inlining
        prev_opt = torch._C._get_graph_executor_optimize()
        torch._C._set_graph_executor_optimize(False)

        @torch.jit.script
        def ts_method_2(x, y):
            return torch.matmul(x, y)

        @torch.jit.script
        def ts_method_1(x, y, z):
            a = x + z
            w = ts_method_2(x, y) + a
            return w.sum()

        class DummyModule(nn.Module):
            def __init__(self):
                super(DummyModule, self).__init__()
                self.conv = torch.nn.Conv2d(3, 2, kernel_size=1, stride=2, padding=3, bias=False)

            def forward(self, x):
                return self.conv(x)

        mod = DummyModule()

        def call_module(x):
            return mod(x)

        with _profile(with_stack=True, use_kineto=kineto_available()) as p:
            x = torch.randn(10, 10, requires_grad=True)
            y = torch.randn(10, 10, requires_grad=True)
            z = x + y
            w = ts_method_1(x, y, z)
            v = 2 * w
            v.backward()
            a = torch.randn(2, 3, 2, 2, requires_grad=True)
            b = call_module(a)
            c = b.sum()
            c.backward()

        for e in p.function_events:
            if "aten::add" in e.name or "AddBackward" in e.name:
                self.assertTrue(any(["test_profiler" in entry for entry in e.stack]))
                self.assertTrue(any([(
                    "test_source" in entry or
                    "ts_method_1" in entry or
                    "ts_method_2" in entry) for entry in e.stack]))

        # TODO: https://github.com/pytorch/kineto/issues/617
        if kineto_available() and not IS_WINDOWS:
            with TemporaryFileName(mode="w+") as fname:
                p.export_chrome_trace(fname)
                with io.open(fname, 'r') as f:
                    events = json.load(f)["traceEvents"]

                def extract(pattern: str):
                    matches = [e for e in events if re.search(pattern, e["name"])]
                    self.assertEqual(len(matches), 1, repr([e["name"] for e in matches]))
                    return matches[0]

                module_event = extract(r"DummyModule_0")
                wrapper_event = extract(r"call_module")
                self.assertEqual(module_event["args"]["Python parent id"], wrapper_event["args"]["Python id"])

        torch._C._set_graph_executor_optimize(prev_opt)

    def payload(self, use_cuda=False):
        x = torch.randn(10, 10)
        if use_cuda:
            x = x.cuda()
        y = torch.randn(10, 10)
        if use_cuda:
            y = y.cuda()
        z = torch.mm(x, y)
        z = z + y
        if use_cuda:
            z = z.cpu()

    @unittest.skipIf(not kineto_available(), "Kineto is required")
    def test_kineto(self):
        use_cuda = torch.profiler.ProfilerActivity.CUDA in supported_activities()
        with _profile(use_cuda=use_cuda, use_kineto=True):
            self.payload(use_cuda=use_cuda)

        # rerun to avoid initial start overhead
        with _profile(use_cuda=use_cuda, use_kineto=True) as p:
            self.payload(use_cuda=use_cuda)
        output = p.key_averages().table(
            sort_by="self_cuda_time_total" if use_cuda else "self_cpu_time_total", row_limit=-1)
        # print(output)
        found_gemm = False
        found_memcpy = False
        found_mm = False
        for e in p.function_events:
            if "aten::mm" in e.name:
                found_mm = True
            if "gemm" in e.name:
                found_gemm = True
            if "Memcpy" in e.name or "memcpy" in e.name:
                found_memcpy = True
        if use_cuda:
            self.assertTrue(found_gemm)
            self.assertTrue(found_memcpy)
        else:
            self.assertTrue(found_mm)
        # p.export_chrome_trace("/tmp/test_trace.json")

    @unittest.skipIf(not kineto_available(), "Kineto is required")
    @unittest.skipIf(not TEST_MULTIGPU, "Multiple GPUs needed")
    @unittest.skipIf(TEST_WITH_ROCM, "Not supported on ROCm")
    def test_kineto_multigpu(self):
        with profile(
            activities=[
                ProfilerActivity.CPU,
                ProfilerActivity.CUDA]) as prof:
            for gpu_id in [0, 1]:
                x = torch.randn(10, 10).cuda(gpu_id)
                y = torch.randn(10, 10).cuda(gpu_id)
                z = x.matmul(y)

        found_gemm_0 = False
        found_gemm_1 = False
        found_cuda = False
        for evt in prof.events():
            if "gemm" in evt.name.lower() and evt.device_type == DeviceType.CUDA:
                if evt.device_index == 0:
                    found_gemm_0 = True
                elif evt.device_index == 1:
                    found_gemm_1 = True
            if "cuda" in evt.name.lower() and evt.device_type == DeviceType.CPU:
                found_cuda = True

        self.assertTrue(found_gemm_0)
        self.assertTrue(found_gemm_1)
        self.assertTrue(found_cuda)

    def test_memory_profiler(self):
        def run_profiler(tensor_creation_fn):
            # collecting allocs / deallocs
            with _profile(profile_memory=True, record_shapes=True, use_kineto=kineto_available()) as prof:
                x = None
                with record_function("test_user_scope_alloc"):
                    x = tensor_creation_fn()
                with record_function("test_user_scope_dealloc"):
                    del x
            return prof.key_averages(group_by_input_shape=True)

        def check_metrics(stats, metric, allocs=None, deallocs=None):
            stat_metrics = {}
            for stat in stats:
                stat_metrics[stat.key] = getattr(stat, metric)
            if allocs is not None:
                for alloc_fn in allocs:
                    self.assertTrue(alloc_fn in stat_metrics)
                    self.assertTrue(stat_metrics[alloc_fn] > 0)
            if deallocs is not None:
                for dealloc_fn in deallocs:
                    self.assertTrue(dealloc_fn in stat_metrics)
                    self.assertTrue(stat_metrics[dealloc_fn] < 0)

        def create_cpu_tensor():
            return torch.rand(10, 10)

        def create_cuda_tensor():
            return torch.rand(10, 10).cuda()

        def create_mkldnn_tensor():
            return torch.rand(10, 10, dtype=torch.float32).to_mkldnn()

        stats = run_profiler(create_cpu_tensor)
        check_metrics(
            stats,
            "cpu_memory_usage",
            allocs=[
                "aten::empty",
                "aten::rand",
                "test_user_scope_alloc",
            ],
            deallocs=[
                "test_user_scope_dealloc",
            ]
        )

        if kineto_available():
            with TemporaryFileName(mode="w+") as fname:
                with profile(profile_memory=True) as prof:
                    x = None
                    with record_function("test_user_scope_alloc"):
                        x = create_cpu_tensor()
                    with record_function("test_user_scope_dealloc"):
                        del x
                prof.export_chrome_trace(fname)
                with io.open(fname, 'r') as f:
                    trace = json.load(f)
                    assert "traceEvents" in trace
                    events = trace["traceEvents"]
                    found_memory_events = False
                    for evt in events:
                        assert "name" in evt
                        if evt["name"] == "[memory]":
                            found_memory_events = True
                            assert "args" in evt
                            assert "Addr" in evt["args"]
                            assert "Device Type" in evt["args"]
                            assert "Device Id" in evt["args"]
                            assert "Bytes" in evt["args"]

                            # Memory should be an instantaneous event.
                            assert "dur" not in evt["args"]
                            assert "cat" not in evt["args"]
                    assert found_memory_events

        if torch.cuda.is_available():
            create_cuda_tensor()
            stats = run_profiler(create_cuda_tensor)
            check_metrics(
                stats,
                "cuda_memory_usage",
                allocs=[
                    "test_user_scope_alloc",
                    "aten::to",
                    "aten::empty_strided",
                ],
                deallocs=[
                    "test_user_scope_dealloc",
                ]
            )
            check_metrics(
                stats,
                "cpu_memory_usage",
                allocs=[
                    "aten::rand",
                    "aten::empty",
                ]
            )

        if torch._C.has_mkldnn:
            create_mkldnn_tensor()
            stats = run_profiler(create_mkldnn_tensor)
            check_metrics(
                stats,
                "cpu_memory_usage",
                allocs=[
                    "test_user_scope_alloc",
                    "aten::rand",
                    "aten::empty",
                    "aten::to_mkldnn",
                ],
                deallocs=[
                    "test_user_scope_dealloc",
                ]
            )

        # check top-level memory events
        with _profile(profile_memory=True, use_kineto=kineto_available()) as prof:
            x = torch.rand(10, 10)
            del x
            if torch.cuda.is_available():
                y = torch.rand(10, 10).cuda()
                del y
            gc.collect()
        stats = prof.key_averages(group_by_input_shape=True)
        check_metrics(
            stats,
            "cpu_memory_usage",
            allocs=[
                "aten::rand",
                "aten::empty"
            ],
            deallocs=[
                "[memory]"
            ]
        )
        if torch.cuda.is_available():
            check_metrics(
                stats,
                "cuda_memory_usage",
                deallocs=[
                    "[memory]"
                ]
            )

    def test_oom_tracing(self):
        def run_profiler(tensor_creation_fn):
            with _profile(profile_memory=True, record_shapes=True) as prof:
                with self.assertRaisesRegex(RuntimeError, ".*[tT]ried to allocate.*"):
                    x = tensor_creation_fn()
                return prof

        def create_cuda_tensor_oom():
            device = torch.device("cuda:0")
            return torch.empty(1024, 1024, 1024, 20, dtype=torch.float32, device=device)

        def check_trace(fname):
            prof.export_chrome_trace(fname)
            with io.open(fname, 'r') as f:
                trace = json.load(f)
                self.assertTrue("traceEvents" in trace)
                events = trace["traceEvents"]
                found_out_of_memory_events = False
                for evt in events:
                    self.assertTrue("name" in evt)
                    if evt["name"] == "[OutOfMemory]":
                        found_out_of_memory_events = True
                        self.assertTrue("args" in evt)
                        self.assertTrue("Device Type" in evt["args"])
                        self.assertTrue("Device Id" in evt["args"])
                        self.assertTrue("Bytes" in evt["args"])

                        # Memory should be an instantaneous event.
                        self.assertTrue("dur" not in evt["args"])
                        self.assertTrue("cat" not in evt["args"])
                self.assertTrue(found_out_of_memory_events)

        if torch.cuda.is_available():
            with TemporaryFileName(mode="w+") as fname:
                prof = run_profiler(create_cuda_tensor_oom)
                check_trace(fname)




    @unittest.skipIf(not kineto_available(), "Kineto is required")
    def test_module_hierarchy(self):
        class A(nn.Module):
            def __init__(self):
                super(A, self).__init__()

            def my_new_method(self, x):
                return x * 3

            def forward_impl_(self, x, y):
                return self.my_new_method(x) + y

            def forward(self, x, y):
                y = y - 2
                return self.forward_impl_(x, y)

        class B(nn.Module):
            def __init__(self):
                super(B, self).__init__()

            def forward(self, x):
                return x + 2

        class C(nn.Module):
            def __init__(self):
                super(C, self).__init__()
                self.A0 = A()
                self.B0 = B()

            def call_b(self, x):
                return self.B0.forward(x)

            def forward(self, x, y):
                return self.A0.forward(x, y) + self.call_b(x)

        model = C()
        model = torch.jit.script(model)
        input_a = torch.rand(128, 128)
        input_b = torch.rand(128, 128)
        op_to_module_hierarchy = {}
        op_to_module_hierarchy["aten::sub"] = ["TOP(C)::forward.A0(A)::forward."]
        op_to_module_hierarchy["aten::mul"] = [
            "TOP(C)::forward.A0(A)::forward.SELF(A)::forward_impl_.SELF(A)::my_new_method."]
        op_to_module_hierarchy["aten::add"] = [
            "TOP(C)::forward.A0(A)::forward.SELF(A)::forward_impl_.",
            "TOP(C)::forward.SELF(C)::call_b.B0(B)::forward.", "TOP(C)::forward."]
        with TemporaryFileName(mode="w+") as fname:
            with profile(activities=[torch.profiler.ProfilerActivity.CPU], with_modules=True,) as prof:
                model(input_a, input_b)
            prof.export_chrome_trace(fname)
            with io.open(fname, 'r') as f:
                trace = json.load(f)
                assert "traceEvents" in trace
                events = trace["traceEvents"]
                found_memory_events = False
                for evt in events:
                    assert "name" in evt
                    if "args" in evt:
                        op_name = evt["name"]
                        if "Module Hierarchy" in evt["args"]:
                            hierarchy = evt["args"]["Module Hierarchy"]
                            if op_name in op_to_module_hierarchy:
                                assert hierarchy in op_to_module_hierarchy[op_name]

    def test_high_level_trace(self):
        """Checks that python side high level events are recorded.
        """
        class RepeatedDataset(torch.utils.data.Dataset):
            def __init__(self, N, D_in, D_out):
                self.N = N
                self.x = torch.randn(N, D_in)
                self.y = torch.randn(N, D_out)

            def __len__(self):
                return self.N

            def __getitem__(self, idx):
                return self.x, self.y

        class TwoLayerNet(torch.nn.Module):
            def __init__(self, D_in, H, D_out):
                super(TwoLayerNet, self).__init__()
                self.linear1 = torch.nn.Linear(D_in, H)
                self.linear2 = torch.nn.Linear(H, D_out)

            def forward(self, x):
                h_relu = self.linear1(x).clamp(min=0)
                y_pred = self.linear2(h_relu)
                return y_pred

        class CustomSGD(torch.optim.SGD):
            def __init__(self, *args, **kwargs):
                super(CustomSGD, self).__init__(*args, **kwargs)

        def train():
            for _, data in enumerate(dataloader):
                x, y = data[0], data[1]
                y_pred = model(x)
                loss = criterion(y_pred, y)
                optimizer.zero_grad()
                loss.backward()
                optimizer.step()

        N, D_in, H, D_out = 8, 10, 5, 2
        model = TwoLayerNet(D_in, H, D_out)
        criterion = torch.nn.MSELoss(reduction='sum')
        optimizer = torch.optim.SGD(model.parameters(), lr=1e-4)
        ds = RepeatedDataset(N, D_in, D_out)
        dataloader = torch.utils.data.DataLoader(ds, batch_size=1)

        try:
            train()
        except Exception:
            self.assertTrue(False, "Expected no exception without profiling.")

        # Create multiple instances, expect each func is hooked only one time.
        # Nested wrappers(repeated patching) will make following test fail.
        optimizer_duplicate = torch.optim.SGD(model.parameters(), lr=1e-4)
        dataloader_duplicate = torch.utils.data.DataLoader(ds, batch_size=1)

        def judge(expected_event_count, prof):
            actual_event_count = {}
            for e in prof.function_events:
                if "#" in e.name:
                    key = e.name
                    if key in expected_event_count.keys():
                        actual_event_count[key] = actual_event_count.setdefault(key, 0) + 1
            for key, count in expected_event_count.items():
                self.assertTrue((key in actual_event_count.keys()) and (count == actual_event_count[key]))

        with _profile(use_kineto=kineto_available()) as prof:
            train()
        expected_event_count = {
            # "+1" because the final iteration will enter __next__ but skip the loop body.
            "enumerate(DataLoader)#_SingleProcessDataLoaderIter.__next__": (N + 1),
            "Optimizer.step#SGD.step": N,
            "Optimizer.zero_grad#SGD.zero_grad": N
        }
        judge(expected_event_count, prof)

        # Test on pickle/unpickle. Expect to work in multi-processing.
        optimizer = pickle.loads(pickle.dumps(optimizer))
        with _profile(use_kineto=kineto_available()) as prof:
            train()
        judge(expected_event_count, prof)

        # Test on customized optimizer.
        optimizer = CustomSGD(model.parameters(), lr=1e-4)
        with _profile(use_kineto=kineto_available()) as prof:
            train()
        expected_event_count = {
            "enumerate(DataLoader)#_SingleProcessDataLoaderIter.__next__": (N + 1),
            "Optimizer.step#CustomSGD.step": N,
            "Optimizer.zero_grad#CustomSGD.zero_grad": N
        }
        judge(expected_event_count, prof)

    def test_flops(self):
        model = torch.nn.Sequential(
            nn.Conv2d(16, 33, 18),
            nn.ReLU(),
            nn.Linear(243, 243),
            nn.ReLU(),
        )
        inputs = torch.randn(40, 16, 18, 260)
        with _profile(record_shapes=True, with_flops=True, use_kineto=kineto_available()) as prof:
            model(inputs)
        profiler_output = prof.key_averages(group_by_input_shape=True).table(sort_by="cpu_time_total", row_limit=10)
        self.assertIn("Total MFLOPs", profiler_output)
        if not (kineto_available() and torch.cuda.is_available()):
            return

        with profile(activities=[
                torch.profiler.ProfilerActivity.CPU,
                torch.profiler.ProfilerActivity.CUDA],
                record_shapes=True,
                with_flops=True,
        ) as kineto_profiler:
            model(inputs)
        profiler_output = kineto_profiler.key_averages().table(
            sort_by="self_cuda_time_total", row_limit=-1)
        self.assertIn("Total MFLOPs", profiler_output)

    def test_kineto_profiler_api(self):
        called_num = [0]

        use_cuda = torch.profiler.ProfilerActivity.CUDA in supported_activities()
        with profile(activities=supported_activities()):
            self.payload(use_cuda=use_cuda)

        def trace_handler(p):
            output = p.key_averages().table(
                sort_by="self_cuda_time_total" if use_cuda else "self_cpu_time_total", row_limit=-1)
            # print(output)
            # p.export_chrome_trace("/tmp/test_trace_" + str(called_num[0]) + ".json")
            called_num[0] += 1

        with profile(
            activities=supported_activities(),
            schedule=torch.profiler.schedule(
                wait=1,
                warmup=1,
                active=2),
            on_trace_ready=trace_handler
        ) as p:
            for idx in range(8):
                self.payload(use_cuda=use_cuda)
                p.step()

        self.assertEqual(called_num[0], 2)

        # case without schedule
        with profile(
            activities=supported_activities()
        ) as p:
            self.payload(use_cuda=use_cuda)
            self.payload(use_cuda=use_cuda)
        output = p.key_averages().table(
            sort_by="self_cuda_time_total" if use_cuda else "self_cpu_time_total", row_limit=-1)
        # print(output)

        test_schedule = torch.profiler.schedule(
            skip_first=2,
            wait=1,
            warmup=1,
            active=2,
            repeat=2)
        test_schedule_expected_outputs = [
            ProfilerAction.NONE,
            ProfilerAction.NONE,
            ProfilerAction.NONE,
            ProfilerAction.WARMUP,
            ProfilerAction.RECORD,
            ProfilerAction.RECORD_AND_SAVE,
            ProfilerAction.NONE,
            ProfilerAction.WARMUP,
            ProfilerAction.RECORD,
            ProfilerAction.RECORD_AND_SAVE,
            ProfilerAction.NONE,
            ProfilerAction.NONE,
            ProfilerAction.NONE,
            ProfilerAction.NONE,
        ]
        for step in range(len(test_schedule_expected_outputs)):
            self.assertEqual(test_schedule(step), test_schedule_expected_outputs[step])

    def test_export_stacks(self):
        with _profile(with_stack=True, use_kineto=kineto_available()) as p:
            x = torch.randn(10, 10)
            y = torch.randn(10, 10)
            z = torch.mm(x, y)
            z = z + y

        with TemporaryFileName(mode="w+") as fname:
            p.export_stacks(fname)
            with io.open(fname, 'r') as f:
                lines = f.readlines()
            assert len(lines) > 0, "Empty stacks file"
            for line in lines:
                is_int = False
                try:
                    assert int(line.split(" ")[-1]) > 0, "Invalid stacks record"
                    is_int = True
                except ValueError:
                    pass
                assert is_int, "Invalid stacks record"

    @unittest.skipIf(not kineto_available(), "Kineto is required")
    @unittest.skipIf(IS_WINDOWS, "Test is flaky on Windows")
    def test_tensorboard_trace_handler(self):
        use_cuda = torch.profiler.ProfilerActivity.CUDA in supported_activities()
        with _profile(use_cuda=use_cuda, use_kineto=True):
            self.payload(use_cuda=use_cuda)

        with TemporaryDirectoryName() as dname:
            with profile(
                activities=[
                    torch.profiler.ProfilerActivity.CPU
                ] + ([
                    torch.profiler.ProfilerActivity.CUDA
                ] if use_cuda else []),
                schedule=torch.profiler.schedule(
                    wait=1,
                    warmup=1,
                    active=2,
                    repeat=3),
                on_trace_ready=torch.profiler.tensorboard_trace_handler(dname)
            ) as p:
                for _ in range(18):
                    self.payload(use_cuda=use_cuda)
                    p.step()

            self.assertTrue(os.path.exists(dname))
            file_num = 0
            for file_name in os.listdir(dname):
                parts = file_name.split('.')
                self.assertTrue(len(parts) > 4)
                self.assertTrue(parts[-4].isdigit() and int(parts[-4]) > 0, "Wrong tracing file name pattern")
                self.assertEqual(parts[-3:], ['pt', 'trace', 'json'])
                file_num += 1
            self.assertEqual(file_num, 3)

        # test case for gzip file format
        with TemporaryDirectoryName() as dname:
            p = profile(
                activities=[
                    torch.profiler.ProfilerActivity.CPU
                ] + ([
                    torch.profiler.ProfilerActivity.CUDA
                ] if use_cuda else []),
                schedule=torch.profiler.schedule(
                    wait=1,
                    warmup=1,
                    active=2,
                    repeat=3),
                on_trace_ready=torch.profiler.tensorboard_trace_handler(dname, use_gzip=True)
            )
            p.start()
            for _ in range(18):
                self.payload(use_cuda=use_cuda)
                p.step()
            p.stop()

            self.assertTrue(os.path.exists(dname))
            file_num = 0
            for file_name in os.listdir(dname):
                parts = file_name.split('.')
                self.assertTrue(len(parts) > 4)
                self.assertTrue(parts[-5].isdigit() and int(parts[-5]) > 0, "Wrong tracing file name pattern")
                self.assertEqual(parts[-4:], ['pt', 'trace', 'json', 'gz'])
                file_num += 1
            self.assertEqual(file_num, 3)

    @unittest.skipIf(not kineto_available(), "Kineto is required")
    def test_profiler_metadata(self):
        t1, t2 = torch.ones(1), torch.ones(1)
        with profile() as prof:
            torch.add(t1, t2)
            prof.add_metadata("test_key1", "test_value1")
            prof.add_metadata_json("test_key2", "[1,2,3]")

        with TemporaryFileName(mode="w+") as fname:
            prof.export_chrome_trace(fname)
            with io.open(fname, 'r') as f:
                trace = json.load(f)
                assert "test_key1" in trace
                assert trace["test_key1"] == "test_value1"
                assert "test_key2" in trace
                assert trace["test_key2"] == [1, 2, 3]

    def _test_profiler_tracing(self, use_kineto):
        with _profile(use_kineto=use_kineto) as prof:
            t1, t2 = torch.ones(1), torch.ones(1)
            torch.add(t1, t2)

        with TemporaryFileName(mode="w+") as fname:
            prof.export_chrome_trace(fname)
            # read the trace and expect valid json
            # if the JSON generated by export_chrome_trace is not valid, this will throw and fail the test.
            with io.open(fname, 'r') as f:
                json.load(f)

        # test empty trace
        with _profile(use_kineto=use_kineto) as prof:
            pass
        # saving an empty trace
        with TemporaryFileName(mode="w+") as fname:
            prof.export_chrome_trace(fname)

        # Same test but for cuda.
        use_cuda = torch.profiler.ProfilerActivity.CUDA in supported_activities()
        if not use_cuda:
            return

        device = torch.device("cuda:0")
        with _profile(use_cuda=True, use_kineto=use_kineto) as prof:
            t1, t2 = torch.ones(1, device=device), torch.ones(1, device=device)
            torch.add(t1, t2)

        with TemporaryFileName(mode="w+") as fname:
            prof.export_chrome_trace(fname)
            # Now validate the json
            with io.open(fname, 'r') as f:
                json.load(f)

    def test_profiler_tracing(self):
        self._test_profiler_tracing(False)
        if kineto_available():
            self._test_profiler_tracing(True)

    @unittest.skip("Disable forward->backward link to workaround profiler crash")
    def test_profiler_fwd_bwd_link(self):
        with _profile(use_kineto=True) as prof:
            t1, t2 = torch.ones(1, requires_grad=True), torch.ones(1, requires_grad=True)
            z = torch.add(t1, t2)
            y = torch.ones(1)
            loss = torch.nn.functional.binary_cross_entropy_with_logits(z, y)
            loss.backward()
        with TemporaryFileName(mode="w+") as fname:
            prof.export_chrome_trace(fname)
            with io.open(fname, 'r') as f:
                j = json.load(f)
                events = j["traceEvents"]
                ts_to_name = {}
                flow_s_to_ts = {}
                flow_f_to_ts = {}
                for e in events:
                    if e["ph"] == "X":
                        ts_to_name[e["ts"]] = e["name"]
                    if "cat" in e and "name" in e and e["cat"] == "forward_backward" and e["name"] == "fwd_bwd":
                        if e["ph"] == "s":
                            flow_s_to_ts[e["id"]] = e["ts"]
                        elif e["ph"] == "f":
                            flow_f_to_ts[e["id"]] = e["ts"]
                self.assertTrue(len(flow_s_to_ts) == 2)
                self.assertTrue(len(flow_f_to_ts) == 2)
                self.assertTrue(1 in flow_s_to_ts.keys())
                self.assertTrue(1 in flow_f_to_ts.keys())
                self.assertTrue(2 in flow_s_to_ts.keys())
                self.assertTrue(2 in flow_f_to_ts.keys())
                s_ts_1 = flow_s_to_ts[1]
                f_ts_1 = flow_f_to_ts[1]
                s_ts_2 = flow_s_to_ts[2]
                f_ts_2 = flow_f_to_ts[2]
                self.assertTrue(all([ts in ts_to_name.keys() for ts in [s_ts_1, f_ts_1, s_ts_2, f_ts_2]]))
                self.assertTrue(ts_to_name[s_ts_1] == "aten::binary_cross_entropy_with_logits")
                self.assertTrue(ts_to_name[s_ts_2] == "aten::add")

    def test_profiler_type(self):
        profiler_type = torch._C._autograd._profiler_type
        ActiveProfilerType = torch._C._autograd.ActiveProfilerType
        self.assertEqual(profiler_type(), ActiveProfilerType.NONE)

        # Autograd profiler
        with _profile_legacy():
            self.assertEqual(profiler_type(), ActiveProfilerType.LEGACY)

        # Kineto profiler
        with profile():
            self.assertEqual(profiler_type(), ActiveProfilerType.KINETO)

    def test_profiler_correlation_id(self):
        '''
        We expect the correlation_id to be unique across multiple invokation of the profiler,
        So we will reuse id_uniqueness_set.
        '''
        id_uniqueness_set = set()
        model = torch.nn.Sequential(
            nn.Conv2d(16, 33, 18),
            nn.ReLU(),
            nn.Linear(243, 243),
            nn.ReLU(),
        )
        inputs = torch.randn(40, 16, 18, 260)
        uint32_max = 2**32 - 1
        for i in range(5):
            with profile() as prof:
                model(inputs)
            for event in prof.profiler.kineto_results.events():
                corr_id = event.correlation_id()
                if (corr_id):
                    self.assertTrue(corr_id not in id_uniqueness_set)
                    id_uniqueness_set.add(corr_id)
                    self.assertTrue(corr_id < uint32_max)

def find_node_with_name(nodes, name):
    for node in nodes:
        if node.name() == name:
            return node
        result = find_node_with_name(node.children, name)
        if result is not None:
            return result

class TestTorchTidyProfiler(TestCase):
    def test_extra_fields(self):
        with profile(with_stack=True, profile_memory=True) as p:
            _ = torch.ones((1,))

        nodes = p.profiler.kineto_results.experimental_event_tree()
        node = find_node_with_name(nodes, "aten::ones")
        self.assertIsNotNone(node)

        self.assertIsInstance(
            node.extra_fields,
            torch._C._autograd._ExtraFields_TorchOp)

        self.assertIsInstance(
            node.parent.extra_fields,
            torch._C._autograd._ExtraFields_PyCCall)

        self.assertEqual(node.children[0].name(), "aten::empty")
        self.assertEqual(node.children[0].children[0].name(), "[memory]")
        self.assertIsInstance(
            node.children[0].children[0].extra_fields,
            torch._C._autograd._ExtraFields_Allocation)

<<<<<<< HEAD
    def test_tensor_sizes(self):
        x = torch.ones(10, 10)
        y = torch.ones(1, 10)
=======
    def test_tensor_properties(self):
        x = torch.ones(10, 10).as_strided([4, 4], [12, 3])
        y = torch.ones(4, 1)
>>>>>>> baef03a0

        with profile(with_stack=True, profile_memory=True, record_shapes=True) as p:
            _ = x + y

        nodes = p.profiler.kineto_results.experimental_event_tree()
        node = find_node_with_name(nodes, "aten::add")
        self.assertIsNotNone(node)

        self.assertIsInstance(
            node.extra_fields,
            torch._C._autograd._ExtraFields_TorchOp)

<<<<<<< HEAD
        # The alpha scalar has a [] size
        self.assertEqual(node.extra_fields.inputs.shapes, [[10, 10], [1, 10], []])
        self.assertEqual(node.extra_fields.inputs.dtypes, ['float', 'float', 'Scalar'])
=======
        self.assertEqual(node.extra_fields.inputs.shapes, [[4, 4], [4, 1], []])

        input_info = node.extra_fields.inputs
        self.assertEqual(input_info.dtypes, ['float', 'float', 'Scalar'])

        layout_info = [x.layout if x else None for x in input_info.tensor_metadata]
        self.assertEqual(layout_info, [torch.strided, torch.strided, None])
>>>>>>> baef03a0


@dataclass(frozen=True)
class MockKinetoEvent():
    _name: str
    _start_us: int
    _duration_us: int
    _linked_correlation_id: int
    _device_type: int

    def name(self) -> str:
        return self._name

    def start_us(self) -> int:
        return self._start_us

    def duration_us(self) -> int:
        return self._duration_us

    def linked_correlation_id(self) -> int:
        return self._linked_correlation_id

    def device_type(self) -> DeviceType:
        return DeviceType.CUDA if self._device_type == 1 else DeviceType.CPU


@dataclass(frozen=True)
class MockProfilerEvent():
    _name: str
    id: int
    start_time_ns: int
    duration_time_ns: int
    correlation_id: int = 0
    children: List["MockProfilerEvent"] = field(default_factory=list)
    parent: Optional["MockProfilerEvent"] = None

    @property
    def end_time_ns(self):
        return self.start_time_ns + self.duration_time_ns

    def name(self) -> str:
        return self._name

    def __post__init__(self, parent, children):
        object.__setattr__(self, "parent", parent)
        object.__setattr__(self, "children", children)


class TestExperimentalUtils(TestCase):

    @staticmethod
    def generate_mock_profile():
        cuda_events = [
            MockKinetoEvent("cudaLaunchKernel", 400, 100, 1, 0),
            MockKinetoEvent("cudaLaunchKernel", 500, 100, 2, 0),
            MockKinetoEvent("cudaLaunchKernel", 600, 100, 3, 0),
            MockKinetoEvent("cudaLaunchKernel", 700, 100, 4, 0),
            MockKinetoEvent("cudaLaunchKernel", 800, 100, 5, 0),
            MockKinetoEvent("cudaLaunchKernel", 1500, 100, 6, 0),
            MockKinetoEvent("GPU", 900, 100, 1, 1),
            MockKinetoEvent("GPU", 1000, 100, 2, 1),
            MockKinetoEvent("GPU", 1100, 100, 3, 1),
            MockKinetoEvent("GPU", 1200, 100, 4, 1),
            MockKinetoEvent("GPU", 1300, 100, 5, 1),
            MockKinetoEvent("GPU", 1700, 100, 6, 1)
        ]
        cpu_events = [
            MockProfilerEvent("CPU (Before cudaLaunchKernel)", 1, 0, 100000),
            MockProfilerEvent("CPU (Before cudaLaunchKernel)", 2, 100000,
                              100000),
            MockProfilerEvent("CPU (Before cudaLaunchKernel)", 3, 200000,
                              100000),
            MockProfilerEvent("CPU (Before cudaLaunchKernel)", 4, 300000,
                              100000),
            MockProfilerEvent("CPU (After cudaLaunchKernel)", 5, 400000,
                              100000),
            MockProfilerEvent("CPU (After cudaLaunchKernel)", 6, 500000,
                              100000),
            MockProfilerEvent("CPU (After cudaLaunchKernel)", 7, 600000,
                              100000),
            MockProfilerEvent("CPU (After cudaLaunchKernel)", 8, 700000,
                              100000),
            MockProfilerEvent("CPU (After GPU)", 9, 800000, 100000),
            MockProfilerEvent("CPU (After GPU)", 10, 900000, 100000),
            MockProfilerEvent("CPU (After GPU)", 11, 1100000, 100000),
            MockProfilerEvent("CPU (After GPU)", 12, 1200000, 500000),
        ]

        profiler = unittest.mock.Mock()
        profiler.kineto_results = unittest.mock.Mock()
        profiler.kineto_results.events = unittest.mock.Mock(
            return_value=cuda_events)
        profiler.kineto_results.experimental_event_tree = unittest.mock.Mock(
            return_value=cpu_events)
        return profiler

    @staticmethod
    def load_mock_profile():
        accept = expecttest.ACCEPT
        json_file_path = os.path.join(
            os.path.dirname(os.path.realpath(__file__)),
            "profiler_utils_mock_events.json")
        if accept and torch.cuda.is_available():

            def garbage_code(x):
                for i in range(5):
                    x[0, i] = i

            x = torch.ones((4096, 4096), device="cuda")
            x = x @ x
            with profile(
                    activities=[ProfilerActivity.CPU, ProfilerActivity.CUDA],
                    record_shapes=True,
                    with_stack=True) as prof:
                for _ in range(5):
                    x = x @ x
                garbage_code(x)
                for _ in range(5):
                    x = x @ x

            kineto_events = [{
                '_name':
                e.name(),
                '_start_us':
                e.start_us(),
                '_duration_us':
                e.duration_us(),
                '_linked_correlation_id':
                e.linked_correlation_id(),
                '_device_type':
                1 if e.device_type() == DeviceType.CUDA else 0
            } for e in prof.profiler.kineto_results.events()]

            def EventTreeDFS(event_tree):
                from collections import deque
                stack = deque(event_tree)
                while stack:
                    curr_event = stack.pop()
                    yield curr_event
                    for child_event in curr_event.children:
                        stack.append(child_event)

            profiler_events = [{
                '_name': e.name(),
                'id': e.id,
                'start_time_ns': e.start_time_ns,
                'duration_time_ns': e.duration_time_ns,
                'correlation_id': e.correlation_id,
                'children': [child.id for child in e.children],
                'parent': e.parent.id if e.parent else None
            } for e in EventTreeDFS(
                prof.profiler.kineto_results.experimental_event_tree())]

            with open(json_file_path, "w") as f:
                json.dump([kineto_events, profiler_events], f)

        assert (os.path.exists(json_file_path))
        with open(json_file_path, "r") as f:
            kineto_events, profiler_events = json.load(f)

        cuda_events = [
            MockKinetoEvent(*event.values()) for event in kineto_events
        ]
        cpu_events = []
        id_map = {}
        for e in profiler_events:
            event = MockProfilerEvent(**e)
            id_map[event.id] = event
            cpu_events.append(event)
        for event in cpu_events:
            parent = None if event.parent is None else id_map[event.parent]
            children = [id_map[child] for child in event.children]
            event.__post__init__(parent, children)
        cpu_events = [event for event in cpu_events if event.parent is None]
        profiler = unittest.mock.Mock()
        profiler.kineto_results = unittest.mock.Mock()
        profiler.kineto_results.events = unittest.mock.Mock(
            return_value=cuda_events)
        profiler.kineto_results.experimental_event_tree = unittest.mock.Mock(
            return_value=cpu_events)
        return profiler

    def test_utils_compute_self_time(self):
        with profile() as prof:
            t1, t2 = torch.ones(1, requires_grad=True), torch.ones(
                1, requires_grad=True)
            z = torch.add(t1, t2)
            y = torch.ones(1)
            loss = torch.nn.functional.binary_cross_entropy_with_logits(z, y)
            loss.backward()
        basic_eval = _utils.BasicEvaluation(prof.profiler)
        metrics = basic_eval.metrics
        self.assertTrue(len(metrics) > 0)
        for event_key, event_metrics in metrics.items():
            self.assertEqual(
                event_metrics.self_time_ns,
                event_key.event.duration_time_ns - sum([
                    child.duration_time_ns
                    for child in event_key.event.children
                ]))

    def test_utils_intervals_overlap(self):
        event = _utils.EventKey(MockProfilerEvent("Event 1", 1, 5, 5))
        intervals = [
            _utils.Interval(0, 9),
            _utils.Interval(1, 2),
            _utils.Interval(2, 3),
            _utils.Interval(3, 4),
            _utils.Interval(4, 5),
            _utils.Interval(8, 12),
        ]
        print(event.intervals_overlap(intervals))
        self.assertEqual(event.intervals_overlap(intervals), 5)

    def test_utils_compute_queue_depth(self):

        def format_queue_depth(queue_depth_list, events):
            res = ""
            for data, event in zip(queue_depth_list, events):
                res += f"{data.queue_depth} [{event.name()}]\n"
            return res

        # We have to use Mock because time series data is too flaky to test
        profiler = self.generate_mock_profile()
        basic_evaluation = _utils.BasicEvaluation(profiler)
        self.assertExpectedInline(
            format_queue_depth(basic_evaluation.queue_depth_list,
                               basic_evaluation.cuda_events), """\
1 [cudaLaunchKernel]
2 [cudaLaunchKernel]
3 [cudaLaunchKernel]
4 [cudaLaunchKernel]
5 [cudaLaunchKernel]
4 [GPU]
3 [GPU]
2 [GPU]
1 [GPU]
0 [GPU]
1 [cudaLaunchKernel]
0 [GPU]
""")
        self.assertExpectedInline(
            format_queue_depth([
                basic_evaluation.metrics[k]
                for k in basic_evaluation.event_keys
            ], basic_evaluation.events), """\
0 [CPU (Before cudaLaunchKernel)]
0 [CPU (Before cudaLaunchKernel)]
0 [CPU (Before cudaLaunchKernel)]
0 [CPU (Before cudaLaunchKernel)]
1 [CPU (After cudaLaunchKernel)]
2 [CPU (After cudaLaunchKernel)]
3 [CPU (After cudaLaunchKernel)]
4 [CPU (After cudaLaunchKernel)]
5 [CPU (After GPU)]
4 [CPU (After GPU)]
2 [CPU (After GPU)]
1 [CPU (After GPU)]
""")

    def test_utils_compute_queue_depth_when_no_cuda_events(self):
        # For traces with only cpu events, we expect empty queue depth list
        x = torch.ones((1024, 1024))
        with profile() as prof:
            for _ in range(5):
                x = x @ x
        basic_evaluation = _utils.BasicEvaluation(prof.profiler)
        self.assertFalse(basic_evaluation.compute_queue_depth())

    def test_utils_compute_idle_time(self):
        profiler = self.generate_mock_profile()
        basic_evaluation = _utils.BasicEvaluation(profiler)
        expected_output = "\n".join([
            f"{basic_evaluation.metrics[event_key].idle_time_ns} [{event_key.event.name()}]"
            for event_key in basic_evaluation.event_keys
        ])
        self.assertExpectedInline(
            expected_output, """\
100000 [CPU (Before cudaLaunchKernel)]
100000 [CPU (Before cudaLaunchKernel)]
100000 [CPU (Before cudaLaunchKernel)]
100000 [CPU (Before cudaLaunchKernel)]
0 [CPU (After cudaLaunchKernel)]
0 [CPU (After cudaLaunchKernel)]
0 [CPU (After cudaLaunchKernel)]
0 [CPU (After cudaLaunchKernel)]
0 [CPU (After GPU)]
0 [CPU (After GPU)]
0 [CPU (After GPU)]
100000 [CPU (After GPU)]""")

    def test_utils_get_optimizable_events(self):
        basic_evaluation = _utils.BasicEvaluation(self.load_mock_profile())
        optimizable_events = basic_evaluation.get_optimizable_events(
            2, print_enable=False)
        expected_output = "\n".join(
            [f"{event_key.event.name()}" for event_key in optimizable_events])
        self.assertExpectedInline(
            expected_output, """\
<built-in function _cuda_synchronize>
aten::copy_""")

    def test_profiler_name_pattern(self):
        x = torch.ones((4096, 4096))
        with profile() as prof:
            for _ in range(5):
                x = x @ x
                x = x + x
        matched_events = NamePattern(prof, "aten::mm").matched_events()
        output = "\n".join([f"{event.name()}" for event in matched_events])
        self.assertExpectedInline(output, """\
aten::mm
aten::mm
aten::mm
aten::mm
aten::mm""")

    def test_profiler_pattern_match_helper(self):
        x = torch.ones((100, 100))
        with profile() as prof:
            for _ in range(5):
                x = x @ x
                x = x + x
        event_tree = prof.profiler.kineto_results.experimental_event_tree()
        pattern = Pattern(prof)
        self.assertEqual([], pattern.siblings_of(event_tree[0])[0])
        self.assertEqual(event_tree[1:], pattern.siblings_of(event_tree[0])[1])
        child_nodes = event_tree[0].children
        self.assertEqual([], pattern.siblings_of(child_nodes[0])[0])
        self.assertEqual(child_nodes[1:], pattern.siblings_of(child_nodes[0])[1])
        self.assertEqual(event_tree[0],
                         pattern.root_of(event_tree[0].children[0].children[0]))
        self.assertEqual(None, pattern.next_of(event_tree[-1]))
        self.assertEqual(event_tree[1], pattern.next_of(event_tree[0]))
        self.assertEqual(event_tree[0], pattern.prev_of(event_tree[1]))

    @unittest.skipIf(TEST_WITH_CROSSREF, "crossref intercepts calls and changes the callsite.")
    @unittest.skipIf(not torch.cuda.is_available(), "CUDA is required")
    def test_profiler_extra_cuda_copy_pattern(self):
        cases = (
            (0, lambda: torch.ones((100, 100), device="cuda")),
            (1, lambda: torch.ones((100, 100)).to("cuda")),
            (1, lambda: torch.zeros((100, 100)).to("cuda")),
            (1, lambda: torch.empty((100, 100)).fill_(5).to("cuda")),
            (1, lambda: torch.ones((100, 100)).cuda()),
            (1, lambda: torch.zeros((100, 100)).cuda()),
            (1, lambda: torch.empty((100, 100)).fill_(5).cuda()),
            (1, lambda: torch.rand((100, 100)).cuda()),
            (1, lambda: torch.randn((100, 100)).cuda()),
            (1, lambda: torch.full((100, 100), 10).cuda()),
        )
        num_matched = []
        for _, fn in cases:
            with profile(with_stack=True, record_shapes=True) as prof:
                fn()
            pattern = ExtraCUDACopyPattern(prof)
            num_matched.append(len(pattern.matched_events()))
        self.assertEqual(num_matched, [i for i, _ in cases])

    @unittest.skipIf(TEST_WITH_CROSSREF,
                     "crossref intercepts calls and changes the callsite.")
    def test_profiler_for_loop_indexing_pattern(self):
        x = torch.ones((100, 100))

        def case1():
            for i in range(100):
                x[i] = i

        def case2():
            y = 0
            for i in range(100):
                y += x[i]

        def case3():
            y = 1
            for i in range(100):
                y *= x[i]

        def case4():
            y = x
            for _ in range(100):
                y = y @ x

        def case5():
            for i in range(100):
                x[i, :] = torch.arange(100) + i

        cases = ((1, case1), (1, case2), (1, case3), (0, case4), (1, case5))
        num_matched = []
        for _, fn in cases:
            with profile(with_stack=True) as prof:
                fn()
            pattern = ForLoopIndexingPattern(prof)
            num_matched.append(len(pattern.matched_events()))
        self.assertEqual(num_matched, [i for i, _ in cases])


    @unittest.skipIf(not torch.cuda.is_available(), "CUDA is required")
    def test_profiler_fp32_matmul_pattern(self):
        x = torch.ones((100, 100), device="cuda")
        with profile(with_stack=True) as prof:
            x = x @ x
        pattern = FP32MatMulPattern(prof)
        has_tf32 = 0 if pattern.skip else 1
        num_matched = len(pattern.matched_events())
        self.assertEqual(num_matched, has_tf32)


    @unittest.skipIf(not torch.cuda.is_available(), "CUDA is required")
    def test_profiler_extra_cuda_copy_pattern_benchmark(self):
        with profile(with_stack=True, record_shapes=True) as prof:
            x = torch.ones((100, 100)).to("cuda")
            x = torch.ones((50, 50)).to("cuda")
        pattern = ExtraCUDACopyPattern(prof)
        shapes_factor_map = pattern.benchmark(pattern.matched_events())
        self.assertEqual(len(shapes_factor_map), 2)

    def test_profiler_optimizer_single_tensor_pattern(self):
        x = torch.ones((100, 100))
        cases = (
            (1, lambda: torch.optim.Adam(model.parameters())),
            (1, lambda: torch.optim.SGD(model.parameters(), lr=0.01)),
            (1, lambda: torch.optim.AdamW(model.parameters())),
            (0, lambda: torch.optim.Adam(model.parameters(), foreach=True)),
            (0, lambda: torch.optim.SGD(model.parameters(), lr=0.01, foreach=True)),
            (0, lambda: torch.optim.AdamW(model.parameters(), foreach=True)),
        )
        num_matched = []
        for _, fn in cases:
            with profile(with_stack=True) as prof:
                model = nn.Sequential(
                    nn.Linear(100, 100),
                    nn.ReLU(),
                    nn.Linear(100, 10),
                )
                optimizer = fn()
                optimizer.zero_grad()
                y_hat = model(x)
                loss = torch.nn.functional.cross_entropy(y_hat, torch.randint(0, 10, (100,)))
                loss.backward()
                optimizer.step()
            pattern = OptimizerSingleTensorPattern(prof)
            num_matched.append(len(pattern.matched_events()))
        self.assertEqual(num_matched, [i for i, _ in cases])

    def test_profiler_synchronized_dataloader_pattern(self):
        dataset = torch.rand((100, 100))
        sync_dataloader = torch.utils.data.DataLoader(dataset, batch_size=10)
        async_dataloader = torch.utils.data.DataLoader(dataset, batch_size=10, num_workers=4)
        with profile(with_stack=True) as prof:
            next(iter(sync_dataloader))
            next(iter(async_dataloader))
        pattern = SynchronizedDataLoaderPattern(prof)
        num_matched = len(pattern.matched_events())
        self.assertEqual(num_matched, 1)

    def test_profiler_grad_not_set_to_none_pattern(self):
        x = torch.ones((100, 100))
        model = nn.Sequential(
            nn.Linear(100, 100),
            nn.ReLU(),
            nn.Linear(100, 10),
        )
        optimizer = torch.optim.Adam(model.parameters())
        cases = (
            (1, lambda: optimizer.zero_grad()),
            (1, lambda: model.zero_grad()),
            (0, lambda: optimizer.zero_grad(set_to_none=True)),
            (0, lambda: model.zero_grad(set_to_none=True))
        )
        num_matched = []
        for _, fn in cases:
            with profile(with_stack=True) as prof:
                y_hat = model(x)
                loss = torch.nn.functional.cross_entropy(y_hat, torch.randint(0, 10, (100,)))
                loss.backward()
                optimizer.step()
                fn()
            pattern = GradNotSetToNonePattern(prof)
            num_matched.append(len(pattern.matched_events()))
        self.assertEqual(num_matched, [i for i, _ in cases])

    def test_profiler_conv2d_bias_followed_by_batchnorm2d_pattern(self):
        x = torch.randn((1, 3, 32, 32))
        cases = (
            (1, nn.Sequential(nn.Conv2d(3, 3, 3, 1, 1), nn.BatchNorm2d(3))),
            (0, nn.Sequential(nn.Conv2d(3, 3, 3, 1, 1, bias=False), nn.BatchNorm2d(3))),
            (0, nn.Sequential(nn.Conv2d(3, 3, 3, 1, 1)))
        )
        num_matched = []
        for _, model in cases:
            with profile(with_stack=True, record_shapes=True) as prof:
                model(x)
            pattern = Conv2dBiasFollowedByBatchNorm2dPattern(prof)
            num_matched.append(len(pattern.matched_events()))
        self.assertEqual(num_matched, [i for i, _ in cases])


    @unittest.skipIf(not torch.cuda.is_available(), "CUDA is required")
    def test_profiler_matmul_dim_fp16_pattern(self):
        cases = (
            (1, torch.randn((201, 201), device='cuda', dtype=torch.float16)),
            (1, torch.randn((3, 97, 97), device='cuda', dtype=torch.float16)),
            (0, torch.randn((200, 200), device='cuda', dtype=torch.float16)),
            (0, torch.randn((3, 200, 200), device='cuda', dtype=torch.float16))
        )
        num_matched = []
        for _, x in cases:
            with profile(with_stack=True, record_shapes=True) as prof:
                x @ x
            pattern = MatMulDimInFP16Pattern(prof)
            num_matched.append(len(pattern.matched_events()))
        self.assertEqual(num_matched, [i for i, _ in cases])


if __name__ == '__main__':
    run_tests()<|MERGE_RESOLUTION|>--- conflicted
+++ resolved
@@ -1192,15 +1192,9 @@
             node.children[0].children[0].extra_fields,
             torch._C._autograd._ExtraFields_Allocation)
 
-<<<<<<< HEAD
-    def test_tensor_sizes(self):
-        x = torch.ones(10, 10)
-        y = torch.ones(1, 10)
-=======
     def test_tensor_properties(self):
         x = torch.ones(10, 10).as_strided([4, 4], [12, 3])
         y = torch.ones(4, 1)
->>>>>>> baef03a0
 
         with profile(with_stack=True, profile_memory=True, record_shapes=True) as p:
             _ = x + y
@@ -1213,11 +1207,6 @@
             node.extra_fields,
             torch._C._autograd._ExtraFields_TorchOp)
 
-<<<<<<< HEAD
-        # The alpha scalar has a [] size
-        self.assertEqual(node.extra_fields.inputs.shapes, [[10, 10], [1, 10], []])
-        self.assertEqual(node.extra_fields.inputs.dtypes, ['float', 'float', 'Scalar'])
-=======
         self.assertEqual(node.extra_fields.inputs.shapes, [[4, 4], [4, 1], []])
 
         input_info = node.extra_fields.inputs
@@ -1225,7 +1214,25 @@
 
         layout_info = [x.layout if x else None for x in input_info.tensor_metadata]
         self.assertEqual(layout_info, [torch.strided, torch.strided, None])
->>>>>>> baef03a0
+        device_info = [x.device if x else None for x in input_info.tensor_metadata]
+        self.assertEqual(device_info, [torch.device("cpu"), torch.device("cpu"), None])
+
+    def test_scalar_ins(self):
+        x = torch.ones(5, 5)
+        alpha = 0.9
+
+        with profile(with_stack=True, profile_memory=True, record_shapes=True) as p:
+            _ = torch.add(x, 9.1, alpha=alpha)
+
+        nodes = p.profiler.kineto_results.experimental_event_tree()
+        node = find_node_with_name(nodes, "aten::add")
+        self.assertIsNotNone(node)
+
+        # The second argument to the add gets promotoed to a zerodim Tensor
+        input_info = node.extra_fields.inputs
+        self.assertEqual(input_info.dtypes, ['float', 'double', 'Scalar'])
+        self.assertEqual(input_info.shapes, [[5, 5], [], []])
+        self.assertEqual(input_info.ivalues, [None, None, alpha])
 
 
 @dataclass(frozen=True)
