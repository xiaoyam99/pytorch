# @generated DO NOT EDIT MANUALLY
# Template is at:    .github/templates/windows_ci_workflow.yml.j2
# Generation script: .github/scripts/generate_ci_workflows.py
name: win-vs2019-cpu-py3

on:
  pull_request:
    types: [opened, synchronize, reopened, unassigned]
  push:
    branches:
      - master
      - release/*
  workflow_dispatch:

env:
  BUILD_ENVIRONMENT: win-vs2019-cpu-py3
  BUILD_WHEEL: 1
  CUDA_VERSION: "cpu"
  IN_CI: 1
  INSTALL_WINDOWS_SDK: 1
  PYTHON_VERSION: "3.8"
  PR_LABELS: ${{ toJson(github.event.pull_request.labels.*.name) }}
  SCCACHE_BUCKET: "ossci-compiler-cache"
  VC_PRODUCT: "BuildTools"
  VC_VERSION: ""
  VS_VERSION: "16.8.6"
  VC_YEAR: "2019"
  ALPINE_IMAGE: "308535385114.dkr.ecr.us-east-1.amazonaws.com/tool/alpine"
  no_proxy: localhost,127.0.0.1,github.com,amazonaws.com,s3.amazonaws.com,169.254.169.254,169.254.170.2,/var/run/docker.sock

concurrency:
  group: win-vs2019-cpu-py3-${{ github.event.pull_request.number || github.sha }}-${{ github.event_name == 'workflow_dispatch' }}
  cancel-in-progress: true

jobs:
  ciflow_should_run:
    runs-on: ubuntu-18.04
    if: ${{ (github.repository_owner == 'pytorch') && ((github.event_name != 'pull_request') || (github.event.assignee.login != 'pytorchbot' ) || (github.event.action !='unassigned') || (contains(github.event.pull_request.labels.*.name, 'ciflow/all') || contains(github.event.pull_request.labels.*.name, 'ciflow/cpu') || contains(github.event.pull_request.labels.*.name, 'ciflow/default') || contains(github.event.pull_request.labels.*.name, 'ciflow/win'))) }}
    steps:
      - name: noop
        run: echo running ciflow_should_run
  build:
    runs-on: "windows.4xlarge"
    defaults:
      run:
        working-directory: pytorch-${{ github.run_id }}
    needs: [ciflow_should_run]
    env:
      JOB_BASE_NAME: win-vs2019-cpu-py3-build
      http_proxy: "http://internal-tf-lb-20210727220640487900000002-835786077.us-east-1.elb.amazonaws.com:3128"
      https_proxy: "http://internal-tf-lb-20210727220640487900000002-835786077.us-east-1.elb.amazonaws.com:3128"
    steps:
      - name: "[FB EMPLOYEES] Enable SSH (Click me for login details)"
        uses: seemethere/add-github-ssh-key@v1
        with:
          GITHUB_TOKEN: ${{ secrets.GITHUB_TOKEN }}
      - name: Checkout PyTorch
        uses: zhouzhuojie/checkout@05b13c9a0d21f08f6d5e64a1d5042246d13619d9
        with:
          submodules: recursive
          path: pytorch-${{ github.run_id }}
          # deep clone, to allow use of git merge-base
          fetch-depth: 0
      - name: Display EC2 information
        shell: bash
        run: |
          set -euo pipefail
          function get_ec2_metadata() {
            # Pulled from instance metadata endpoint for EC2
            # see https://docs.aws.amazon.com/AWSEC2/latest/UserGuide/instancedata-data-retrieval.html
            category=$1
            curl -fsSL "http://169.254.169.254/latest/meta-data/${category}"
          }
          echo "ami-id: $(get_ec2_metadata ami-id)"
          echo "instance-id: $(get_ec2_metadata instance-id)"
          echo "instance-type: $(get_ec2_metadata instance-type)"
      - name: Install Visual Studio 2019 toolchain
        shell: powershell
        run: |
          .\.circleci\scripts\vs_install.ps1
      - name: Build
        shell: bash
        env:
          PYTORCH_FINAL_PACKAGE_DIR: /c/${{ github.run_id }}/build-results/
        run: |
          .jenkins/pytorch/win-build.sh
      # Upload to github so that people can click and download artifacts
      - name: Upload artifacts to Github
        if: always()
        uses: actions/upload-artifact@v2
        # Don't fail on upload to GH since it's only for user convenience
        continue-on-error: true
        with:
          retention-days: 14
          if-no-files-found: error
          name: ${{ env.BUILD_ENVIRONMENT }}
          path: C:\${{ github.run_id }}\build-results
      - name: Upload artifacts to s3
        if: always()
        uses: seemethere/upload-artifact-s3@v3
        with:
          retention-days: 14
          if-no-files-found: error
          name: ${{ env.BUILD_ENVIRONMENT }}
          path: C:\${{ github.run_id }}\build-results
      - name: Wait until all sessions have drained
        shell: powershell
        if: always()
        timeout-minutes: 120
        run: |
          .github\scripts\wait_for_ssh_to_drain.ps1
      - name: Kill active ssh sessions if still around (Useful if workflow was cancelled)
        shell: powershell
        if: always()
        run: |
          .github\scripts\kill_active_ssh_sessions.ps1
      - name: Cleanup build-results and workspaces
        if: always()
        shell: bash
        env:
          PYTORCH_FINAL_PACKAGE_DIR: /c/${{ github.run_id }}/build-results/
        # Should remove the entirety of pytorch-${{ github.run_id }}
        run: |
          rm -rf "${PYTORCH_FINAL_PACKAGE_DIR}"
          rm -rf ./*

  generate-test-matrix:
    needs: [ciflow_should_run]
    runs-on: ubuntu-18.04
    env:
      TEST_RUNNER_TYPE: windows.4xlarge
      NUM_TEST_SHARDS: 2
      NUM_TEST_SHARDS_ON_PULL_REQUEST: 2
      PR_BODY: ${{ github.event.pull_request.body }}
      NOGPU_RUNNER_TYPE: windows.4xlarge
      ENABLE_FORCE_ON_CPU_TEST: ''
    outputs:
      matrix: ${{ steps.set-matrix.outputs.matrix }}
      render-matrix: ${{ steps.set-matrix.outputs.render-matrix }}
      ignore-disabled-issues: ${{ steps.set-matrix.outputs.ignore-disabled-issues }}
    container:
      image: python:3.9
    steps:
      - name: Install dependencies
        run: pip install typing-extensions==3.10
      - name: Clone pytorch/pytorch
        uses: zhouzhuojie/checkout@05b13c9a0d21f08f6d5e64a1d5042246d13619d9
      - name: Generating test matrix
        id: set-matrix
        run: .github/scripts/generate_pytorch_test_matrix.py

  test:
    env:
      JOB_BASE_NAME: win-vs2019-cpu-py3-test
      SHARD_NUMBER: ${{ matrix.shard }}
      NUM_TEST_SHARDS: ${{ matrix.num_shards }}
      TEST_CONFIG: ${{ matrix.config }}
      http_proxy: "http://internal-tf-lb-20210727220640487900000002-835786077.us-east-1.elb.amazonaws.com:3128"
      https_proxy: "http://internal-tf-lb-20210727220640487900000002-835786077.us-east-1.elb.amazonaws.com:3128"
      RUN_SMOKE_TESTS_ONLY_ON_PR: False
      PYTORCH_IGNORE_DISABLED_ISSUES: ${{ needs.generate-test-matrix.outputs.ignore-disabled-issues }}
      CONTINUE_THROUGH_ERROR: ${{ github.repository == 'pytorch/pytorch' && (github.event_name == 'push' || github.event_name == 'schedule') }}
    needs: [build, generate-test-matrix, ciflow_should_run]
    strategy:
      matrix: ${{ fromJson(needs.generate-test-matrix.outputs.matrix) }}
      fail-fast: false
    runs-on: ${{ matrix.runner }}
    defaults:
      run:
        working-directory: pytorch-${{ github.run_id }}
    steps:
      - name: Checkout PyTorch
        uses: zhouzhuojie/checkout@05b13c9a0d21f08f6d5e64a1d5042246d13619d9
        with:
          submodules: recursive
          path: pytorch-${{ github.run_id }}
          # deep clone, to allow use of git merge-base
          fetch-depth: 0
      - name: Display EC2 information
        shell: bash
        run: |
          set -euo pipefail
          function get_ec2_metadata() {
            # Pulled from instance metadata endpoint for EC2
            # see https://docs.aws.amazon.com/AWSEC2/latest/UserGuide/instancedata-data-retrieval.html
            category=$1
            curl -fsSL "http://169.254.169.254/latest/meta-data/${category}"
          }
          echo "ami-id: $(get_ec2_metadata ami-id)"
          echo "instance-id: $(get_ec2_metadata instance-id)"
          echo "instance-type: $(get_ec2_metadata instance-type)"
      - name: "[FB EMPLOYEES] Enable SSH (Click me for login details)"
        uses: seemethere/add-github-ssh-key@v1
        with:
          GITHUB_TOKEN: ${{ secrets.GITHUB_TOKEN }}
      - name: Install Visual Studio 2019 toolchain
        shell: powershell
        run: |
          .\.circleci\scripts\vs_install.ps1
      - uses: seemethere/download-artifact-s3@0504774707cbc8603d7dca922e8026eb8bf3b47b
        name: Download PyTorch Build Artifacts
        with:
          name: ${{ env.BUILD_ENVIRONMENT }}
          path: C:\${{ github.run_id }}\build-results
      - name: Check build-results folder
        shell: powershell
        run: |
          tree /F C:\$Env:GITHUB_RUN_ID\build-results
      # Needed for coverage in win-test.sh
      - uses: actions/setup-python@v2
        name: Setup Python3
        with:
          python-version: '3.x'
      - name: Test
        shell: bash
        env:
          PYTORCH_FINAL_PACKAGE_DIR: /c/${{ github.run_id }}/build-results/
        # Time out the test phase after 3.5 hours
        timeout-minutes: 210
        run: |
            if [[ $NUM_TEST_SHARDS -ne 2 ]]; then
              export SHARD_NUMBER=0
            fi
            .jenkins/pytorch/win-test.sh
      - name: Zip test reports for upload
        if: always()
        env:
          FILE_SUFFIX: '${{ github.job }}-${{ matrix.config }}-${{ matrix.shard }}-${{ matrix.num_shards }}-${{ matrix.runner }}'
        shell: powershell
        run: |
          # -ir => recursive include all files in pattern
          7z a "test-reports-$Env:FILE_SUFFIX.zip" -ir'!test\*.xml'
      - uses: actions/upload-artifact@v2
        name: Store Test Reports
        if: always()
        with:
          name: test-reports-${{ matrix.config }}
          retention-days: 14
          if-no-files-found: error
          path:
            pytorch-${{ github.run_id }}/test-reports-*.zip
      - uses: seemethere/upload-artifact-s3@v3
        name: Store Test Reports on S3
        if: always()
        with:
          retention-days: 14
          if-no-files-found: error
          path:
            pytorch-${{ github.run_id }}/test-reports-*.zip
      - name: Install render_test_results dependencies
        if: always()
        shell: bash
        run: |
<<<<<<< HEAD
          rm -rf ./*

  # this is a separate step from test because the log files from test are too
  # long: basically, GitHub tries to render all of the log files when you click
  # through an action causing extreme slowdown on actions that contain too many
  # logs (like test); we can always move it back to the other one, but it
  # doesn't create the best experience
  render_test_results:
    needs: [generate-test-matrix, test, ]
    if: ${{ needs.test.result != 'skipped' || failure() }}
    runs-on: linux.2xlarge
    strategy:
      matrix: ${{ fromJson(needs.generate-test-matrix.outputs.render-matrix) }}
      fail-fast: false
    # TODO: Make this into a composite step
    steps:
      - name: Log in to ECR
        run: |
          aws ecr get-login --no-include-email --region us-east-1 > /tmp/ecr-login.sh
          bash /tmp/ecr-login.sh
          rm /tmp/ecr-login.sh
      - name: Chown workspace
        run: |
          # Ensure the working directory gets chowned back to the current user
          docker run --rm -v "$(pwd)/../":/v -w /v "${ALPINE_IMAGE}" chown -R "$(id -u):$(id -g)" .
      - name: Clean workspace
        run: |
          rm -rf "${GITHUB_WORKSPACE:?}/*"
      - name: Checkout PyTorch
        uses: actions/checkout@v2
        with:
          # deep clone, to allow tools/stats/print_test_stats.py to use Git commands
          fetch-depth: 0
      - uses: actions/download-artifact@v2
        name: Download PyTorch Test Reports
        with:
          name: test-reports-${{ matrix.config }}
          path: .
      - name: Unzip test reports
=======
          python3 -m pip install junitparser==2.1.1 rich==10.9.0
      - name: "[[ Click me for rendered test results (useful for finding failing tests) ]]"
        if: always()
        shell: bash
        # Encoding is weird on windows, just try to default to utf-8 if possible
        env:
          PYTHONIOENCODING: "utf-8"
>>>>>>> fccaa4a3
        run: |
          python3 tools/render_junit.py test/
      - name: Wait until all sessions have drained
        shell: powershell
        if: always()
        timeout-minutes: 120
        run: |
          .github\scripts\wait_for_ssh_to_drain.ps1
      - name: Kill active ssh sessions if still around (Useful if workflow was cancelled)
        shell: powershell
        if: always()
        run: |
          .github\scripts\kill_active_ssh_sessions.ps1
      - name: Parse ref
        id: parse-ref
        run: .github/scripts/parse_ref.py
      - name: Display and upload test statistics (Click Me)
        if: always()
        # temporary hack: set CIRCLE_* vars, until we update
        # tools/stats/print_test_stats.py to natively support GitHub Actions
        env:
          AWS_DEFAULT_REGION: us-east-1
          CIRCLE_BRANCH: ${{ steps.parse-ref.outputs.branch }}
          JOB_BASE_NAME: win-vs2019-cpu-py3-test
          CIRCLE_PR_NUMBER: ${{ github.event.pull_request.number }}
          CIRCLE_SHA1: ${{ github.event.pull_request.head.sha || github.sha }}
          CIRCLE_TAG: ${{ steps.parse-ref.outputs.tag }}
          CIRCLE_WORKFLOW_ID: '${{ github.run_id }}_${{ github.run_number }}'
        shell: bash
        run: |
          python3 -m pip install -r requirements.txt
          python3 -m pip install boto3==1.16.34
          python3 -m tools.stats.print_test_stats --upload-to-s3 --compare-with-s3 test
      - name: Cleanup workspace
        if: always()
        shell: bash
        # Should remove the entirety of pytorch-${{ github.run_id }}
        run: |
          rm -rf ./*<|MERGE_RESOLUTION|>--- conflicted
+++ resolved
@@ -251,47 +251,6 @@
         if: always()
         shell: bash
         run: |
-<<<<<<< HEAD
-          rm -rf ./*
-
-  # this is a separate step from test because the log files from test are too
-  # long: basically, GitHub tries to render all of the log files when you click
-  # through an action causing extreme slowdown on actions that contain too many
-  # logs (like test); we can always move it back to the other one, but it
-  # doesn't create the best experience
-  render_test_results:
-    needs: [generate-test-matrix, test, ]
-    if: ${{ needs.test.result != 'skipped' || failure() }}
-    runs-on: linux.2xlarge
-    strategy:
-      matrix: ${{ fromJson(needs.generate-test-matrix.outputs.render-matrix) }}
-      fail-fast: false
-    # TODO: Make this into a composite step
-    steps:
-      - name: Log in to ECR
-        run: |
-          aws ecr get-login --no-include-email --region us-east-1 > /tmp/ecr-login.sh
-          bash /tmp/ecr-login.sh
-          rm /tmp/ecr-login.sh
-      - name: Chown workspace
-        run: |
-          # Ensure the working directory gets chowned back to the current user
-          docker run --rm -v "$(pwd)/../":/v -w /v "${ALPINE_IMAGE}" chown -R "$(id -u):$(id -g)" .
-      - name: Clean workspace
-        run: |
-          rm -rf "${GITHUB_WORKSPACE:?}/*"
-      - name: Checkout PyTorch
-        uses: actions/checkout@v2
-        with:
-          # deep clone, to allow tools/stats/print_test_stats.py to use Git commands
-          fetch-depth: 0
-      - uses: actions/download-artifact@v2
-        name: Download PyTorch Test Reports
-        with:
-          name: test-reports-${{ matrix.config }}
-          path: .
-      - name: Unzip test reports
-=======
           python3 -m pip install junitparser==2.1.1 rich==10.9.0
       - name: "[[ Click me for rendered test results (useful for finding failing tests) ]]"
         if: always()
@@ -299,7 +258,6 @@
         # Encoding is weird on windows, just try to default to utf-8 if possible
         env:
           PYTHONIOENCODING: "utf-8"
->>>>>>> fccaa4a3
         run: |
           python3 tools/render_junit.py test/
       - name: Wait until all sessions have drained
